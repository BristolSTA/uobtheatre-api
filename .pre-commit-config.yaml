--- conflicted
+++ resolved
@@ -69,19 +69,11 @@
     - django-graphql-jwt==0.3.0
     - PyJWT==1.7.0
     - squareup>=9.0.0.20210226
-<<<<<<< HEAD
     - sentry-sdk==1.9.6
     - whitenoise==6.2.0
     - django-anymail[amazon_ses]==8.6
     - django-inlinecss==0.3.0
     - timezonefinder==6.1.1
-=======
-    - sentry-sdk==1.9.8
-    - whitenoise==6.2.0
-    - django-anymail[amazon_ses]==8.6
-    - django-inlinecss==0.3.0
-    - timezonefinder==6.1.2
->>>>>>> d040877a
     - pytz==2022.2.1
     - django-celery-results==2.2.0
     - redis==4.3.4
@@ -98,11 +90,7 @@
     - pytest-factoryboy >= 2.1.0
     - coveralls >= 3.0.1
     - factory-boy==3.2.1
-<<<<<<< HEAD
-    - faker==14.2.0; python_version >= '3.6'
-=======
     - faker==14.2.1; python_version >= '3.6'
->>>>>>> d040877a
     - jedi==0.18.1; python_version >= '3.6'
     - psycopg2-binary
     id: mypy
