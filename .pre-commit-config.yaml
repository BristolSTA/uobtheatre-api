--- conflicted
+++ resolved
@@ -80,13 +80,8 @@
     - pre-commit >= 2.11.0
     - black >= 22.3.0
     - isort >= 5.10.1
-<<<<<<< HEAD
-    - pylint >= 2.14.5
-    - django-stubs==1.10.0
-=======
     - pylint >= 2.14.0
     - django-stubs == 1.10.0
->>>>>>> c1b7c263
     - types-python-dateutil==2.8.18
     - pytest >= 6.2.2
     - pytest-sugar >= 0.9.4
