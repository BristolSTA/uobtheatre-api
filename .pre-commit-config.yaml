repos:
- hooks:
  - id: trailing-whitespace
  - exclude: .txt$
    id: end-of-file-fixer
  - id: check-yaml
  - exclude: ^.devcontainer/
    id: check-json
  - args:
    - --remove
    id: fix-encoding-pragma
  - id: forbid-new-submodules
  - args:
    - --fix=lf
    description: Forces to replace line ending by the UNIX 'lf' character.
    id: mixed-line-ending
  - args:
    - --maxkb=500
    id: check-added-large-files
  - args:
    - --branch
    - main
    id: no-commit-to-branch
  repo: https://github.com/pre-commit/pre-commit-hooks
  rev: v4.0.1
- hooks:
  - exclude: ^t2\.py$
    id: isort
  repo: https://github.com/PyCQA/isort
  rev: 5.8.0
- hooks:
  - id: black
    language_version: python3.10
  repo: https://github.com/psf/black
  rev: 22.3.0
- hooks:
  - args:
    - --in-place
    - --remove-all-unused-imports
    - --remove-unused-variable
    id: autoflake
  repo: https://github.com/humitos/mirrors-autoflake.git
  rev: v1.1
- hooks:
  - exclude: migrations/
    id: pylint
  repo: https://github.com/pycqa/pylint
  rev: v2.15.0
- hooks:
  - additional_dependencies:
    - django-autoslug==1.9.8
    - shortuuid>=1.0.1
    - django-filter==22.1
    - Pillow>=8.1.2
    - django-cors-headers==3.13.0
    - django-admin-confirm==0.2.5
    - django-configurations==2.3.2
    - django-environ==0.9.0
    - xlsxwriter==3.0.3
    - html2text==2020.1.16
    - django==3.2.15
    - django-guardian==2.4.0
    - django_tiptap==0.0.10
    - djangorestframework==3.13.1
    - django-nonrelated-inlines==0.2
    - graphene==2.1.9
    - graphene-django==2.15.0
    - django-graphql-auth==0.3.16
    - django-graphql-jwt==0.3.0
    - PyJWT==1.7.0
    - squareup>=9.0.0.20210226
    - sentry-sdk==1.9.6
    - whitenoise==6.2.0
    - django-anymail[amazon_ses]==8.6
    - django-inlinecss==0.3.0
    - timezonefinder==6.1.1
    - pytz==2022.2.1
    - django-celery-results==2.2.0
    - redis==4.3.4
    - pre-commit >= 2.11.0
    - black >= 22.3.0
    - isort >= 5.10.1
<<<<<<< HEAD
    - pylint >= 2.14.0
    - django-stubs==1.10.0
    - types-python-dateutil==2.8.19
=======
    - pylint >= 2.15.0
    - django-stubs == 1.10.0
    - types-python-dateutil==2.8.18
>>>>>>> ac30b293
    - pytest >= 6.2.2
    - pytest-sugar >= 0.9.4
    - pytest-cov >= 2.11.1
    - pytest-django >= 0.2.0
    - pytest-factoryboy >= 2.1.0
    - coveralls >= 3.0.1
    - factory-boy==3.2.1
    - faker==14.2.0; python_version >= '3.6'
    - jedi==0.18.1; python_version >= '3.6'
    - psycopg2-binary
    id: mypy
  repo: https://github.com/pre-commit/mirrors-mypy
  rev: v0.930<|MERGE_RESOLUTION|>--- conflicted
+++ resolved
@@ -80,15 +80,9 @@
     - pre-commit >= 2.11.0
     - black >= 22.3.0
     - isort >= 5.10.1
-<<<<<<< HEAD
-    - pylint >= 2.14.0
-    - django-stubs==1.10.0
-    - types-python-dateutil==2.8.19
-=======
     - pylint >= 2.15.0
     - django-stubs == 1.10.0
-    - types-python-dateutil==2.8.18
->>>>>>> ac30b293
+    - types-python-dateutil==2.8.19
     - pytest >= 6.2.2
     - pytest-sugar >= 0.9.4
     - pytest-cov >= 2.11.1
