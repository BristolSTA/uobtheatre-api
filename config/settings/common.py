import os
from distutils.util import strtobool
from os.path import join
from typing import List

BASE_DIR = os.path.dirname(os.path.dirname(os.path.abspath(__file__)))

INSTALLED_APPS = (
    "django.contrib.admin",
    "django.contrib.auth",
    "django.contrib.contenttypes",
    "django.contrib.sessions",
    "django.contrib.messages",
    "django.contrib.staticfiles",
    "django.contrib.sites",
    # Third party apps
    # Hosting
    "gunicorn",
    # Authentiaction
    "graphql_auth",  # Graphql authentication (user setup)
    ##
    "django_filters",  # for filtering rest endpoints
    "corsheaders",  # CORS
    "autoslug",  # Auto slug
    "graphene_django",  # Graphql
    # Your apps
    "uobtheatre.users",
    "uobtheatre.productions",
    "uobtheatre.utils",
    "uobtheatre.venues",
    "uobtheatre.bookings",
    "uobtheatre.societies",
    "uobtheatre.addresses",
<<<<<<< HEAD
=======
    "uobtheatre.payments",
>>>>>>> e9fdb6de
    "uobtheatre",
)

# https://docs.djangoproject.com/en/2.0/topics/http/middleware/
MIDDLEWARE = (
    "django.middleware.security.SecurityMiddleware",
    "django.contrib.sessions.middleware.SessionMiddleware",
    "django.middleware.common.CommonMiddleware",
    "django.middleware.csrf.CsrfViewMiddleware",
    "django.contrib.messages.middleware.MessageMiddleware",
    "django.middleware.clickjacking.XFrameOptionsMiddleware",
    "corsheaders.middleware.CorsMiddleware",
    "django.middleware.common.CommonMiddleware",
    "django.contrib.auth.middleware.AuthenticationMiddleware",
)

ALLOWED_HOSTS = ["*"]
ROOT_URLCONF = "uobtheatre.urls"
SECRET_KEY = os.getenv(
    "DJANGO_SECRET_KEY",
    default="Ha57AUXmBdFS48TKYPMhauspK7BhwpveyvM9PGsCwwcT7RfwUN2rVkYnbuXkWhcU",
)
WSGI_APPLICATION = "config.wsgi.application"

# Email
EMAIL_BACKEND = "django.core.mail.backends.smtp.EmailBackend"

ADMINS = (("Author", "webmaster@bristolsta.com"),)

# Postgres
DATABASES = {
    "default": {
        "ENGINE": "django.db.backends.postgresql_psycopg2",
        "NAME": os.getenv("DATABASE_NAME", default="postgres"),
        "USER": os.getenv("DATABASE_USER", default="postgres"),
        "PASSWORD": os.getenv("DATABASE_PASSWORD", default="postgres"),
        "HOST": os.getenv("DATABASE_HOST", default="postgres"),
        "PORT": os.getenv("DATABASE_PORT", default=5432),
    }
}

# General
APPEND_SLASH = False
TIME_ZONE = "UTC"
LANGUAGE_CODE = "en-us"
# If you set this to False, Django will make some optimizations so as not
# to load the internationalization machinery.
USE_I18N = False
USE_L10N = True
USE_TZ = True
LOGIN_REDIRECT_URL = "/"

# Static files (CSS, JavaScript, Images)
# https://docs.djangoproject.com/en/2.0/howto/static-files/
STATIC_ROOT = os.path.normpath(join(os.path.dirname(BASE_DIR), "static"))
STATICFILES_DIRS: List[str] = []
STATIC_URL = "/static/"
STATICFILES_FINDERS = (
    "django.contrib.staticfiles.finders.FileSystemFinder",
    "django.contrib.staticfiles.finders.AppDirectoriesFinder",
)

# Media files
MEDIA_ROOT = join(os.path.dirname(BASE_DIR), "media")
MEDIA_URL = "/media/"

TEMPLATES = [
    {
        "BACKEND": "django.template.backends.django.DjangoTemplates",
        "DIRS": STATICFILES_DIRS,
        "APP_DIRS": True,
        "OPTIONS": {
            "context_processors": [
                "django.template.context_processors.debug",
                "django.template.context_processors.request",
                "django.contrib.auth.context_processors.auth",
                "django.contrib.messages.context_processors.messages",
            ],
        },
    },
]

# Set DEBUG to False as a default for safety
# https://docs.djangoproject.com/en/dev/ref/settings/#debug
DEBUG = strtobool(os.getenv("DJANGO_DEBUG", "no"))

# Password Validation
# https://docs.djangoproject.com/en/2.0/topics/auth/passwords/#module-django.contrib.auth.password_validation
AUTH_PASSWORD_VALIDATORS = [
    {
        "NAME": "django.contrib.auth.password_validation.UserAttributeSimilarityValidator",
    },
    {
        "NAME": "django.contrib.auth.password_validation.MinimumLengthValidator",
    },
    {
        "NAME": "django.contrib.auth.password_validation.CommonPasswordValidator",
    },
    {
        "NAME": "django.contrib.auth.password_validation.NumericPasswordValidator",
    },
]


SITE_ID = 1

AUTHENTICATION_BACKENDS = [
    "graphql_auth.backends.GraphQLAuthBackend",
    "django.contrib.auth.backends.ModelBackend",
]

EMAIL_BACKEND = "django.core.mail.backends.console.EmailBackend"

# Logging
LOGGING = {
    "version": 1,
    "disable_existing_loggers": False,
    "formatters": {
        "django.server": {
            "()": "django.utils.log.ServerFormatter",
            "format": "[%(server_time)s] %(message)s",
        },
        "verbose": {
            "format": "%(levelname)s %(asctime)s %(module)s %(process)d %(thread)d %(message)s"
        },
        "simple": {"format": "%(levelname)s %(message)s"},
    },
    "filters": {
        "require_debug_true": {
            "()": "django.utils.log.RequireDebugTrue",
        },
    },
    "handlers": {
        "django.server": {
            "level": "INFO",
            "class": "logging.StreamHandler",
            "formatter": "django.server",
        },
        "console": {
            "level": "DEBUG",
            "class": "logging.StreamHandler",
            "formatter": "simple",
            "filters": ["require_debug_true"],
        },
        "mail_admins": {
            "level": "ERROR",
            "class": "django.utils.log.AdminEmailHandler",
        },
        "file": {
            "level": "DEBUG",
            "class": "logging.FileHandler",
            "filename": "debug.log",
        },
        "allfile": {
            "level": "DEBUG",
            "class": "logging.FileHandler",
            "filename": "debugall.log",
        },
    },
    "loggers": {
        "": {"handlers": ["allfile"], "level": "DEBUG", "propagate": True},
        "django": {
            "handlers": ["console", "file"],
            "propagate": True,
        },
        "django.server": {
            "handlers": ["django.server", "file"],
            "level": "INFO",
            "propagate": True,
        },
        "django.request": {
            "handlers": ["mail_admins", "console", "file"],
            "level": "ERROR",
            "propagate": True,
        },
        "django.db.backends": {
            "handlers": ["console", "file"],
            "level": "INFO",
            "propagate": True,
        },
        "uobtheatre": {"handlers": ["file"], "level": "INFO", "propagate": True},
        "psycopg2": {"handlers": ["file"], "level": "INFO", "propagate": True},
    },
}

# Custom user app
AUTH_USER_MODEL = "users.User"
GRAPHQL_AUTH = {
    "LOGIN_ALLOWED_FIELDS": ["email"],
    "USER_NODE_EXCLUDE_FIELDS": ["password"],
    "USER_NODE_FILTER_FIELDS": {
        "email": ["exact", "icontains", "istartswith"],
        "is_active": ["exact"],
        "status__archived": ["exact"],
        "status__verified": ["exact"],
        "status__secondary_email": ["exact"],
    },
    "REGISTER_MUTATION_FIELDS": ["email", "first_name", "last_name"],
    "REGISTER_MUTATION_FIELDS_OPTIONAL": [],
}
GRAPHQL_JWT = {
    "JWT_VERIFY_EXPIRATION": True,
    "JWT_ALLOW_ANY_CLASSES": [
        "graphql_auth.mutations.Register",
        "graphql_auth.mutations.VerifyAccount",
        "graphql_auth.mutations.ResendActivationEmail",
        "graphql_auth.mutations.SendPasswordResetEmail",
        "graphql_auth.mutations.PasswordReset",
        "graphql_auth.mutations.ObtainJSONWebToken",
        "graphql_auth.mutations.VerifyToken",
        "graphql_auth.mutations.RefreshToken",
        "graphql_auth.mutations.RevokeToken",
        "graphql_auth.mutations.VerifySecondaryEmail",
    ],
}
GRAPHENE = {
    "SCHEMA": "uobtheatre.schema.schema",
    "MIDDLEWARE": [
        "graphql_jwt.middleware.JSONWebTokenMiddleware",
    ],
}


# Square payments
SQUARE_SETTINGS = {
    "SQUARE_ACCESS_TOKEN": os.getenv(
        "SQUARE_ACCESS_TOKEN",
        default="",
    ),
    "SQUARE_ENVIRONMENT": os.getenv(
        "SQUARE_ENVIRONMENT",
        default="sandbox",
    ),
}<|MERGE_RESOLUTION|>--- conflicted
+++ resolved
@@ -31,10 +31,7 @@
     "uobtheatre.bookings",
     "uobtheatre.societies",
     "uobtheatre.addresses",
-<<<<<<< HEAD
-=======
     "uobtheatre.payments",
->>>>>>> e9fdb6de
     "uobtheatre",
 )
 
