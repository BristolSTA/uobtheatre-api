--- conflicted
+++ resolved
@@ -46,11 +46,8 @@
     "uobtheatre.addresses",
     "uobtheatre.payments",
     "uobtheatre.images",
-<<<<<<< HEAD
     "uobtheatre.reports",
-=======
     "uobtheatre.mail",
->>>>>>> 3aaa8284
     "uobtheatre",
 )
 
