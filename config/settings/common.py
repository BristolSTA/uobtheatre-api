import os
from datetime import timedelta
from distutils.util import strtobool
from os.path import join
from typing import List

import environ

env = environ.Env()

BASE_DIR = os.path.dirname(os.path.dirname(os.path.abspath(__file__)))
BASE_URL = os.getenv(
    "BASE_URL",
    default="http://localhost:8000",
)

INSTALLED_APPS = (
    "django.contrib.admin",
    "django.contrib.auth",
    "django.contrib.contenttypes",
    "django.contrib.sessions",
    "django.contrib.messages",
    "django.contrib.staticfiles",
    "django.contrib.sites",
    # Third party apps
    # Authentiaction
    "graphql_auth",  # Graphql authentication (user setup)
    "graphql_jwt.refresh_token.apps.RefreshTokenConfig",
    ##
    "django_filters",  # for filtering rest endpoints
    "corsheaders",  # CORS
    "autoslug",  # Auto slug
    "graphene_django",  # Graphql
    "guardian",
<<<<<<< HEAD
    "django_tiptap",
=======
    "rest_framework",
>>>>>>> 09465a74
    # Your apps
    "uobtheatre.users",
    "uobtheatre.productions",
    "uobtheatre.utils",
    "uobtheatre.venues",
    "uobtheatre.bookings",
    "uobtheatre.discounts",
    "uobtheatre.societies",
    "uobtheatre.addresses",
    "uobtheatre.payments",
    "uobtheatre.images",
    "uobtheatre",
)

# https://docs.djangoproject.com/en/2.0/topics/http/middleware/
MIDDLEWARE = (
    "django.middleware.security.SecurityMiddleware",
    "django.contrib.sessions.middleware.SessionMiddleware",
    "django.middleware.csrf.CsrfViewMiddleware",
    "corsheaders.middleware.CorsMiddleware",
    "django.middleware.common.CommonMiddleware",
    "django.contrib.messages.middleware.MessageMiddleware",
    "django.middleware.clickjacking.XFrameOptionsMiddleware",
    "django.contrib.auth.middleware.AuthenticationMiddleware",
)

ALLOWED_HOSTS = ["*"]
ROOT_URLCONF = "uobtheatre.urls"
SECRET_KEY = os.getenv(
    "DJANGO_SECRET_KEY",
    default="Ha57AUXmBdFS48TKYPMhauspK7BhwpveyvM9PGsCwwcT7RfwUN2rVkYnbuXkWhcU",
)
WSGI_APPLICATION = "config.wsgi.application"

# Email
EMAIL_BACKEND = "django.core.mail.backends.smtp.EmailBackend"

ADMINS = (("Author", "webmaster@bristolsta.com"),)


# Postgres
DATABASES = {
    "default": env.db(
        "DATABASE_URL", "postgresql://postgres:postgres@postgres:5432/uobtheatre_api"
    )
}
DATABASES["default"]["ATOMIC_REQUESTS"] = True
# DATABASES = {
#     "default"
#     "default": {
#         "ENGINE": "django.db.backends.postgresql_psycopg2",
#         "NAME": os.getenv("DATABASE_NAME", default="postgres"),
#         "USER": os.getenv("DATABASE_USER", default="postgres"),
#         "PASSWORD": os.getenv("DATABASE_PASSWORD", default="postgres"),
#         "HOST": os.getenv("DATABASE_HOST", default="postgres"),
#         "PORT": os.getenv("DATABASE_PORT", default=5432),
#     }
# }

# General
APPEND_SLASH = False
TIME_ZONE = "UTC"
LANGUAGE_CODE = "en-us"
# If you set this to False, Django will make some optimizations so as not
# to load the internationalization machinery.
USE_I18N = False
USE_L10N = True
USE_TZ = True
LOGIN_REDIRECT_URL = "/"

# Static files (CSS, JavaScript, Images)
# https://docs.djangoproject.com/en/2.0/howto/static-files/
STATIC_ROOT = os.path.normpath(join(os.path.dirname(BASE_DIR), "static"))
STATICFILES_DIRS: List[str] = []
STATIC_URL = "/static/"
STATICFILES_FINDERS = (
    "django.contrib.staticfiles.finders.FileSystemFinder",
    "django.contrib.staticfiles.finders.AppDirectoriesFinder",
)

# Media files
MEDIA_ROOT = join(os.path.dirname(BASE_DIR), "media")
MEDIA_PATH = "/media/"

TEMPLATES = [
    {
        "BACKEND": "django.template.backends.django.DjangoTemplates",
        "DIRS": STATICFILES_DIRS,
        "APP_DIRS": True,
        "OPTIONS": {
            "context_processors": [
                "django.template.context_processors.debug",
                "django.template.context_processors.request",
                "django.contrib.auth.context_processors.auth",
                "django.contrib.messages.context_processors.messages",
            ],
        },
    },
]

# Set DEBUG to False as a default for safety
# https://docs.djangoproject.com/en/dev/ref/settings/#debug
DEBUG = strtobool(os.getenv("DJANGO_DEBUG", "no"))

# Password Validation
# https://docs.djangoproject.com/en/2.0/topics/auth/passwords/#module-django.contrib.auth.password_validation
AUTH_PASSWORD_VALIDATORS = [
    {
        "NAME": "django.contrib.auth.password_validation.UserAttributeSimilarityValidator",
    },
    {
        "NAME": "django.contrib.auth.password_validation.MinimumLengthValidator",
    },
    {
        "NAME": "django.contrib.auth.password_validation.CommonPasswordValidator",
    },
    {
        "NAME": "django.contrib.auth.password_validation.NumericPasswordValidator",
    },
]


SITE_ID = 1

AUTHENTICATION_BACKENDS = [
    "graphql_auth.backends.GraphQLAuthBackend",
    "guardian.backends.ObjectPermissionBackend",
    "django.contrib.auth.backends.ModelBackend",
]

EMAIL_BACKEND = "django.core.mail.backends.console.EmailBackend"

# Logging
LOGGING = {
    "version": 1,
    "disable_existing_loggers": False,
    "formatters": {
        "django.server": {
            "()": "django.utils.log.ServerFormatter",
            "format": "[%(server_time)s] %(message)s",
        },
        "verbose": {
            "format": "%(levelname)s %(asctime)s %(module)s %(process)d %(thread)d %(message)s"
        },
        "simple": {"format": "%(levelname)s %(message)s"},
    },
    "filters": {
        "require_debug_true": {
            "()": "django.utils.log.RequireDebugTrue",
        },
    },
    "handlers": {
        "django.server": {
            "level": "INFO",
            "class": "logging.StreamHandler",
            "formatter": "django.server",
        },
        "console": {
            "level": "DEBUG",
            "class": "logging.StreamHandler",
            "formatter": "simple",
            "filters": ["require_debug_true"],
        },
        "mail_admins": {
            "level": "ERROR",
            "class": "django.utils.log.AdminEmailHandler",
        },
        "file": {
            "level": "DEBUG",
            "class": "logging.FileHandler",
            "filename": "debug.log",
        },
        "allfile": {
            "level": "DEBUG",
            "class": "logging.FileHandler",
            "filename": "debugall.log",
        },
    },
    "loggers": {
        "": {"handlers": ["allfile"], "level": "DEBUG", "propagate": True},
        "django": {
            "handlers": ["console", "file"],
            "propagate": True,
        },
        "django.server": {
            "handlers": ["django.server", "file"],
            "level": "INFO",
            "propagate": True,
        },
        "django.request": {
            "handlers": ["mail_admins", "console", "file"],
            "level": "ERROR",
            "propagate": True,
        },
        "django.db.backends": {
            "handlers": ["console", "file"],
            "level": "INFO",
            "propagate": True,
        },
        "uobtheatre": {"handlers": ["file"], "level": "INFO", "propagate": True},
        "psycopg2": {"handlers": ["file"], "level": "INFO", "propagate": True},
    },
}

# Custom user app
AUTH_USER_MODEL = "users.User"
GRAPHQL_AUTH = {
    "LOGIN_ALLOWED_FIELDS": ["email"],
    "USER_NODE_EXCLUDE_FIELDS": ["password"],
    "USER_NODE_FILTER_FIELDS": {
        "email": ["exact", "icontains", "istartswith"],
        "is_active": ["exact"],
        "status__archived": ["exact"],
        "status__verified": ["exact"],
        "status__secondary_email": ["exact"],
    },
    "REGISTER_MUTATION_FIELDS": ["email", "first_name", "last_name"],
    "REGISTER_MUTATION_FIELDS_OPTIONAL": [],
    "ALLOW_LOGIN_NOT_VERIFIED": False,
    "ACTIVATION_PATH_ON_EMAIL": "user/email-verify",
    "EMAIL_TEMPLATE_ACTIVATION": "emails/activation_email.html",
}


GRAPHQL_JWT = {
    "JWT_ALLOW_ANY_CLASSES": [
        "graphql_auth.mutations.Register",
        "graphql_auth.mutations.VerifyAccount",
        "graphql_auth.mutations.ResendActivationEmail",
        "graphql_auth.mutations.SendPasswordResetEmail",
        "graphql_auth.mutations.PasswordReset",
        "graphql_auth.mutations.ObtainJSONWebToken",
        "graphql_auth.mutations.VerifyToken",
        "graphql_auth.mutations.RefreshToken",
        "graphql_auth.mutations.RevokeToken",
        "graphql_auth.mutations.VerifySecondaryEmail",
    ],
    "JWT_VERIFY_EXPIRATION": True,
    "JWT_LONG_RUNNING_REFRESH_TOKEN": True,
    "JWT_EXPIRATION_DELTA": timedelta(minutes=5),
    "JWT_REFRESH_EXPIRATION_DELTA": timedelta(days=365),
}

GRAPHENE = {
    "SCHEMA": "uobtheatre.schema.schema",
    "MIDDLEWARE": [
        "graphql_jwt.middleware.JSONWebTokenMiddleware",
    ],
}


# Square payments
SQUARE_SETTINGS = {
    "SQUARE_ACCESS_TOKEN": os.getenv(
        "SQUARE_ACCESS_TOKEN",
        default="",
    ),
    "SQUARE_ENVIRONMENT": os.getenv(
        "SQUARE_ENVIRONMENT",
        default="sandbox",
    ),
    "SQUARE_LOCATION": os.getenv(
        "SQUARE_LOCATION",
        default="",
    ),
    "SQUARE_WEBHOOK_SIGNATURE_KEY": os.getenv(
        "SQUARE_WEBHOOK_SIGNATURE_KEY",
        default="",
    ),
    "PATH": "square",
}<|MERGE_RESOLUTION|>--- conflicted
+++ resolved
@@ -32,11 +32,8 @@
     "autoslug",  # Auto slug
     "graphene_django",  # Graphql
     "guardian",
-<<<<<<< HEAD
     "django_tiptap",
-=======
     "rest_framework",
->>>>>>> 09465a74
     # Your apps
     "uobtheatre.users",
     "uobtheatre.productions",
