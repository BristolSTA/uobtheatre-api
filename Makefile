## Defines the app varaible. This reference the module which is being used
APP=$(if $(app),uobtheatre/$(app)/test,)
export APP

## Defines the test path:
## If 		the varaible test_path is secified test_path is used
## else if 	the app varaible is specified the apps test path is used
## else  	it is set to none
TEST_PATH=$(if $(path),$(path),$(if $(APP),$(APP),))
export TEST_PATH

## Defines the test varaible
## This allows the users to specify a list of tests to run
TEST=$(if $(test),-k '$(test)',)
export TEST

ifneq (,$(findstring a,  $(MAKEFLAGS)))
  VERBOSE=1
  export VERBOSE
endif

PONY: help

help:
	@grep -E '^[a-zA-Z_-]+:.*?## .*$$' $(MAKEFILE_LIST) | sort | awk 'BEGIN {FS = ":.*?## "}; {printf "\033[36m%-30s\033[0m %s\n", $$1, $$2}'

up: ## Run background
	docker-compose up -d

up-v: ## Run verbose
	docker-compose up

down: ## Down
	docker-compose down

migrations: ## Make the migrations
	docker-compose run --rm api python manage.py makemigrations

migrations-without-user: ## Make the migrations without setting the user (the user will probably break windows)
	docker-compose run --rm api python manage.py makemigrations

migrate: ## Do the migrations
	docker-compose run api python manage.py migrate

seed: ## Seed the db with some example data
	docker-compose run api python manage.py loaddata uobtheatre/addresses/fixtures.json uobtheatre/users/fixtures.json uobtheatre/venues/fixtures.json uobtheatre/societies/fixtures.json uobtheatre/productions/fixtures.json uobtheatre/bookings/fixtures.json

psql: ## Do the migrations
	docker-compose exec postgres psql -d postgres -U postgres

clean: ## Remove all the things
	docker-compose down --volumes --rmi all || true

test: ## Run unit tests in docker container
<<<<<<< HEAD
	docker-compose run --rm api pytest --cov uobtheatre --cov-fail-under 100 $(TEST_PATH) $(TEST)
=======
	docker-compose run --rm api pytest --cov uobtheatre --cov-fail-under 100 --cov-report term-missing
>>>>>>> 4900a1cd

test-v: ## Run verbose unit tests in docker container, use test_path to specify a test file/directory, app to specify a module and test to specify specific tests to be run.
	docker-compose run --rm api coverage run -m pytest -s -vv $(TEST_PATH) $(TEST)

coverage: ## Generate test coverage report
	docker-compose run --rm api coverage run --source=uobtheatre -m pytest
	docker-compose run --rm api coverage html
	docker-compose run --rm api coveralls

coverage-nr: ## Generate test coverage report from last test run
	docker-compose run --rm api coverage html

black: ## Run verbose unit tests in docker container
	docker-compose run --rm api black .

isort: ## Run verbose unit tests in docker container
	docker-compose run --rm api isort .

setup-pipenv: ## Setup pipenv locally
	pipenv --python 3.8
	# If black is causing issues: pipenv install --dev --pre
	pipenv install

pipenv-install: ## Setup pipenv locally
	docker-compose run --rm api cd /tmp; pipenv lock --requirements > requirements.txt; pip install -r /tmp/requirements.txt

clean-app-migrations: ## Generate clean migrations for productions
	find . -path "*/migrations/*.py" -not -name "__init__.py" -delete
	make migrations

clean-postgres-migrate: ## Apply clean migrations to postgres
	docker rm -f uobtheatre-api_postgres_1
	docker volume rm uobtheatre-api_postgres_data
	make migrate

clean-migrations: ## Do the migrations from scratch
	make clean-app-migrations
	make clean-postgres-migrate

clean-migrations-tom: ## Do the migrations from scratch
	find . -path "*/migrations/*.py" -not -name "__init__.py" -delete
	docker-compose run --rm --user "$$(id -u):$$(id -g)" api python manage.py makemigrations
	make clean-postgres-migrate

mypy: ## Type checking - mypy
	docker-compose run --rm api mypy uobtheatre

schema: ## Dumps graphql schema in schema.json
	docker-compose run --rm api ./manage.py graphql_schema --schema uobtheatre.schema.schema --out schema.graphql

pr: ## Runs everything required (that is not included in precommit) for a pr
	make schema
	make test

build:
	docker-compose build api<|MERGE_RESOLUTION|>--- conflicted
+++ resolved
@@ -52,11 +52,7 @@
 	docker-compose down --volumes --rmi all || true
 
 test: ## Run unit tests in docker container
-<<<<<<< HEAD
-	docker-compose run --rm api pytest --cov uobtheatre --cov-fail-under 100 $(TEST_PATH) $(TEST)
-=======
-	docker-compose run --rm api pytest --cov uobtheatre --cov-fail-under 100 --cov-report term-missing
->>>>>>> 4900a1cd
+	docker-compose run --rm api pytest --cov uobtheatre --cov-fail-under 100 --cov-report term-missing $(TEST_PATH) $(TEST)
 
 test-v: ## Run verbose unit tests in docker container, use test_path to specify a test file/directory, app to specify a module and test to specify specific tests to be run.
 	docker-compose run --rm api coverage run -m pytest -s -vv $(TEST_PATH) $(TEST)
