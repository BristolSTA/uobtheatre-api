--- conflicted
+++ resolved
@@ -26,7 +26,6 @@
     depends_on:
       - postgres
 
-<<<<<<< HEAD
   # documentation:
   #   restart: on-failure
   #   build: ./
@@ -35,16 +34,6 @@
   #     - ./:/code
   #   ports:
   #     - "8001:8001"
-=======
-        # documentation:
-        #   restart: on-failure
-        #   build: ./
-        #   command: "mkdocs serve"
-        #   volumes:
-        #     - ./:/code
-        #   ports:
-        #     - "8001:8001"
->>>>>>> e9fdb6de
 
   adminer:
     image: adminer
