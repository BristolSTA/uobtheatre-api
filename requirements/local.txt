--- conflicted
+++ resolved
@@ -11,13 +11,8 @@
 
 # mypy stuff
 mypy >= 0.910 # Type checking
-<<<<<<< HEAD
 django-stubs==1.10.0
-types-python-dateutil==2.8.18
-=======
-django-stubs == 1.10.0
 types-python-dateutil==2.8.19
->>>>>>> 59443875
 
 # testing
 pytest >= 6.2.2
