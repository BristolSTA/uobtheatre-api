# Install all regular requirements
-r base.txt

# hooks
pre-commit >= 2.11.0

# formatting
black >= 21.10b0 # Code formatting
isort >= 5.10.1 # Import sorting
pylint >= 2.11.1 # Linting

# mypy stuff
mypy >= 0.910 # Type checking
django-stubs >= 1.9.0
types-python-dateutil==2.8.3

# testing
pytest >= 6.2.2
pytest-sugar >= 0.9.4
pytest-cov >= 2.11.1
pytest-django >= 0.2.0
pytest-factoryboy >= 2.1.0
coveralls >= 3.0.1
<<<<<<< HEAD
faker==10.0.0; python_version >= '3.6'
factory-boy==3.2.1
=======
faker==11.3.0; python_version >= '3.6'
>>>>>>> 0dd181ce

# Unsure
jedi==0.18.1; python_version >= '3.6'<|MERGE_RESOLUTION|>--- conflicted
+++ resolved
@@ -21,12 +21,8 @@
 pytest-django >= 0.2.0
 pytest-factoryboy >= 2.1.0
 coveralls >= 3.0.1
-<<<<<<< HEAD
-faker==10.0.0; python_version >= '3.6'
 factory-boy==3.2.1
-=======
 faker==11.3.0; python_version >= '3.6'
->>>>>>> 0dd181ce
 
 # Unsure
 jedi==0.18.1; python_version >= '3.6'