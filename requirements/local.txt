# Install all regular requirements
-r base.txt

# hooks
pre-commit >= 2.11.0

# formatting
black >= 22.3.0 # Code formatting
isort >= 5.10.1 # Import sorting
pylint >= 2.14.0 # Linting

# mypy stuff
mypy >= 0.910 # Type checking
<<<<<<< HEAD
django-stubs==1.10.0
types-python-dateutil==2.8.19
=======
django-stubs == 1.10.0
types-python-dateutil==2.8.19.2
>>>>>>> d040877a

# testing
pytest >= 6.2.2
pytest-sugar >= 0.9.4
pytest-cov >= 2.11.1
pytest-django >= 0.2.0
pytest-factoryboy >= 2.1.0
coveralls >= 3.0.1
factory-boy==3.2.1
faker==15.1.1; python_version >= '3.6'

# Unsure
jedi==0.18.1; python_version >= '3.6'<|MERGE_RESOLUTION|>--- conflicted
+++ resolved
@@ -11,13 +11,8 @@
 
 # mypy stuff
 mypy >= 0.910 # Type checking
-<<<<<<< HEAD
 django-stubs==1.10.0
-types-python-dateutil==2.8.19
-=======
-django-stubs == 1.10.0
 types-python-dateutil==2.8.19.2
->>>>>>> d040877a
 
 # testing
 pytest >= 6.2.2
