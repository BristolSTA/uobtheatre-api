import base64
from typing import TYPE_CHECKING, Optional
from unittest.mock import patch

import pytest
from django.contrib.auth.models import AnonymousUser
from django.test import RequestFactory
from graphene.test import Client as GQLClient
from pytest_factoryboy import register

from uobtheatre.schema import schema as app_schema
from uobtheatre.users.test.factories import UserFactory

if TYPE_CHECKING:
    pass

register(UserFactory)  # fixture is user_factory


@pytest.fixture
def gql_client():
    return AuthenticateableGQLClient(app_schema)


class AuthenticateableGQLClient(GQLClient):
<<<<<<< HEAD
    """
    Graphql client which can be loged in and out.
    """
=======
    """A graphql client extension that supports a request and user"""
>>>>>>> dd062b3c

    def __init__(self, schema, format_error=None, user=None, **execute_options):
        self.request_factory = RequestFactory().get("/")
        self.request_factory.user = user if user else AnonymousUser()
        super().__init__(schema, format_error, **execute_options)

    @property
    def user(self):
        return self.request_factory.user

    @user.setter
    def user(self, new_user):
        if not new_user:
            self.logout()
        self.request_factory.user = new_user

    def login(self, user=None):
        self.user = user if user else UserFactory()
        return self

    def logout(self):
        self.request_factory.user = AnonymousUser()

    def execute(self, query, variable_values=None):
        return super().execute(
            query, context_value=self.request_factory, variable_values=variable_values
        )


@pytest.fixture
<<<<<<< HEAD
def gql_client_flexible():
    return AuthenticateableGQLClient(schema, user=UserFactory())


@pytest.fixture
=======
>>>>>>> dd062b3c
def gql_id():
    return lambda id, node: base64.b64encode(f"{node}:{id}".encode("ascii")).decode(
        "utf-8"
    )


@pytest.fixture
<<<<<<< HEAD
def mock_square():
    class MockApiResponse:
        def __init__(
            self, reason_phrase="Some phrase", status_code=400, success=False, body=None
        ):
            self.reason_phrase = reason_phrase
            self.status_code = status_code
            self.success = success
            self.body = body
=======
def mock_square(monkeypatch):
    """Mocks the square library"""

    class MockApiResponse:
        """Mock of the square API Response CLass"""

        def __init__(self):
            self.reason_phrase = "Some phrase"
            self.status_code = 400
            self.success = False
            self.body = None
>>>>>>> dd062b3c

        def is_success(self):
            return self.success

<<<<<<< HEAD
    def mock_client(
        square_client_api,
        method: str,
        body: Optional[dict] = None,
        success: Optional[bool] = None,
        reason_phrase: Optional[str] = None,
        status_code: Optional[int] = None,
    ):
        return patch.object(
            square_client_api,
            method,
            lambda *_: MockApiResponse(
                body=body,
                success=success,
                reason_phrase=reason_phrase,
                status_code=status_code,
            ),
        )
=======
    def mock_create_payment(*_):
        return mock_api_response

    monkeypatch.setattr(
        "uobtheatre.bookings.models.PaymentProvider.create_payment", mock_create_payment
    )
>>>>>>> dd062b3c

    return mock_client<|MERGE_RESOLUTION|>--- conflicted
+++ resolved
@@ -1,4 +1,3 @@
-import base64
 from typing import TYPE_CHECKING, Optional
 from unittest.mock import patch
 
@@ -23,13 +22,9 @@
 
 
 class AuthenticateableGQLClient(GQLClient):
-<<<<<<< HEAD
     """
     Graphql client which can be loged in and out.
     """
-=======
-    """A graphql client extension that supports a request and user"""
->>>>>>> dd062b3c
 
     def __init__(self, schema, format_error=None, user=None, **execute_options):
         self.request_factory = RequestFactory().get("/")
@@ -60,24 +55,16 @@
 
 
 @pytest.fixture
-<<<<<<< HEAD
-def gql_client_flexible():
-    return AuthenticateableGQLClient(schema, user=UserFactory())
+def mock_square():
+    """
+    Used to mock the square clinet
+    """
 
+    class MockApiResponse:
+        """
+        Mock of the square API Response CLass
+        """
 
-@pytest.fixture
-=======
->>>>>>> dd062b3c
-def gql_id():
-    return lambda id, node: base64.b64encode(f"{node}:{id}".encode("ascii")).decode(
-        "utf-8"
-    )
-
-
-@pytest.fixture
-<<<<<<< HEAD
-def mock_square():
-    class MockApiResponse:
         def __init__(
             self, reason_phrase="Some phrase", status_code=400, success=False, body=None
         ):
@@ -85,25 +72,11 @@
             self.status_code = status_code
             self.success = success
             self.body = body
-=======
-def mock_square(monkeypatch):
-    """Mocks the square library"""
-
-    class MockApiResponse:
-        """Mock of the square API Response CLass"""
-
-        def __init__(self):
-            self.reason_phrase = "Some phrase"
-            self.status_code = 400
-            self.success = False
-            self.body = None
->>>>>>> dd062b3c
 
         def is_success(self):
             return self.success
 
-<<<<<<< HEAD
-    def mock_client(
+    def mock_client(  # pylint: disable=too-many-arguments
         square_client_api,
         method: str,
         body: Optional[dict] = None,
@@ -111,6 +84,9 @@
         reason_phrase: Optional[str] = None,
         status_code: Optional[int] = None,
     ):
+        """
+        Mock a provided square client object
+        """
         return patch.object(
             square_client_api,
             method,
@@ -121,13 +97,5 @@
                 status_code=status_code,
             ),
         )
-=======
-    def mock_create_payment(*_):
-        return mock_api_response
-
-    monkeypatch.setattr(
-        "uobtheatre.bookings.models.PaymentProvider.create_payment", mock_create_payment
-    )
->>>>>>> dd062b3c
 
     return mock_client