[[source]]
url = "https://pypi.python.org/simple"
verify_ssl = true
name = "pypi"

[packages]
pytz = "*"
Django = "*"
django-configurations = "*"
gunicorn = "*"
newrelic = "*"
psycopg2-binary = "*"
dj-database-url = "*"
django-model-utils = "*"
django-unique-upload = "*"
djangorestframework = "*"
Markdown = "*"
django-filter = "*"
ipdb = "*"
ipython = "*"
mkdocs = "*"
flake8 = "*"
mock = "*"
factory-boy = "*"
django-nose = "*"
nose-progressive = "*"
coverage = "*"
pytest = "*"
pytest-sugar = "*"
pytest-django = "*"
django-storages = "*"
boto3 = "*"
click = "*"
pillow = "*"
drf-yasg = "*"
stripe = "*"
pytest-factoryboy = "*"
django-cors-headers = "*"
django-allauth = "*"
django-rest-auth = "*"
pytest-cov = "*"
djangorestframework-jwt = "*"
drf-extensions = "*"
django-autoslug = "*"

[dev-packages]
rope = "*"
black="*"
<<<<<<< HEAD
flake8="*"
isort = "*"
=======
coreapi="*"
Pygments="*"
>>>>>>> 5b15a62f

[requires]
python_version = "3.8"

[pipenv]
allow_prereleases = true<|MERGE_RESOLUTION|>--- conflicted
+++ resolved
@@ -46,13 +46,10 @@
 [dev-packages]
 rope = "*"
 black="*"
-<<<<<<< HEAD
 flake8="*"
 isort = "*"
-=======
 coreapi="*"
 Pygments="*"
->>>>>>> 5b15a62f
 
 [requires]
 python_version = "3.8"
