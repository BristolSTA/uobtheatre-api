--- conflicted
+++ resolved
@@ -31,7 +31,17 @@
   adminDiscountPercentage: Float!
   tickets: [TicketNode!]
   priceBreakdown: PriceBreakdownNode
-  payments(offset: Int, before: String, after: String, first: Int, last: Int, type: String, provider: String, createdAt: DateTime, id: ID): PaymentNodeConnection
+  payments(
+    offset: Int
+    before: String
+    after: String
+    first: Int
+    last: Int
+    type: String
+    provider: String
+    createdAt: DateTime
+    id: ID
+  ): PaymentNodeConnection
 }
 
 type BookingNodeConnection {
@@ -69,7 +79,13 @@
   id: ID!
   name: String!
   description: String
-  seatBookings(offset: Int, before: String, after: String, first: Int, last: Int): TicketNodeConnection!
+  seatBookings(
+    offset: Int
+    before: String
+    after: String
+    first: Int
+    last: Int
+  ): TicketNodeConnection!
 }
 
 type CreateBooking {
@@ -104,7 +120,13 @@
   id: ID!
   name: String!
   department: EnumNode
-  crewMembers(offset: Int, before: String, after: String, first: Int, last: Int): CrewMemberNodeConnection!
+  crewMembers(
+    offset: Int
+    before: String
+    after: String
+    first: Int
+    last: Int
+  ): CrewMemberNodeConnection!
 }
 
 scalar Date
@@ -120,7 +142,29 @@
   id: ID!
   name: String!
   percentage: Float!
-  performances(offset: Int, before: String, after: String, first: Int, last: Int, createdAt: DateTime, updatedAt: DateTime, production: ID, venue: ID, doorsOpen: DateTime, start: DateTime, end: DateTime, description: String, extraInformation: String, disabled: Boolean, seatGroups: [ID], capacity: Int, id: ID, hasBoxofficePermissions: Boolean, runOn: Date, orderBy: String): PerformanceNodeConnection!
+  performances(
+    offset: Int
+    before: String
+    after: String
+    first: Int
+    last: Int
+    createdAt: DateTime
+    updatedAt: DateTime
+    production: ID
+    venue: ID
+    doorsOpen: DateTime
+    start: DateTime
+    end: DateTime
+    description: String
+    extraInformation: String
+    disabled: Boolean
+    seatGroups: [ID]
+    capacity: Int
+    id: ID
+    hasBoxofficePermissions: Boolean
+    runOn: Date
+    orderBy: String
+  ): PerformanceNodeConnection!
   seatGroup: SeatGroupNode
   requirements: [DiscountRequirementNode!]
 }
@@ -147,9 +191,56 @@
   dateJoined: DateTime!
   id: String
   email: String!
-  societies(offset: Int, before: String, after: String, first: Int, last: Int, id: ID, name: String, slug: String): SocietyNodeConnection!
-  bookings(offset: Int, before: String, after: String, first: Int, last: Int, createdAt: DateTime, updatedAt: DateTime, reference: String, user: ID, creator: ID, performance: ID, status: String, adminDiscountPercentage: Float, id: ID, search: String, checkedIn: Boolean, active: Boolean, orderBy: String): BookingNodeConnection!
-  createdBookings(offset: Int, before: String, after: String, first: Int, last: Int, createdAt: DateTime, updatedAt: DateTime, reference: String, user: ID, creator: ID, performance: ID, status: String, adminDiscountPercentage: Float, id: ID, search: String, checkedIn: Boolean, active: Boolean, orderBy: String): BookingNodeConnection!
+  societies(
+    offset: Int
+    before: String
+    after: String
+    first: Int
+    last: Int
+    id: ID
+    name: String
+    slug: String
+  ): SocietyNodeConnection!
+  bookings(
+    offset: Int
+    before: String
+    after: String
+    first: Int
+    last: Int
+    createdAt: DateTime
+    updatedAt: DateTime
+    reference: String
+    user: ID
+    creator: ID
+    performance: ID
+    status: String
+    adminDiscountPercentage: Float
+    id: ID
+    search: String
+    checkedIn: Boolean
+    active: Boolean
+    orderBy: String
+  ): BookingNodeConnection!
+  createdBookings(
+    offset: Int
+    before: String
+    after: String
+    first: Int
+    last: Int
+    createdAt: DateTime
+    updatedAt: DateTime
+    reference: String
+    user: ID
+    creator: ID
+    performance: ID
+    status: String
+    adminDiscountPercentage: Float
+    id: ID
+    search: String
+    checkedIn: Boolean
+    active: Boolean
+    orderBy: String
+  ): BookingNodeConnection!
   password: String!
   pk: Int
   archived: Boolean
@@ -192,28 +283,67 @@
 }
 
 type Mutation {
-<<<<<<< HEAD
-  generateReport(endTime: DateTime, name: String!, startTime: DateTime): GenerateReport
-  createBooking(performanceId: IdInputField, targetUserEmail: String, tickets: [CreateTicketInput]): CreateBooking
-  updateBooking(bookingId: IdInputField, targetUserEmail: String, tickets: [UpdateTicketInput]): UpdateBooking
-=======
-  createBooking(adminDiscountPercentage: Float, performanceId: IdInputField, targetUserEmail: String, tickets: [CreateTicketInput]): CreateBooking
-  updateBooking(adminDiscountPercentage: Float, bookingId: IdInputField, targetUserEmail: String, tickets: [UpdateTicketInput]): UpdateBooking
->>>>>>> f35631a0
-  payBooking(bookingId: IdInputField!, deviceId: String, nonce: String, paymentProvider: PaymentMethod, price: Int!): PayBooking
-  checkInBooking(bookingReference: String!, performanceId: IdInputField!, tickets: [TicketIDInput]!): CheckInBooking
-  uncheckInBooking(bookingReference: String!, performanceId: IdInputField!, tickets: [TicketIDInput]!): UnCheckInBooking
-  register(email: String!, firstName: String!, lastName: String!, password1: String!, password2: String!): Register
+  createBooking(
+    adminDiscountPercentage: Float
+    performanceId: IdInputField
+    targetUserEmail: String
+    tickets: [CreateTicketInput]
+  ): CreateBooking
+  updateBooking(
+    adminDiscountPercentage: Float
+    bookingId: IdInputField
+    targetUserEmail: String
+    tickets: [UpdateTicketInput]
+  ): UpdateBooking
+  payBooking(
+    bookingId: IdInputField!
+    deviceId: String
+    nonce: String
+    paymentProvider: PaymentMethod
+    price: Int!
+  ): PayBooking
+  checkInBooking(
+    bookingReference: String!
+    performanceId: IdInputField!
+    tickets: [TicketIDInput]!
+  ): CheckInBooking
+  uncheckInBooking(
+    bookingReference: String!
+    performanceId: IdInputField!
+    tickets: [TicketIDInput]!
+  ): UnCheckInBooking
+  register(
+    email: String!
+    firstName: String!
+    lastName: String!
+    password1: String!
+    password2: String!
+  ): Register
   verifyAccount(token: String!): VerifyAccount
   resendActivationEmail(email: String!): ResendActivationEmail
   sendPasswordResetEmail(email: String!): SendPasswordResetEmail
-  passwordReset(token: String!, newPassword1: String!, newPassword2: String!): PasswordReset
-  passwordSet(token: String!, newPassword1: String!, newPassword2: String!): PasswordSet
-  passwordChange(oldPassword: String!, newPassword1: String!, newPassword2: String!): PasswordChange
+  passwordReset(
+    token: String!
+    newPassword1: String!
+    newPassword2: String!
+  ): PasswordReset
+  passwordSet(
+    token: String!
+    newPassword1: String!
+    newPassword2: String!
+  ): PasswordSet
+  passwordChange(
+    oldPassword: String!
+    newPassword1: String!
+    newPassword2: String!
+  ): PasswordChange
   updateAccount(firstName: String, lastName: String): UpdateAccount
   archiveAccount(password: String!): ArchiveAccount
   deleteAccount(password: String!): DeleteAccount
-  sendSecondaryEmailActivation(email: String!, password: String!): SendSecondaryEmailActivation
+  sendSecondaryEmailActivation(
+    email: String!
+    password: String!
+  ): SendSecondaryEmailActivation
   verifySecondaryEmail(token: String!): VerifySecondaryEmail
   swapEmails(password: String!): SwapEmails
   removeSecondaryEmail(password: String!): RemoveSecondaryEmail
@@ -318,10 +448,35 @@
   description: String
   extraInformation: String
   disabled: Boolean!
-  seatGroups(offset: Int, before: String, after: String, first: Int, last: Int): SeatGroupNodeConnection!
+  seatGroups(
+    offset: Int
+    before: String
+    after: String
+    first: Int
+    last: Int
+  ): SeatGroupNodeConnection!
   capacity: Int
   discounts: [DiscountNode!]
-  bookings(offset: Int, before: String, after: String, first: Int, last: Int, createdAt: DateTime, updatedAt: DateTime, reference: String, user: ID, creator: ID, performance: ID, status: String, adminDiscountPercentage: Float, id: ID, search: String, checkedIn: Boolean, active: Boolean, orderBy: String): BookingNodeConnection!
+  bookings(
+    offset: Int
+    before: String
+    after: String
+    first: Int
+    last: Int
+    createdAt: DateTime
+    updatedAt: DateTime
+    reference: String
+    user: ID
+    creator: ID
+    performance: ID
+    status: String
+    adminDiscountPercentage: Float
+    id: ID
+    search: String
+    checkedIn: Boolean
+    active: Boolean
+    orderBy: String
+  ): BookingNodeConnection!
   capacityRemaining: Int
   ticketOptions: [PerformanceSeatGroupNode]
   minSeatPrice: Int
@@ -399,7 +554,29 @@
   cast: [CastMemberNode!]
   productionTeam: [ProductionTeamMemberNode!]
   crew: [CrewMemberNode!]
-  performances(offset: Int, before: String, after: String, first: Int, last: Int, createdAt: DateTime, updatedAt: DateTime, production: ID, venue: ID, doorsOpen: DateTime, start: DateTime, end: DateTime, description: String, extraInformation: String, disabled: Boolean, seatGroups: [ID], capacity: Int, id: ID, hasBoxofficePermissions: Boolean, runOn: Date, orderBy: String): PerformanceNodeConnection!
+  performances(
+    offset: Int
+    before: String
+    after: String
+    first: Int
+    last: Int
+    createdAt: DateTime
+    updatedAt: DateTime
+    production: ID
+    venue: ID
+    doorsOpen: DateTime
+    start: DateTime
+    end: DateTime
+    description: String
+    extraInformation: String
+    disabled: Boolean
+    seatGroups: [ID]
+    capacity: Int
+    id: ID
+    hasBoxofficePermissions: Boolean
+    runOn: Date
+    orderBy: String
+  ): PerformanceNodeConnection!
   permissions: [String]
   start: DateTime
   end: DateTime
@@ -428,16 +605,103 @@
 }
 
 type Query {
-  paymentDevices(paymentProvider: PaymentMethod, paired: Boolean): [SquarePaymentDevice]
-  bookings(offset: Int, before: String, after: String, first: Int, last: Int, createdAt: DateTime, updatedAt: DateTime, reference: String, user: ID, creator: ID, performance: ID, status: String, adminDiscountPercentage: Float, id: ID, search: String, checkedIn: Boolean, active: Boolean, orderBy: String): BookingNodeConnection
+  paymentDevices(
+    paymentProvider: PaymentMethod
+    paired: Boolean
+  ): [SquarePaymentDevice]
+  bookings(
+    offset: Int
+    before: String
+    after: String
+    first: Int
+    last: Int
+    createdAt: DateTime
+    updatedAt: DateTime
+    reference: String
+    user: ID
+    creator: ID
+    performance: ID
+    status: String
+    adminDiscountPercentage: Float
+    id: ID
+    search: String
+    checkedIn: Boolean
+    active: Boolean
+    orderBy: String
+  ): BookingNodeConnection
   me: ExtendedUserNode
-  societies(offset: Int, before: String, after: String, first: Int, last: Int, id: ID, name: String, slug: String): SocietyNodeConnection
+  societies(
+    offset: Int
+    before: String
+    after: String
+    first: Int
+    last: Int
+    id: ID
+    name: String
+    slug: String
+  ): SocietyNodeConnection
   society(slug: String!): SocietyNode
-  productions(offset: Int, before: String, after: String, first: Int, last: Int, createdAt: DateTime, updatedAt: DateTime, name: String, subtitle: String, description: String, society: ID, status: String, ageRating: Int, facebookEvent: String, warnings: [ID], slug: String, id: ID, start: DateTime, start_Gte: DateTime, start_Lte: DateTime, end: DateTime, end_Gte: DateTime, end_Lte: DateTime, orderBy: String): ProductionNodeConnection
-  performances(offset: Int, before: String, after: String, first: Int, last: Int, createdAt: DateTime, updatedAt: DateTime, production: ID, venue: ID, doorsOpen: DateTime, start: DateTime, end: DateTime, description: String, extraInformation: String, disabled: Boolean, seatGroups: [ID], capacity: Int, id: ID, hasBoxofficePermissions: Boolean, runOn: Date, orderBy: String): PerformanceNodeConnection
+  productions(
+    offset: Int
+    before: String
+    after: String
+    first: Int
+    last: Int
+    createdAt: DateTime
+    updatedAt: DateTime
+    name: String
+    subtitle: String
+    description: String
+    society: ID
+    status: String
+    ageRating: Int
+    facebookEvent: String
+    warnings: [ID]
+    slug: String
+    id: ID
+    start: DateTime
+    start_Gte: DateTime
+    start_Lte: DateTime
+    end: DateTime
+    end_Gte: DateTime
+    end_Lte: DateTime
+    orderBy: String
+  ): ProductionNodeConnection
+  performances(
+    offset: Int
+    before: String
+    after: String
+    first: Int
+    last: Int
+    createdAt: DateTime
+    updatedAt: DateTime
+    production: ID
+    venue: ID
+    doorsOpen: DateTime
+    start: DateTime
+    end: DateTime
+    description: String
+    extraInformation: String
+    disabled: Boolean
+    seatGroups: [ID]
+    capacity: Int
+    id: ID
+    hasBoxofficePermissions: Boolean
+    runOn: Date
+    orderBy: String
+  ): PerformanceNodeConnection
   production(slug: String!): ProductionNode
   performance(id: ID!): PerformanceNode
-  venues(offset: Int, before: String, after: String, first: Int, last: Int, id: ID, name: String, slug: String): VenueNodeConnection
+  venues(
+    offset: Int
+    before: String
+    after: String
+    first: Int
+    last: Int
+    id: ID
+    name: String
+    slug: String
+  ): VenueNodeConnection
   venue(slug: String!): VenueNode
 }
 
@@ -484,7 +748,13 @@
   capacity: Int
   seats: SeatNode
   isInternal: Boolean!
-  tickets(offset: Int, before: String, after: String, first: Int, last: Int): TicketNodeConnection!
+  tickets(
+    offset: Int
+    before: String
+    after: String
+    first: Int
+    last: Int
+  ): TicketNodeConnection!
 }
 
 type SeatGroupNodeConnection {
@@ -501,8 +771,20 @@
   id: ID!
   row: String
   number: String
-  seatgroupSet(offset: Int, before: String, after: String, first: Int, last: Int): SeatGroupNodeConnection!
-  ticketSet(offset: Int, before: String, after: String, first: Int, last: Int): TicketNodeConnection!
+  seatgroupSet(
+    offset: Int
+    before: String
+    after: String
+    first: Int
+    last: Int
+  ): SeatGroupNodeConnection!
+  ticketSet(
+    offset: Int
+    before: String
+    after: String
+    first: Int
+    last: Int
+  ): TicketNodeConnection!
 }
 
 type SendPasswordResetEmail {
@@ -525,7 +807,32 @@
   logo: ImageNode!
   banner: ImageNode!
   members: [ExtendedUserNode!]!
-  productions(offset: Int, before: String, after: String, first: Int, last: Int, createdAt: DateTime, updatedAt: DateTime, name: String, subtitle: String, description: String, society: ID, status: String, ageRating: Int, facebookEvent: String, warnings: [ID], slug: String, id: ID, start: DateTime, start_Gte: DateTime, start_Lte: DateTime, end: DateTime, end_Gte: DateTime, end_Lte: DateTime, orderBy: String): ProductionNodeConnection!
+  productions(
+    offset: Int
+    before: String
+    after: String
+    first: Int
+    last: Int
+    createdAt: DateTime
+    updatedAt: DateTime
+    name: String
+    subtitle: String
+    description: String
+    society: ID
+    status: String
+    ageRating: Int
+    facebookEvent: String
+    warnings: [ID]
+    slug: String
+    id: ID
+    start: DateTime
+    start_Gte: DateTime
+    start_Lte: DateTime
+    end: DateTime
+    end_Gte: DateTime
+    end_Lte: DateTime
+    orderBy: String
+  ): ProductionNodeConnection!
 }
 
 type SocietyNodeConnection {
@@ -611,9 +918,56 @@
   dateJoined: DateTime!
   id: ID!
   email: String!
-  societies(offset: Int, before: String, after: String, first: Int, last: Int, id: ID, name: String, slug: String): SocietyNodeConnection!
-  bookings(offset: Int, before: String, after: String, first: Int, last: Int, createdAt: DateTime, updatedAt: DateTime, reference: String, user: ID, creator: ID, performance: ID, status: String, adminDiscountPercentage: Float, id: ID, search: String, checkedIn: Boolean, active: Boolean, orderBy: String): BookingNodeConnection!
-  createdBookings(offset: Int, before: String, after: String, first: Int, last: Int, createdAt: DateTime, updatedAt: DateTime, reference: String, user: ID, creator: ID, performance: ID, status: String, adminDiscountPercentage: Float, id: ID, search: String, checkedIn: Boolean, active: Boolean, orderBy: String): BookingNodeConnection!
+  societies(
+    offset: Int
+    before: String
+    after: String
+    first: Int
+    last: Int
+    id: ID
+    name: String
+    slug: String
+  ): SocietyNodeConnection!
+  bookings(
+    offset: Int
+    before: String
+    after: String
+    first: Int
+    last: Int
+    createdAt: DateTime
+    updatedAt: DateTime
+    reference: String
+    user: ID
+    creator: ID
+    performance: ID
+    status: String
+    adminDiscountPercentage: Float
+    id: ID
+    search: String
+    checkedIn: Boolean
+    active: Boolean
+    orderBy: String
+  ): BookingNodeConnection!
+  createdBookings(
+    offset: Int
+    before: String
+    after: String
+    first: Int
+    last: Int
+    createdAt: DateTime
+    updatedAt: DateTime
+    reference: String
+    user: ID
+    creator: ID
+    performance: ID
+    status: String
+    adminDiscountPercentage: Float
+    id: ID
+    search: String
+    checkedIn: Boolean
+    active: Boolean
+    orderBy: String
+  ): BookingNodeConnection!
   pk: Int
   archived: Boolean
   verified: Boolean
@@ -631,9 +985,43 @@
   image: ImageNode!
   publiclyListed: Boolean!
   slug: String!
-  seatGroups(offset: Int, before: String, after: String, first: Int, last: Int): SeatGroupNodeConnection!
-  performances(offset: Int, before: String, after: String, first: Int, last: Int, createdAt: DateTime, updatedAt: DateTime, production: ID, venue: ID, doorsOpen: DateTime, start: DateTime, end: DateTime, description: String, extraInformation: String, disabled: Boolean, seatGroups: [ID], capacity: Int, id: ID, hasBoxofficePermissions: Boolean, runOn: Date, orderBy: String): PerformanceNodeConnection!
-  productions(offset: Int, before: String, after: String, first: Int, last: Int): ProductionNodeConnection
+  seatGroups(
+    offset: Int
+    before: String
+    after: String
+    first: Int
+    last: Int
+  ): SeatGroupNodeConnection!
+  performances(
+    offset: Int
+    before: String
+    after: String
+    first: Int
+    last: Int
+    createdAt: DateTime
+    updatedAt: DateTime
+    production: ID
+    venue: ID
+    doorsOpen: DateTime
+    start: DateTime
+    end: DateTime
+    description: String
+    extraInformation: String
+    disabled: Boolean
+    seatGroups: [ID]
+    capacity: Int
+    id: ID
+    hasBoxofficePermissions: Boolean
+    runOn: Date
+    orderBy: String
+  ): PerformanceNodeConnection!
+  productions(
+    offset: Int
+    before: String
+    after: String
+    first: Int
+    last: Int
+  ): ProductionNodeConnection
 }
 
 type VenueNodeConnection {
@@ -665,5 +1053,30 @@
 type WarningNode implements Node {
   id: ID!
   description: String!
-  productionSet(offset: Int, before: String, after: String, first: Int, last: Int, createdAt: DateTime, updatedAt: DateTime, name: String, subtitle: String, description: String, society: ID, status: String, ageRating: Int, facebookEvent: String, warnings: [ID], slug: String, id: ID, start: DateTime, start_Gte: DateTime, start_Lte: DateTime, end: DateTime, end_Gte: DateTime, end_Lte: DateTime, orderBy: String): ProductionNodeConnection!
+  productionSet(
+    offset: Int
+    before: String
+    after: String
+    first: Int
+    last: Int
+    createdAt: DateTime
+    updatedAt: DateTime
+    name: String
+    subtitle: String
+    description: String
+    society: ID
+    status: String
+    ageRating: Int
+    facebookEvent: String
+    warnings: [ID]
+    slug: String
+    id: ID
+    start: DateTime
+    start_Gte: DateTime
+    start_Lte: DateTime
+    end: DateTime
+    end_Gte: DateTime
+    end_Lte: DateTime
+    orderBy: String
+  ): ProductionNodeConnection!
 }