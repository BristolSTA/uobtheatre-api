--- conflicted
+++ resolved
@@ -649,11 +649,7 @@
   me: ExtendedUserNode
   societies(offset: Int, before: String, after: String, first: Int, last: Int, id: ID, name: String, slug: String, userHasPermission: String): SocietyNodeConnection
   society(slug: String!): SocietyNode
-<<<<<<< HEAD
   productions(offset: Int, before: String, after: String, first: Int, last: Int, createdAt: DateTime, updatedAt: DateTime, name: String, subtitle: String, description: String, excerptText: String, venues: [ID], society: ID, status: String, ageRating: Int, facebookEvent: String, supportEmail: String, contentWarnings: [ID], slug: String, id: ID, userHasPermission: String, start: DateTime, start_Gte: DateTime, start_Lte: DateTime, end: DateTime, end_Gte: DateTime, end_Lte: DateTime, search: String, orderBy: String): ProductionNodeConnection
-=======
-  productions(offset: Int, before: String, after: String, first: Int, last: Int, createdAt: DateTime, updatedAt: DateTime, name: String, subtitle: String, description: String, venues: [ID], society: ID, status: String, ageRating: Int, facebookEvent: String, contactEmail: String, contentWarnings: [ID], slug: String, id: ID, userHasPermission: String, start: DateTime, start_Gte: DateTime, start_Lte: DateTime, end: DateTime, end_Gte: DateTime, end_Lte: DateTime, search: String, orderBy: String): ProductionNodeConnection
->>>>>>> f4e422aa
   performances(offset: Int, before: String, after: String, first: Int, last: Int, createdAt: DateTime, updatedAt: DateTime, production: ID, venue: ID, doorsOpen: DateTime, start: DateTime, end: DateTime, intervalDurationMins: Int, description: String, extraInformation: String, disabled: Boolean, seatGroups: [ID], capacity: Int, id: ID, hasBoxofficePermissions: Boolean, runOn: Date, orderBy: String): PerformanceNodeConnection
   warnings(offset: Int, before: String, after: String, first: Int, last: Int, id: ID): ContentWarningNodeConnection
   production(id: IdInputField, slug: String): ProductionNode
@@ -771,12 +767,7 @@
   website: String
   contact: String
   members: [ExtendedUserNode!]!
-<<<<<<< HEAD
   productions(offset: Int, before: String, after: String, first: Int, last: Int, createdAt: DateTime, updatedAt: DateTime, name: String, subtitle: String, description: String, excerptText: String, venues: [ID], society: ID, status: String, ageRating: Int, facebookEvent: String, supportEmail: String, contentWarnings: [ID], slug: String, id: ID, userHasPermission: String, start: DateTime, start_Gte: DateTime, start_Lte: DateTime, end: DateTime, end_Gte: DateTime, end_Lte: DateTime, search: String, orderBy: String): ProductionNodeConnection!
-=======
-  productions(offset: Int, before: String, after: String, first: Int, last: Int, createdAt: DateTime, updatedAt: DateTime, name: String, subtitle: String, description: String, venues: [ID], society: ID, status: String, ageRating: Int, facebookEvent: String, contactEmail: String, contentWarnings: [ID], slug: String, id: ID, userHasPermission: String, start: DateTime, start_Gte: DateTime, start_Lte: DateTime, end: DateTime, end_Gte: DateTime, end_Lte: DateTime, search: String, orderBy: String): ProductionNodeConnection!
-  id: ID!
->>>>>>> f4e422aa
   permissions: [String]
 }
 
@@ -917,13 +908,8 @@
   slug: String!
   seatGroups(offset: Int, before: String, after: String, first: Int, last: Int): SeatGroupNodeConnection!
   performances(offset: Int, before: String, after: String, first: Int, last: Int, createdAt: DateTime, updatedAt: DateTime, production: ID, venue: ID, doorsOpen: DateTime, start: DateTime, end: DateTime, intervalDurationMins: Int, description: String, extraInformation: String, disabled: Boolean, seatGroups: [ID], capacity: Int, id: ID, hasBoxofficePermissions: Boolean, runOn: Date, orderBy: String): PerformanceNodeConnection!
-<<<<<<< HEAD
   productionSet(offset: Int, before: String, after: String, first: Int, last: Int, createdAt: DateTime, updatedAt: DateTime, name: String, subtitle: String, description: String, excerptText: String, venues: [ID], society: ID, status: String, ageRating: Int, facebookEvent: String, supportEmail: String, contentWarnings: [ID], slug: String, id: ID, userHasPermission: String, start: DateTime, start_Gte: DateTime, start_Lte: DateTime, end: DateTime, end_Gte: DateTime, end_Lte: DateTime, search: String, orderBy: String): ProductionNodeConnection!
   productions(offset: Int, before: String, after: String, first: Int, last: Int, createdAt: DateTime, updatedAt: DateTime, name: String, subtitle: String, description: String, excerptText: String, venues: [ID], society: ID, status: String, ageRating: Int, facebookEvent: String, supportEmail: String, contentWarnings: [ID], slug: String, id: ID, userHasPermission: String, start: DateTime, start_Gte: DateTime, start_Lte: DateTime, end: DateTime, end_Gte: DateTime, end_Lte: DateTime, search: String, orderBy: String): ProductionNodeConnection
-=======
-  productionSet(offset: Int, before: String, after: String, first: Int, last: Int, createdAt: DateTime, updatedAt: DateTime, name: String, subtitle: String, description: String, venues: [ID], society: ID, status: String, ageRating: Int, facebookEvent: String, contactEmail: String, contentWarnings: [ID], slug: String, id: ID, userHasPermission: String, start: DateTime, start_Gte: DateTime, start_Lte: DateTime, end: DateTime, end_Gte: DateTime, end_Lte: DateTime, search: String, orderBy: String): ProductionNodeConnection!
-  productions(offset: Int, before: String, after: String, first: Int, last: Int, createdAt: DateTime, updatedAt: DateTime, name: String, subtitle: String, description: String, venues: [ID], society: ID, status: String, ageRating: Int, facebookEvent: String, contactEmail: String, contentWarnings: [ID], slug: String, id: ID, userHasPermission: String, start: DateTime, start_Gte: DateTime, start_Lte: DateTime, end: DateTime, end_Gte: DateTime, end_Lte: DateTime, search: String, orderBy: String): ProductionNodeConnection
->>>>>>> f4e422aa
 }
 
 type VenueNodeConnection {
