--- conflicted
+++ resolved
@@ -124,7 +124,7 @@
   id: ID!
   name: String!
   percentage: Float!
-  performances(offset: Int, before: String, after: String, first: Int, last: Int, production: ID, venue: ID, doorsOpen: DateTime, start: DateTime, end: DateTime, description: String, extraInformation: String, disabled: Boolean, seatGroups: [ID], capacity: Int, id: ID, orderBy: String): PerformanceNodeConnection!
+  performances(offset: Int, before: String, after: String, first: Int, last: Int, createdAt: DateTime, updatedAt: DateTime, production: ID, venue: ID, doorsOpen: DateTime, start: DateTime, end: DateTime, description: String, extraInformation: String, disabled: Boolean, seatGroups: [ID], capacity: Int, id: ID, orderBy: String): PerformanceNodeConnection!
   seatGroup: SeatGroupNode
   requirements: [DiscountRequirementNode!]
 }
@@ -284,12 +284,8 @@
   disabled: Boolean!
   seatGroups(offset: Int, before: String, after: String, first: Int, last: Int): SeatGroupNodeConnection!
   capacity: Int
-<<<<<<< HEAD
   discounts: [DiscountNode!]
-  bookings(offset: Int, before: String, after: String, first: Int, last: Int, reference: String, user: ID, performance: ID, status: String, id: ID): BookingNodeConnection!
-=======
   bookings(offset: Int, before: String, after: String, first: Int, last: Int, createdAt: DateTime, updatedAt: DateTime, reference: String, user: ID, performance: ID, status: String, id: ID): BookingNodeConnection!
->>>>>>> e9fdb6de
   capacityRemaining: Int
   ticketOptions: [PerformanceSeatGroupNode]
   minSeatPrice: Int
@@ -430,11 +426,6 @@
   capacity: Int
   seats: SeatNode
   isInternal: Boolean!
-<<<<<<< HEAD
-=======
-  performanceSet(offset: Int, before: String, after: String, first: Int, last: Int, createdAt: DateTime, updatedAt: DateTime, production: ID, venue: ID, doorsOpen: DateTime, start: DateTime, end: DateTime, description: String, extraInformation: String, disabled: Boolean, seatGroups: [ID], capacity: Int, id: ID, orderBy: String): PerformanceNodeConnection!
-  performanceseatgroupSet(offset: Int, before: String, after: String, first: Int, last: Int): PerformanceSeatGroupNodeConnection!
->>>>>>> e9fdb6de
   tickets(offset: Int, before: String, after: String, first: Int, last: Int): TicketNodeConnection!
 }
 
