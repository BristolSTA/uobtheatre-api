--- conflicted
+++ resolved
@@ -232,15 +232,9 @@
   dateJoined: DateTime!
   id: String
   email: String!
-<<<<<<< HEAD
-  societies(offset: Int, before: String, after: String, first: Int, last: Int, id: ID, name: String, slug: String): SocietyNodeConnection!
+  societies(offset: Int, before: String, after: String, first: Int, last: Int, id: ID, name: String, slug: String, userHasPermission: String): SocietyNodeConnection!
   bookings(offset: Int, before: String, after: String, first: Int, last: Int, createdAt: DateTime, updatedAt: DateTime, status: String, reference: String, user: ID, creator: ID, performance: ID, adminDiscountPercentage: Float, expiresAt: DateTime, id: ID, statusIn: [String], search: String, checkedIn: Boolean, active: Boolean, expired: Boolean, orderBy: String): BookingNodeConnection!
   createdBookings(offset: Int, before: String, after: String, first: Int, last: Int, createdAt: DateTime, updatedAt: DateTime, status: String, reference: String, user: ID, creator: ID, performance: ID, adminDiscountPercentage: Float, expiresAt: DateTime, id: ID, statusIn: [String], search: String, checkedIn: Boolean, active: Boolean, expired: Boolean, orderBy: String): BookingNodeConnection!
-=======
-  societies(offset: Int, before: String, after: String, first: Int, last: Int, id: ID, name: String, slug: String, userHasPermission: String): SocietyNodeConnection!
-  bookings(offset: Int, before: String, after: String, first: Int, last: Int, createdAt: DateTime, updatedAt: DateTime, reference: String, user: ID, creator: ID, performance: ID, status: String, adminDiscountPercentage: Float, expiresAt: DateTime, id: ID, search: String, checkedIn: Boolean, active: Boolean, expired: Boolean, orderBy: String): BookingNodeConnection!
-  createdBookings(offset: Int, before: String, after: String, first: Int, last: Int, createdAt: DateTime, updatedAt: DateTime, reference: String, user: ID, creator: ID, performance: ID, status: String, adminDiscountPercentage: Float, expiresAt: DateTime, id: ID, search: String, checkedIn: Boolean, active: Boolean, expired: Boolean, orderBy: String): BookingNodeConnection!
->>>>>>> ae6d6370
   password: String!
   pk: Int
   archived: Boolean
@@ -805,15 +799,9 @@
   dateJoined: DateTime!
   id: ID!
   email: String!
-<<<<<<< HEAD
-  societies(offset: Int, before: String, after: String, first: Int, last: Int, id: ID, name: String, slug: String): SocietyNodeConnection!
+  societies(offset: Int, before: String, after: String, first: Int, last: Int, id: ID, name: String, slug: String, userHasPermission: String): SocietyNodeConnection!
   bookings(offset: Int, before: String, after: String, first: Int, last: Int, createdAt: DateTime, updatedAt: DateTime, status: String, reference: String, user: ID, creator: ID, performance: ID, adminDiscountPercentage: Float, expiresAt: DateTime, id: ID, statusIn: [String], search: String, checkedIn: Boolean, active: Boolean, expired: Boolean, orderBy: String): BookingNodeConnection!
   createdBookings(offset: Int, before: String, after: String, first: Int, last: Int, createdAt: DateTime, updatedAt: DateTime, status: String, reference: String, user: ID, creator: ID, performance: ID, adminDiscountPercentage: Float, expiresAt: DateTime, id: ID, statusIn: [String], search: String, checkedIn: Boolean, active: Boolean, expired: Boolean, orderBy: String): BookingNodeConnection!
-=======
-  societies(offset: Int, before: String, after: String, first: Int, last: Int, id: ID, name: String, slug: String, userHasPermission: String): SocietyNodeConnection!
-  bookings(offset: Int, before: String, after: String, first: Int, last: Int, createdAt: DateTime, updatedAt: DateTime, reference: String, user: ID, creator: ID, performance: ID, status: String, adminDiscountPercentage: Float, expiresAt: DateTime, id: ID, search: String, checkedIn: Boolean, active: Boolean, expired: Boolean, orderBy: String): BookingNodeConnection!
-  createdBookings(offset: Int, before: String, after: String, first: Int, last: Int, createdAt: DateTime, updatedAt: DateTime, reference: String, user: ID, creator: ID, performance: ID, status: String, adminDiscountPercentage: Float, expiresAt: DateTime, id: ID, search: String, checkedIn: Boolean, active: Boolean, expired: Boolean, orderBy: String): BookingNodeConnection!
->>>>>>> ae6d6370
   pk: Int
   archived: Boolean
   verified: Boolean
