schema {
  query: Query
  mutation: Mutation
}

type AddressNode implements Node {
  buildingName: String
  buildingNumber: String
  street: String!
  city: String!
  postcode: String!
  latitude: Float
  longitude: Float
  id: ID!
}

type ArchiveAccount {
  success: Boolean
  errors: [GQLErrorUnion]
}

input BookingMutationInput {
  performance: ID
  adminDiscountPercentage: Float
  tickets: [TicketInputType]
  userEmail: String
  id: ID
  clientMutationId: String
}

type BookingMutationPayload {
  booking: BookingNode
  errors: [GQLErrorUnion]
  success: Boolean
  clientMutationId: String
}

type BookingNode implements Node {
  id: ID!
  createdAt: DateTime!
  updatedAt: DateTime!
  status: EnumNode
  transferedFrom: BookingNode
  reference: String!
  creator: ExtendedUserNode!
  performance: PerformanceNode!
  user: UserNode
  adminDiscountPercentage: Float!
  expiresAt: DateTime!
  tickets: [TicketNode!]
  priceBreakdown: PriceBreakdownNode
  transactions(offset: Int, before: String, after: String, first: Int, last: Int, type: String, provider: String, createdAt: DateTime, id: ID): TransactionNodeConnection
  expired: Boolean!
  totalPayments: Int
  totalRefunds: Int
  netTransactions: Int
}

type BookingNodeConnection {
  pageInfo: PageInfo!
  edges: [BookingNodeEdge]!
}

type BookingNodeEdge {
  node: BookingNode
  cursor: String!
}

type CancelPayment {
  success: Boolean
  errors: [GQLErrorUnion]
}

type CastMemberNode implements Node {
  id: ID!
  name: String!
  profilePicture: ImageNode
  role: String
  production: ProductionNode!
}

type CheckInBooking {
  success: Boolean
  errors: [GQLErrorUnion]
  performance: PerformanceNode
  booking: BookingNode
}

type ConcessionTypeBookingType {
  concessionType: ConcessionTypeNode
  price: Int
  pricePounds: String
}

input ConcessionTypeMutationInput {
  name: String
  description: String
  id: ID
  clientMutationId: String
}

type ConcessionTypeMutationPayload {
  concessionType: ConcessionTypeNode
  errors: [GQLErrorUnion]
  success: Boolean
  clientMutationId: String
}

type ConcessionTypeNode implements Node {
  name: String!
  description: String
  id: ID!
}

<<<<<<< HEAD
type CreateBookingTransfer {
  success: Boolean
  errors: [GQLErrorUnion]
  booking: BookingNode
=======
type ContentWarningNode implements Node {
  shortDescription: String!
  longDescription: String
  id: ID!
}

type ContentWarningNodeConnection {
  pageInfo: PageInfo!
  edges: [ContentWarningNodeEdge]!
}

type ContentWarningNodeEdge {
  node: ContentWarningNode
  cursor: String!
>>>>>>> ac30b293
}

type CrewMemberNode implements Node {
  id: ID!
  name: String!
  role: CrewRoleNode
  production: ProductionNode!
}

type CrewMemberNodeConnection {
  pageInfo: PageInfo!
  edges: [CrewMemberNodeEdge]!
}

type CrewMemberNodeEdge {
  node: CrewMemberNode
  cursor: String!
}

type CrewRoleNode implements Node {
  id: ID!
  name: String!
  department: EnumNode
  crewMembers(offset: Int, before: String, after: String, first: Int, last: Int): CrewMemberNodeConnection!
}

type DataSetNode {
  name: String!
  headings: [String]!
  data: [[String]]!
}

scalar Date

scalar DateTime

type DeleteAccount {
  success: Boolean
  errors: [GQLErrorUnion]
}

type DeleteBooking {
  success: Boolean
  errors: [GQLErrorUnion]
}

type DeleteConcessionTypeMutation {
  success: Boolean
  errors: [GQLErrorUnion]
}

type DeleteDiscountMutation {
  success: Boolean
  errors: [GQLErrorUnion]
}

type DeleteDiscountRequirementMutation {
  success: Boolean
  errors: [GQLErrorUnion]
}

type DeletePerformanceMutation {
  success: Boolean
  errors: [GQLErrorUnion]
}

type DeletePerformanceSeatGroupMutation {
  success: Boolean
  errors: [GQLErrorUnion]
}

input DiscountMutationInput {
  percentage: Float
  performances: [ID]
  seatGroup: ID
  id: ID
  clientMutationId: String
}

type DiscountMutationPayload {
  discount: DiscountNode
  errors: [GQLErrorUnion]
  success: Boolean
  clientMutationId: String
}

type DiscountNode implements Node {
  id: ID!
  name: String
  percentage: Float!
  performances(offset: Int, before: String, after: String, first: Int, last: Int, createdAt: DateTime, updatedAt: DateTime, production: ID, venue: ID, doorsOpen: DateTime, start: DateTime, end: DateTime, intervalDurationMins: Int, description: String, extraInformation: String, disabled: Boolean, seatGroups: [ID], capacity: Int, id: ID, hasBoxofficePermissions: Boolean, runOn: Date, orderBy: String): PerformanceNodeConnection!
  seatGroup: SeatGroupNode
  requirements: [DiscountRequirementNode!]
}

type DiscountNodeConnection {
  pageInfo: PageInfo!
  edges: [DiscountNodeEdge]!
}

type DiscountNodeEdge {
  node: DiscountNode
  cursor: String!
}

input DiscountRequirementMutationInput {
  number: Int
  discount: ID
  concessionType: ID
  id: ID
  clientMutationId: String
}

type DiscountRequirementMutationPayload {
  discountRequirement: DiscountRequirementNode
  errors: [GQLErrorUnion]
  success: Boolean
  clientMutationId: String
}

type DiscountRequirementNode implements Node {
  id: ID!
  number: Int!
  discount: DiscountNode!
  concessionType: ConcessionTypeNode!
}

type EnumNode {
  value: String
  description: String
}

type ExtendedUserNode {
  firstName: String!
  lastName: String!
  dateJoined: DateTime!
  id: String
  email: String!
  createdBookings(offset: Int, before: String, after: String, first: Int, last: Int, createdAt: DateTime, updatedAt: DateTime, status: String, transferedFrom: ID, reference: String, creator: ID, performance: ID, user: ID, adminDiscountPercentage: Float, expiresAt: DateTime, id: ID, statusIn: [String], search: String, checkedIn: Boolean, active: Boolean, expired: Boolean, orderBy: String): BookingNodeConnection!
  bookings(offset: Int, before: String, after: String, first: Int, last: Int, createdAt: DateTime, updatedAt: DateTime, status: String, transferedFrom: ID, reference: String, creator: ID, performance: ID, user: ID, adminDiscountPercentage: Float, expiresAt: DateTime, id: ID, statusIn: [String], search: String, checkedIn: Boolean, active: Boolean, expired: Boolean, orderBy: String): BookingNodeConnection!
  pk: Int
  archived: Boolean
  verified: Boolean
  secondaryEmail: String
  permissions: [String]
}

type FieldError {
  message: String
  field: String
  code: String
}

enum FinancialTransferMethod {
  INTERNAL
  BACS
}

type FinancialTransferNode {
  id: ID!
  createdAt: DateTime!
  updatedAt: DateTime!
  society: SocietyNode
  value: Int!
  user: ExtendedUserNode
  method: FinancialTransferMethod!
  reason: String
}

union GQLErrorUnion = FieldError | NonFieldError

type GenerateReport {
  success: Boolean
  errors: [GQLErrorUnion]
  downloadUri: String
  report: ReportNode
}

scalar GenericScalar

scalar IdInputField

type ImageNode implements Node {
  id: ID!
  altText: String
  url: String
}

type MetaItemNode {
  name: String!
  value: String!
}

type MiscCostNode implements Node {
  id: ID!
  name: String!
  description: String
  percentage: Float
  value: Float
  type: MiscCostType!
}

enum MiscCostType {
  BOOKING
  BOOKINGTRANSFER
}

type Mutation {
  concessionType(input: ConcessionTypeMutationInput!): ConcessionTypeMutationPayload
  deleteConcessionType(id: IdInputField!): DeleteConcessionTypeMutation
  discount(input: DiscountMutationInput!): DiscountMutationPayload
  deleteDiscount(id: IdInputField!): DeleteDiscountMutation
  discountRequirement(input: DiscountRequirementMutationInput!): DiscountRequirementMutationPayload
  deleteDiscountRequirement(id: IdInputField!): DeleteDiscountRequirementMutation
  register(email: String!, firstName: String!, lastName: String!, password1: String!, password2: String!): Register
  verifyAccount(token: String!): VerifyAccount
  resendActivationEmail(email: String!): ResendActivationEmail
  sendPasswordResetEmail(email: String!): SendPasswordResetEmail
  passwordReset(token: String!, newPassword1: String!, newPassword2: String!): PasswordReset
  passwordSet(token: String!, newPassword1: String!, newPassword2: String!): PasswordSet
  passwordChange(oldPassword: String!, newPassword1: String!, newPassword2: String!): PasswordChange
  updateAccount(firstName: String, lastName: String): UpdateAccount
  archiveAccount(password: String!): ArchiveAccount
  deleteAccount(password: String!): DeleteAccount
  sendSecondaryEmailActivation(email: String!, password: String!): SendSecondaryEmailActivation
  verifySecondaryEmail(token: String!): VerifySecondaryEmail
  swapEmails(password: String!): SwapEmails
  removeSecondaryEmail(password: String!): RemoveSecondaryEmail
  login(password: String!, email: String): ObtainJSONWebToken
  verifyToken(token: String!): VerifyToken
  refreshToken(refreshToken: String!): RefreshToken
  revokeToken(refreshToken: String!): RevokeToken
  production(input: ProductionMutationInput!): ProductionMutationPayload
  productionPermissions(id: IdInputField!, permissions: [String]!, userEmail: String!): ProductionPermissionsMutation
  performance(input: PerformanceMutationInput!): PerformanceMutationPayload
  deletePerformance(id: IdInputField!): DeletePerformanceMutation
  performanceSeatGroup(input: PerformanceSeatGroupMutationInput!): PerformanceSeatGroupMutationPayload
  deletePerformanceSeatGroup(id: IdInputField!): DeletePerformanceSeatGroupMutation
  setProductionStatus(message: String, productionId: IdInputField!, status: Status): SetProductionStatus
  cancelPayment(paymentId: IdInputField!): CancelPayment
  recordFinancialTransfer(method: TransferMethodEnum, societyId: IdInputField!, value: Int): RecordFinancialTransfer
  generateReport(endTime: DateTime, name: String!, options: [ReportOption], startTime: DateTime): GenerateReport
  booking(input: BookingMutationInput!): BookingMutationPayload
  deleteBooking(id: IdInputField!): DeleteBooking
  payBooking(deviceId: String, id: IdInputField!, idempotencyKey: String, nonce: String, paymentProvider: PaymentMethod, price: Int!, verifyToken: String): PayBooking
  checkInBooking(bookingReference: String!, performance: IdInputField!, tickets: [TicketIDInput]!): CheckInBooking
  uncheckInBooking(bookingReference: String!, performance: IdInputField!, tickets: [TicketIDInput]!): UnCheckInBooking
  createBookingTransfer(bookingId: IdInputField!, performanceId: IdInputField!): CreateBookingTransfer
}

interface Node {
  id: ID!
}

type NonFieldError {
  message: String
  code: String
}

type ObtainJSONWebToken {
  token: String
  success: Boolean
  errors: [GQLErrorUnion]
  user: UserNode
  unarchiving: Boolean
  refreshToken: String
}

type PageInfo {
  hasNextPage: Boolean!
  hasPreviousPage: Boolean!
  startCursor: String
  endCursor: String
}

type PasswordChange {
  success: Boolean
  errors: [GQLErrorUnion]
  refreshToken: String
  token: String
}

type PasswordReset {
  success: Boolean
  errors: [GQLErrorUnion]
}

type PasswordSet {
  success: Boolean
  errors: [GQLErrorUnion]
}

type PayBooking {
  success: Boolean
  errors: [GQLErrorUnion]
  booking: BookingNode
  payment: TransactionNode
}

union PayObjectUnion = BookingNode

enum PaymentMethod {
  CASH
  CARD
  SQUARE_POS
  SQUARE_ONLINE
}

input PerformanceMutationInput {
  venue: ID
  doorsOpen: DateTime
  start: DateTime
  end: DateTime
  intervalDurationMins: Int
  description: String
  disabled: Boolean
  capacity: Int
  production: ID
  id: ID
  clientMutationId: String
}

type PerformanceMutationPayload {
  performance: PerformanceNode
  errors: [GQLErrorUnion]
  success: Boolean
  clientMutationId: String
}

type PerformanceNode implements Node {
  id: ID!
  createdAt: DateTime!
  updatedAt: DateTime!
  production: ProductionNode!
  venue: VenueNode
  doorsOpen: DateTime
  start: DateTime
  end: DateTime
  intervalDurationMins: Int
  description: String
  extraInformation: String
  disabled: Boolean!
  seatGroups(offset: Int, before: String, after: String, first: Int, last: Int): SeatGroupNodeConnection!
  capacity: Int
  discounts(offset: Int, before: String, after: String, first: Int, last: Int, group: Boolean, id: ID): DiscountNodeConnection!
  bookings(offset: Int, before: String, after: String, first: Int, last: Int, createdAt: DateTime, updatedAt: DateTime, status: String, transferedFrom: ID, reference: String, creator: ID, performance: ID, user: ID, adminDiscountPercentage: Float, expiresAt: DateTime, id: ID, statusIn: [String], search: String, checkedIn: Boolean, active: Boolean, expired: Boolean, orderBy: String): BookingNodeConnection!
  capacityRemaining: Int
  ticketOptions: [PerformanceSeatGroupNode]
  minSeatPrice: Int
  durationMins: Int
  isInperson: Boolean!
  isOnline: Boolean!
  soldOut: Boolean!
  isBookable: Boolean!
  ticketsBreakdown: PerformanceTicketsBreakdown!
  salesBreakdown: SalesBreakdownNode
}

type PerformanceNodeConnection {
  pageInfo: PageInfo!
  edges: [PerformanceNodeEdge]!
}

type PerformanceNodeEdge {
  node: PerformanceNode
  cursor: String!
}

input PerformanceSeatGroupMutationInput {
  seatGroup: ID
  performance: ID
  price: Int
  capacity: Int
  id: ID
  clientMutationId: String
}

type PerformanceSeatGroupMutationPayload {
  performanceSeatGroup: PerformanceSeatGroupNode
  errors: [GQLErrorUnion]
  success: Boolean
  clientMutationId: String
}

type PerformanceSeatGroupNode implements Node {
  seatGroup: SeatGroupNode!
  performance: PerformanceNode!
  price: Int!
  capacity: Int!
  id: ID!
  capacityRemaining: Int
  numberTicketsSold: Int
  concessionTypes: [ConcessionTypeBookingType]
}

type PerformanceTicketsBreakdown {
  totalCapacity: Int!
  totalTicketsSold: Int!
  totalTicketsCheckedIn: Int!
  totalTicketsToCheckIn: Int!
  totalTicketsAvailable: Int!
}

type PermissionNode {
  name: String
  description: String
  userCanAssign: Boolean
}

type PriceBreakdownNode implements Node {
  id: ID!
  tickets: [PriceBreakdownTicketNode]
  ticketsPrice: Int!
  discountsValue: Int!
  miscCosts: [MiscCostNode]
  subtotalPrice: Int!
  miscCostsValue: Int!
  totalPrice: Int!
  ticketsDiscountedPrice: Int!
}

type PriceBreakdownTicketNode {
  ticketPrice: Int!
  number: Int!
  seatGroup: SeatGroupNode
  concessionType: ConcessionTypeNode
  totalPrice: Int!
}

type ProductionContentWarningNode implements Node {
  id: ID!
  production: ProductionNode!
  warning: ContentWarningNode!
  information: String
}

input ProductionMutationInput {
  name: String
  slug: String
  subtitle: String
  society: ID
  description: String
  coverImage: ID
  posterImage: ID
  featuredImage: ID
  ageRating: Int
  facebookEvent: String
  contactEmail: String
  contentWarnings: [ProductionWarning]
  id: ID
  clientMutationId: String
}

type ProductionMutationPayload {
  production: ProductionNode
  errors: [GQLErrorUnion]
  success: Boolean
  clientMutationId: String
}

type ProductionNode implements Node {
  id: ID!
  createdAt: DateTime!
  updatedAt: DateTime!
  name: String!
  subtitle: String
  description: String
  venues: [VenueNode!]
  society: SocietyNode
  coverImage: ImageNode
  posterImage: ImageNode
  featuredImage: ImageNode
  status: EnumNode
  ageRating: Int
  facebookEvent: String
  contactEmail: String
  contentWarnings: [ProductionContentWarningNode!]
  slug: String!
  cast: [CastMemberNode!]
  productionTeam: [ProductionTeamMemberNode!]
  crew: [CrewMemberNode!]
  performances(offset: Int, before: String, after: String, first: Int, last: Int, createdAt: DateTime, updatedAt: DateTime, production: ID, venue: ID, doorsOpen: DateTime, start: DateTime, end: DateTime, intervalDurationMins: Int, description: String, extraInformation: String, disabled: Boolean, seatGroups: [ID], capacity: Int, id: ID, hasBoxofficePermissions: Boolean, runOn: Date, orderBy: String): PerformanceNodeConnection!
  assignedUsers: [UserPermissionsNode]
  assignablePermissions: [PermissionNode]
  permissions: [String]
  start: DateTime
  end: DateTime
  isBookable: Boolean!
  minSeatPrice: Int
  salesBreakdown: SalesBreakdownNode
  totalCapacity: Int!
  totalTicketsSold: Int!
}

type ProductionNodeConnection {
  pageInfo: PageInfo!
  edges: [ProductionNodeEdge]!
}

type ProductionNodeEdge {
  node: ProductionNode
  cursor: String!
}

type ProductionPermissionsMutation {
  success: Boolean
  errors: [GQLErrorUnion]
}

type ProductionTeamMemberNode implements Node {
  id: ID!
  name: String!
  role: String
  production: ProductionNode!
}

input ProductionWarning {
  information: String
  id: IdInputField!
}

type Query {
  images: [ImageNode]
  paymentDevices(paymentProvider: PaymentMethod, paired: Boolean): [SquarePaymentDevice]
  bookings(offset: Int, before: String, after: String, first: Int, last: Int, createdAt: DateTime, updatedAt: DateTime, status: String, transferedFrom: ID, reference: String, creator: ID, performance: ID, user: ID, adminDiscountPercentage: Float, expiresAt: DateTime, id: ID, statusIn: [String], search: String, checkedIn: Boolean, active: Boolean, expired: Boolean, orderBy: String): BookingNodeConnection
  me: ExtendedUserNode
  societies(offset: Int, before: String, after: String, first: Int, last: Int, id: ID, name: String, slug: String, userHasPermission: String): SocietyNodeConnection
  society(slug: String!): SocietyNode
  productions(offset: Int, before: String, after: String, first: Int, last: Int, createdAt: DateTime, updatedAt: DateTime, name: String, subtitle: String, description: String, venues: [ID], society: ID, status: String, ageRating: Int, facebookEvent: String, contactEmail: String, contentWarnings: [ID], slug: String, id: ID, userHasPermission: String, start: DateTime, start_Gte: DateTime, start_Lte: DateTime, end: DateTime, end_Gte: DateTime, end_Lte: DateTime, search: String, orderBy: String): ProductionNodeConnection
  performances(offset: Int, before: String, after: String, first: Int, last: Int, createdAt: DateTime, updatedAt: DateTime, production: ID, venue: ID, doorsOpen: DateTime, start: DateTime, end: DateTime, intervalDurationMins: Int, description: String, extraInformation: String, disabled: Boolean, seatGroups: [ID], capacity: Int, id: ID, hasBoxofficePermissions: Boolean, runOn: Date, orderBy: String): PerformanceNodeConnection
  warnings(offset: Int, before: String, after: String, first: Int, last: Int, id: ID): ContentWarningNodeConnection
  production(id: IdInputField, slug: String): ProductionNode
  performance(id: ID!): PerformanceNode
  venues(offset: Int, before: String, after: String, first: Int, last: Int, id: ID, name: String, slug: String): VenueNodeConnection
  venue(slug: String!): VenueNode
}

type RecordFinancialTransfer {
  success: Boolean
  errors: [GQLErrorUnion]
  transfer: FinancialTransferNode
}

type RefreshToken {
  token: String
  payload: GenericScalar
  success: Boolean
  errors: [GQLErrorUnion]
  refreshToken: String
}

type Register {
  success: Boolean
  errors: [GQLErrorUnion]
}

type RemoveSecondaryEmail {
  success: Boolean
  errors: [GQLErrorUnion]
}

type ReportNode {
  datasets: [DataSetNode]
  meta: [MetaItemNode]
}

input ReportOption {
  name: String!
  value: String!
}

type ResendActivationEmail {
  success: Boolean
  errors: [GQLErrorUnion]
}

type RevokeToken {
  revoked: Int
  success: Boolean
  errors: [GQLErrorUnion]
}

type SalesBreakdownNode {
  totalPayments: Int!
  totalCardPayments: Int!
  totalRefunds: Int!
  totalCardRefunds: Int!
  netTransactions: Int!
  netCardTransactions: Int!
  providerPaymentValue: Int!
  appFee: Int!
  appPaymentValue: Int!
  societyTransferValue: Int!
  societyRevenue: Int!
}

type SeatGroupNode implements Node {
  name: String!
  description: String
  venue: VenueNode!
  capacity: Int
  isInternal: Boolean!
  id: ID!
}

type SeatGroupNodeConnection {
  pageInfo: PageInfo!
  edges: [SeatGroupNodeEdge]!
}

type SeatGroupNodeEdge {
  node: SeatGroupNode
  cursor: String!
}

type SeatNode implements Node {
  row: String
  number: String
  id: ID!
}

type SendPasswordResetEmail {
  success: Boolean
  errors: [GQLErrorUnion]
}

type SendSecondaryEmailActivation {
  success: Boolean
  errors: [GQLErrorUnion]
}

type SetProductionStatus {
  success: Boolean
  errors: [GQLErrorUnion]
}

type SocietyNode implements Node {
  createdAt: DateTime!
  updatedAt: DateTime!
  name: String!
  slug: String!
  description: String!
  logo: ImageNode!
  banner: ImageNode!
  website: String
  contact: String
  members: [ExtendedUserNode!]!
  productions(offset: Int, before: String, after: String, first: Int, last: Int, createdAt: DateTime, updatedAt: DateTime, name: String, subtitle: String, description: String, venues: [ID], society: ID, status: String, ageRating: Int, facebookEvent: String, contactEmail: String, contentWarnings: [ID], slug: String, id: ID, userHasPermission: String, start: DateTime, start_Gte: DateTime, start_Lte: DateTime, end: DateTime, end_Gte: DateTime, end_Lte: DateTime, search: String, orderBy: String): ProductionNodeConnection!
  id: ID!
  permissions: [String]
}

type SocietyNodeConnection {
  pageInfo: PageInfo!
  edges: [SocietyNodeEdge]!
}

type SocietyNodeEdge {
  node: SocietyNode
  cursor: String!
}

type SquarePaymentDevice {
  id: String
  name: String
  code: String
  deviceId: String
  locationId: String
  productType: String
  status: String
}

enum Status {
  DRAFT
  PENDING
  APPROVED
  PUBLISHED
  CLOSED
  COMPLETE
}

type SwapEmails {
  success: Boolean
  errors: [GQLErrorUnion]
}

input TicketIDInput {
  ticketId: IdInputField!
}

input TicketInputType {
  seatGroupId: IdInputField!
  concessionTypeId: IdInputField!
  seatId: IdInputField
  id: IdInputField
}

type TicketNode implements Node {
  id: ID!
  seatGroup: SeatGroupNode!
  booking: BookingNode!
  concessionType: ConcessionTypeNode!
  seat: SeatNode
  checkedIn: Boolean!
}

type TransactionNode implements Node {
  id: ID!
  createdAt: DateTime!
  updatedAt: DateTime!
  type: EnumNode
  status: EnumNode
  providerTransactionId: String
  value: Int!
  currency: String!
  cardBrand: String
  last4: String
  providerFee: Int
  appFee: Int
  url: String
  payObject: PayObjectUnion
  provider: EnumNode
  providerName: EnumNode
}

type TransactionNodeConnection {
  pageInfo: PageInfo!
  edges: [TransactionNodeEdge]!
}

type TransactionNodeEdge {
  node: TransactionNode
  cursor: String!
}

enum TransferMethodEnum {
  INTERNAL
  BACS
}

type UnCheckInBooking {
  success: Boolean
  errors: [GQLErrorUnion]
  performance: PerformanceNode
  booking: BookingNode
}

type UpdateAccount {
  success: Boolean
  errors: [GQLErrorUnion]
}

type UserNode implements Node {
  lastLogin: DateTime
  isSuperuser: Boolean!
  firstName: String!
  lastName: String!
  isStaff: Boolean!
  isActive: Boolean!
  dateJoined: DateTime!
  id: ID!
  email: String!
  societies(offset: Int, before: String, after: String, first: Int, last: Int, id: ID, name: String, slug: String, userHasPermission: String): SocietyNodeConnection!
  createdBookings(offset: Int, before: String, after: String, first: Int, last: Int, createdAt: DateTime, updatedAt: DateTime, status: String, transferedFrom: ID, reference: String, creator: ID, performance: ID, user: ID, adminDiscountPercentage: Float, expiresAt: DateTime, id: ID, statusIn: [String], search: String, checkedIn: Boolean, active: Boolean, expired: Boolean, orderBy: String): BookingNodeConnection!
  bookings(offset: Int, before: String, after: String, first: Int, last: Int, createdAt: DateTime, updatedAt: DateTime, status: String, transferedFrom: ID, reference: String, creator: ID, performance: ID, user: ID, adminDiscountPercentage: Float, expiresAt: DateTime, id: ID, statusIn: [String], search: String, checkedIn: Boolean, active: Boolean, expired: Boolean, orderBy: String): BookingNodeConnection!
  pk: Int
  archived: Boolean
  verified: Boolean
  secondaryEmail: String
}

type UserPermissionsNode {
  user: ExtendedUserNode
  assignedPermissions: [String]
}

type VenueNode implements Node {
  id: ID!
  createdAt: DateTime!
  updatedAt: DateTime!
  name: String!
  internalCapacity: Int!
  description: String
  address: AddressNode!
  image: ImageNode!
  publiclyListed: Boolean!
  slug: String!
  seatGroups(offset: Int, before: String, after: String, first: Int, last: Int): SeatGroupNodeConnection!
  performances(offset: Int, before: String, after: String, first: Int, last: Int, createdAt: DateTime, updatedAt: DateTime, production: ID, venue: ID, doorsOpen: DateTime, start: DateTime, end: DateTime, intervalDurationMins: Int, description: String, extraInformation: String, disabled: Boolean, seatGroups: [ID], capacity: Int, id: ID, hasBoxofficePermissions: Boolean, runOn: Date, orderBy: String): PerformanceNodeConnection!
  productionSet(offset: Int, before: String, after: String, first: Int, last: Int, createdAt: DateTime, updatedAt: DateTime, name: String, subtitle: String, description: String, venues: [ID], society: ID, status: String, ageRating: Int, facebookEvent: String, contactEmail: String, contentWarnings: [ID], slug: String, id: ID, userHasPermission: String, start: DateTime, start_Gte: DateTime, start_Lte: DateTime, end: DateTime, end_Gte: DateTime, end_Lte: DateTime, search: String, orderBy: String): ProductionNodeConnection!
  productions(offset: Int, before: String, after: String, first: Int, last: Int, createdAt: DateTime, updatedAt: DateTime, name: String, subtitle: String, description: String, venues: [ID], society: ID, status: String, ageRating: Int, facebookEvent: String, contactEmail: String, contentWarnings: [ID], slug: String, id: ID, userHasPermission: String, start: DateTime, start_Gte: DateTime, start_Lte: DateTime, end: DateTime, end_Gte: DateTime, end_Lte: DateTime, search: String, orderBy: String): ProductionNodeConnection
}

type VenueNodeConnection {
  pageInfo: PageInfo!
  edges: [VenueNodeEdge]!
}

type VenueNodeEdge {
  node: VenueNode
  cursor: String!
}

type VerifyAccount {
  success: Boolean
  errors: [GQLErrorUnion]
}

type VerifySecondaryEmail {
  success: Boolean
  errors: [GQLErrorUnion]
}

type VerifyToken {
  payload: GenericScalar
  success: Boolean
  errors: [GQLErrorUnion]
}<|MERGE_RESOLUTION|>--- conflicted
+++ resolved
@@ -112,27 +112,10 @@
   id: ID!
 }
 
-<<<<<<< HEAD
 type CreateBookingTransfer {
   success: Boolean
   errors: [GQLErrorUnion]
   booking: BookingNode
-=======
-type ContentWarningNode implements Node {
-  shortDescription: String!
-  longDescription: String
-  id: ID!
-}
-
-type ContentWarningNodeConnection {
-  pageInfo: PageInfo!
-  edges: [ContentWarningNodeEdge]!
-}
-
-type ContentWarningNodeEdge {
-  node: ContentWarningNode
-  cursor: String!
->>>>>>> ac30b293
 }
 
 type CrewMemberNode implements Node {
