--- conflicted
+++ resolved
@@ -1,22 +1,9 @@
 import factory
 
-<<<<<<< HEAD
 from uobtheatre.productions.models import (CastMember, CrewMember, CrewRole,
                                            Performance, Production, Society,
                                            Venue, Warning)
-=======
-from uobtheatre.productions.models import (
-    Society,
-    Production,
-    Venue,
-    Performance,
-    Warning,
-    CrewMember,
-    CrewRole,
-    CastMember,
-)
 from uobtheatre.venues.test.factories import VenueFactory
->>>>>>> c38dfe63
 
 
 class SocietyFactory(factory.django.DjangoModelFactory):
