--- conflicted
+++ resolved
@@ -19,10 +19,7 @@
     DiscountFactory,
     DiscountRequirementFactory,
 )
-<<<<<<< HEAD
-=======
 from uobtheatre.payments.payment_methods import Card, Cash, SquareOnline
->>>>>>> 3aaa8284
 from uobtheatre.payments.test.factories import PaymentFactory
 from uobtheatre.productions.models import Performance, PerformanceSeatGroup
 from uobtheatre.productions.test.factories import (
@@ -908,116 +905,6 @@
 
 
 @pytest.mark.django_db
-<<<<<<< HEAD
-def test_sales_breakdown_on_production():
-    production = ProductionFactory()
-
-    def asser_breakdown_values(
-        production, payments_value, misc_costs_value, society_income
-    ):
-        assert production.sales_breakdown["payments_total"] == payments_value
-        assert production.sales_breakdown["card_payments_total"] == payments_value
-        assert production.sales_breakdown["misc_costs_total"] == misc_costs_value
-        assert production.sales_breakdown["society_income_total"] == society_income
-        assert (
-            production.sales_breakdown["society_card_income_total"]
-            == payments_value - misc_costs_value
-        )
-
-    # Blank production should have no sales
-    asser_breakdown_values(production, 0, 0, 0)
-
-    # Add a performance with 1 draft, 1 paid and one comp booking
-    performance = PerformanceFactory(production=production)
-    perf_seat_group = PerformanceSeatingFactory(performance=performance, price=100)
-
-    # Make a misc cost
-    ValueMiscCostFactory(value=100)
-
-    booking_1 = BookingFactory(
-        status=Booking.BookingStatus.IN_PROGRESS, performance=performance
-    )
-
-    # Both bookings have a tickets value of 200, and a misc cost of 0
-    booking_2 = BookingFactory(
-        status=Booking.BookingStatus.PAID, performance=performance
-    )
-    booking_3 = BookingFactory(
-        status=Booking.BookingStatus.PAID,
-        admin_discount_percentage=1,
-        performance=performance,
-    )
-
-    TicketFactory(booking=booking_1, seat_group=perf_seat_group.seat_group)
-    TicketFactory(booking=booking_2, seat_group=perf_seat_group.seat_group)
-    TicketFactory(booking=booking_2, seat_group=perf_seat_group.seat_group)
-    TicketFactory(booking=booking_3, seat_group=perf_seat_group.seat_group)
-    TicketFactory(booking=booking_3, seat_group=perf_seat_group.seat_group)
-    PaymentFactory(pay_object=booking_2, value=booking_2.total())
-
-    asser_breakdown_values(production, 300, 100, 200)
-
-
-@pytest.mark.django_db
-def test_sales_breakdown_on_performance():
-    performance = PerformanceFactory()
-
-    def assert_breakdown_values(
-        performance,
-        payments_total,
-        misc_costs_total,
-        society_income,
-        card_payments_total,
-    ):
-        assert performance.sales_breakdown["payments_total"] == payments_total
-        assert performance.sales_breakdown["card_payments_total"] == card_payments_total
-        assert performance.sales_breakdown["misc_costs_total"] == misc_costs_total
-        assert performance.sales_breakdown["society_income_total"] == society_income
-
-    # Blank performance should have no sales
-    assert_breakdown_values(performance, 0, 0, 0, 0)
-
-    # Add a performance with 1 draft, 1 paid and one comp booking
-    perf_seat_group = PerformanceSeatingFactory(performance=performance, price=150)
-
-    # Make a misc cost
-    ValueMiscCostFactory(value=100)
-
-    booking_1 = BookingFactory(
-        status=Booking.BookingStatus.IN_PROGRESS, performance=performance
-    )
-
-    # Both bookings have a tickets value of 200, and a misc cost of 0
-    booking_2 = BookingFactory(
-        status=Booking.BookingStatus.PAID, performance=performance
-    )
-    booking_3 = BookingFactory(
-        status=Booking.BookingStatus.PAID,
-        admin_discount_percentage=1,
-        performance=performance,
-    )
-
-    TicketFactory(booking=booking_1, seat_group=perf_seat_group.seat_group)
-    TicketFactory(booking=booking_2, seat_group=perf_seat_group.seat_group)
-    TicketFactory(booking=booking_2, seat_group=perf_seat_group.seat_group)
-    TicketFactory(booking=booking_3, seat_group=perf_seat_group.seat_group)
-    TicketFactory(booking=booking_3, seat_group=perf_seat_group.seat_group)
-    PaymentFactory(pay_object=booking_2, value=booking_2.total())
-
-    assert_breakdown_values(performance, 400, 100, 300, 400)
-
-    # Box office cash booking, cost of 150 + 100 misc cost = 250
-    booking_4 = BookingFactory(
-        status=Booking.BookingStatus.PAID,
-        performance=performance,
-    )
-    TicketFactory(booking=booking_4, seat_group=perf_seat_group.seat_group)
-    PaymentFactory(pay_object=booking_4, value=booking_4.total(), provider="CASH")
-
-    assert_breakdown_values(
-        performance, 650, 200, 450, 400
-    )  # Notice how the card total has not gone up
-=======
 def test_sales_breakdown_production():
     production = ProductionFactory()
     performance_1 = PerformanceFactory(production=production)
@@ -1086,4 +973,20 @@
         "total_card_sales": 1000,
         "total_sales": 1200,
     }
->>>>>>> 3aaa8284
+
+
+@pytest.mark.django_db
+def test_sales_breakdown_with_blank_fees():
+    performance = PerformanceFactory()
+    booking = BookingFactory(performance=performance)
+
+    PaymentFactory(pay_object=booking, value=200)
+
+    assert performance.sales_breakdown() == {
+        "app_payment_value": 0,
+        "provider_payment_value": 0,
+        "society_revenue": 200,
+        "society_transfer_value": 200,
+        "total_card_sales": 200,
+        "total_sales": 200,
+    }