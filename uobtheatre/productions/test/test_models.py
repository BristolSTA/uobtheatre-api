import datetime
import math
import random

import pytest
from dateutil import parser
from django.utils import timezone

from uobtheatre.bookings.models import Ticket
from uobtheatre.bookings.test.factories import (
    BookingFactory,
    ConcessionTypeFactory,
    DiscountFactory,
    DiscountRequirementFactory,
    PerformanceSeatingFactory,
    TicketFactory,
)
from uobtheatre.productions.test.factories import (
    CastMemberFactory,
    CrewMemberFactory,
    CrewRoleFactory,
    PerformanceFactory,
    ProductionFactory,
    ProductionTeamMemberFactory,
    WarningFactory,
)
from uobtheatre.venues.test.factories import SeatGroupFactory


@pytest.mark.django_db
def test_performance_duration():
    start = datetime.datetime(
        day=2,
        month=3,
        year=2020,
        hour=12,
        minute=0,
        second=10,
        tzinfo=timezone.get_current_timezone(),
    )
    end = datetime.datetime(
        day=3,
        month=4,
        year=2021,
        hour=13,
        minute=1,
        second=11,
        tzinfo=timezone.get_current_timezone(),
    )
    performance = PerformanceFactory(start=start, end=end)

    assert performance.duration().total_seconds() == 34304461.0


@pytest.mark.django_db
def test_production_duration():

    production = ProductionFactory()

    # Create a performance with a long duration
    start = datetime.datetime(
        day=2,
        month=3,
        year=2020,
        hour=12,
        minute=0,
        second=10,
        tzinfo=timezone.get_current_timezone(),
    )
    end = datetime.datetime(
        day=3,
        month=4,
        year=2021,
        hour=13,
        minute=1,
        second=11,
        tzinfo=timezone.get_current_timezone(),
    )
    performance_long = PerformanceFactory(start=start, end=end, production=production)

    # Create a performance with a short duration
    start = datetime.datetime(
        day=2,
        month=3,
        year=2020,
        hour=12,
        minute=0,
        second=10,
        tzinfo=timezone.get_current_timezone(),
    )
    end = datetime.datetime(
        day=2,
        month=3,
        year=2020,
        hour=13,
        minute=0,
        second=10,
        tzinfo=timezone.get_current_timezone(),
    )
    performance_short = PerformanceFactory(start=start, end=end, production=production)

    assert production.duration() == performance_short.duration()


@pytest.mark.django_db
def test_production_duration_with_no_performances():

    # Create production with no performances
    production = ProductionFactory()
    assert production.duration() == None


@pytest.mark.django_db
def test_get_single_discounts():
    performance = PerformanceFactory()
    # Create a discount
    discount = DiscountFactory(name="Family")
    DiscountRequirementFactory(number=1, discount=discount)
    DiscountRequirementFactory(number=1, discount=discount)

    discount.performances.set([performance])

    assert performance.discounts.count() == 1
    assert len(performance.get_single_discounts()) == 0


@pytest.mark.django_db
def test_concessions():
    performance = PerformanceFactory()
    # Create a discount
    discount_1 = DiscountFactory(name="Student")
    discounts_requirement_1 = DiscountRequirementFactory(discount=discount_1)
    discounts_requirement_2 = DiscountRequirementFactory(discount=discount_1)

    discount_2 = DiscountFactory(name="Family")
    discounts_requirement_3 = DiscountRequirementFactory(discount=discount_2)
    discounts_requirement_4 = DiscountRequirementFactory(discount=discount_2)

    discount_1.performances.set([performance])
    discount_2.performances.set([performance])

    assert len(performance.concessions()) == 4


@pytest.mark.django_db
def test_get_concession_discount():
    performance = PerformanceFactory()
    concession_type = ConcessionTypeFactory()

    # Before any discounts are create assert there is no discount
    performance.get_concession_discount(concession_type) == 0

    # Create discounts
    discount_1 = DiscountFactory(name="Family")
    DiscountRequirementFactory(
        discount=discount_1, number=1, concession_type=concession_type
    )
    DiscountRequirementFactory(discount=discount_1, number=1)

    discount_2 = DiscountFactory(name="Student")
    discount_requirement_3 = DiscountRequirementFactory(
        discount=discount_2, number=1, concession_type=concession_type
    )

    discount_1.performances.set([performance])
    discount_2.performances.set([performance])

    # Assert the discount for the concession_type is the discount where only 1
    # of that concession_type is required (and nothing else)
    assert (
        performance.get_concession_discount(concession_type)
        == discount_requirement_3.discount.discount
    )


@pytest.mark.django_db
def test_price_with_concession():
    performance = PerformanceFactory()
    concession_type = ConcessionTypeFactory()

    # Create a discount
    discount_1 = DiscountFactory(name="Family")
    DiscountRequirementFactory(
        discount=discount_1, number=1, concession_type=concession_type
    )
    DiscountRequirementFactory(discount=discount_1, number=1)

    discount_2 = DiscountFactory(name="Student", discount=0.1)
    discount_requirement_3 = DiscountRequirementFactory(
        discount=discount_2, number=1, concession_type=concession_type
    )

    discount_1.performances.set([performance])
    discount_2.performances.set([performance])

    assert performance.price_with_concession(concession_type, 20) == 18


@pytest.mark.django_db
def test_str_warning():
    warning = WarningFactory()
    assert str(warning) == warning.warning


@pytest.mark.django_db
def test_str_crew_role():
    crew_role = CrewRoleFactory()
    assert str(crew_role) == crew_role.name


@pytest.mark.django_db
def test_str_production():
    production = ProductionFactory()
    assert str(production) == production.name


@pytest.mark.django_db
def test_str_cast_member():
    cast_member = CastMemberFactory()
    assert str(cast_member) == cast_member.name


@pytest.mark.django_db
def test_str_crew_member():
    crew_member = CrewMemberFactory()
    assert str(crew_member) == crew_member.name


@pytest.mark.django_db
def test_str_production_team_memeber():
    production_team_memeber = ProductionTeamMemberFactory()
    assert str(production_team_memeber) == production_team_memeber.name


@pytest.mark.django_db
def test_production_slug_is_unique():

    # Create 2 productions with the same name
    prod1 = ProductionFactory(name="show-name")
    prod2 = ProductionFactory(name="show-name")

    # Assert the production slugs are different
    assert prod1.slug != prod2.slug


@pytest.mark.django_db
@pytest.mark.parametrize(
    "performance_disabled, expected",
    [
        ([False, False, False], True),
        ([True, False, False], True),
        ([True, False, True], True),
        ([True, True, True], False),
    ],
)
def test_production_is_bookable(performance_disabled, expected):
    production = ProductionFactory()
    production.performances.set(
        [
            PerformanceFactory(disabled=performance_disabled[perf])
            for perf in performance_disabled
        ]
    )

    assert production.is_bookable() == expected


@pytest.mark.django_db
def test_production_is_not_bookable_with_no_performances():
    production = ProductionFactory()
    production.performances.set([])

    assert production.is_bookable() == False


@pytest.mark.django_db
def test_production_min_price():
    production = ProductionFactory()
    performances = [PerformanceFactory() for i in range(3)]

    for i in range(3):
        PerformanceSeatingFactory(performance=performances[i], price=10 * (i + 1))

    production.performances.set(performances)

    assert production.min_seat_price() == 10


@pytest.mark.django_db
def test_production_min_price_no_perfs():
    production = ProductionFactory()

    assert production.min_seat_price() == None


@pytest.mark.django_db
def test_performance_seat_bookings():

    prod = ProductionFactory()

    perf1 = PerformanceFactory(production=prod)
    perf2 = PerformanceFactory(production=prod)

    # Create a booking for the perf1
    booking1 = BookingFactory(performance=perf1)

    # Create a booking for the perf2
    booking2 = BookingFactory(performance=perf2)

    # Seat group
    seat_group = SeatGroupFactory()

    # Create 3 seat bookings for perf1
    for _ in range(3):
        TicketFactory(booking=booking1)

    # And then 4 more with a given seat bookings for perf1
    for _ in range(4):
        TicketFactory(booking=booking1, seat_group=seat_group)

    # Create 2 seat bookings for perf2
    for _ in range(2):
        TicketFactory(booking=booking2)

    assert len(perf1.tickets(seat_group)) == 4

    assert len(perf1.tickets()) == 7
    assert len(perf2.tickets()) == 2


@pytest.mark.django_db
def test_performance_total_capacity():
    perf = PerformanceFactory()

    seating = [PerformanceSeatingFactory(performance=perf) for _ in range(3)]

    assert (
        perf.total_capacity() == sum(perf_seat.capacity for perf_seat in seating) != 0
    )

    seat_group = SeatGroupFactory()
    assert perf.total_capacity(seat_group) == 0

    seating[0].seat_group = seat_group
    seating[0].save()
    assert perf.total_capacity(seat_group) == seating[0].capacity != 0


@pytest.mark.django_db
def test_performance_capacity_remaining():
    perf = PerformanceFactory()

    seating = [PerformanceSeatingFactory(performance=perf) for _ in range(3)]

    # Check total capacity is the same as capacity_remaining when no bookings
    assert perf.capacity_remaining() == perf.total_capacity()

    seat_group = SeatGroupFactory()
    assert perf.total_capacity(seat_group) == 0

    seating[0].seat_group = seat_group
    seating[0].save()
    assert perf.capacity_remaining(seat_group) == perf.total_capacity(seat_group) != 0

    # Create some tickets for this performance
    booking_1 = BookingFactory(performance=perf)
    booking_2 = BookingFactory(performance=perf)
    [TicketFactory(booking=booking_1, seat_group=seat_group) for _ in range(3)]
    [TicketFactory(booking=booking_2, seat_group=seat_group) for _ in range(2)]
    assert perf.capacity_remaining(seat_group) == perf.total_capacity(seat_group) - 5
    assert perf.capacity_remaining() == perf.total_capacity() - 5


@pytest.mark.django_db
@pytest.mark.parametrize(
    "name, start, string",
    [
        ("TRASH", None, "Perforamce of TRASH"),
        ("TRASH", "2020-12-27T11:17:43Z", "Perforamce of TRASH at 11:17 on 27/12/2020"),
    ],
)
def test_performance_str(name, start, string):
    production = ProductionFactory(name=name)
    start_date = parser.parse(start) if start else None
    performance = PerformanceFactory(production=production, start=start_date)

    assert str(performance) == string


@pytest.mark.django_db
def test_performance_min_price():

    performance = PerformanceFactory()
    PerformanceSeatingFactory(performance=performance, price=30)
    PerformanceSeatingFactory(performance=performance, price=10)
    PerformanceSeatingFactory(performance=performance, price=20)

    assert performance.min_seat_price() == 10


@pytest.mark.django_db
<<<<<<< HEAD
@pytest.mark.parametrize(
    "seat_groups, performance_capacity, is_valid",
    [
        (
            [
                {
                    "number_of_tickets": 2,
                    "number_of_existing_tickets": 2,
                    "capacity": 4,
                }
            ],
            20,
            True,
        ),
        (
            [
                {
                    "number_of_tickets": 2,
                    "number_of_existing_tickets": 2,
                    "capacity": 4,
                },
                {
                    "number_of_tickets": 5,
                    "number_of_existing_tickets": 11,
                    "capacity": 20,
                },
            ],
            20,
            True,
        ),
        (
            # Check error when not enough performance capacity
            [
                {
                    "number_of_tickets": 2,
                    "number_of_existing_tickets": 2,
                    "capacity": 4,
                },
                {
                    "number_of_tickets": 5,
                    "number_of_existing_tickets": 11,
                    "capacity": 20,
                },
            ],
            15,
            False,
        ),
        (
            # Check error when not enough seat_group capacity
            [
                {
                    "number_of_tickets": 2,
                    "number_of_existing_tickets": 2,
                    "capacity": 4,
                },
                {
                    "number_of_tickets": 5,
                    "number_of_existing_tickets": 11,
                    "capacity": 14,
                },
            ],
            20,
            False,
        ),
        (
            # Check error when both
            [
                {
                    "number_of_tickets": 2,
                    "number_of_existing_tickets": 2,
                    "capacity": 4,
                },
                {
                    "number_of_tickets": 5,
                    "number_of_existing_tickets": 11,
                    "capacity": 14,
                },
            ],
            15,
            False,
        ),
    ],
)
def test_performance_check_capacity(seat_groups, performance_capacity, is_valid):
    performance = PerformanceFactory(capacity=performance_capacity)
    tickets_to_book = []

    for seat_group in seat_groups:
        performance_seat_group = PerformanceSeatingFactory(
            performance=performance, capacity=seat_group["capacity"]
        )

        # Create some bookings which create the existing tickets
        number_of_existing_tickets = seat_group["number_of_existing_tickets"]
        bookings = [
            BookingFactory(performance=performance)
            for i in range(math.ceil(number_of_existing_tickets / 2))
        ]
        [
            TicketFactory(
                booking=random.choice(bookings),
                seat_group=performance_seat_group.seat_group,
            )
            for _ in range(number_of_existing_tickets)
        ]

        # Create the ticket which are being checked
        tickets_to_book.extend(
            [
                Ticket(seat_group=performance_seat_group.seat_group)
                for i in range(seat_group["number_of_tickets"])
            ]
        )

    # If valid this should be none if not it should return something
    assert (performance.check_capacity(tickets_to_book) == None) == is_valid
=======
def test_production_start_and_end_date():
    current_time = timezone.now()

    production = ProductionFactory()

    # Test result with no performances
    assert production.end_date() is None
    assert production.start_date() is None

    performances = [
        PerformanceFactory(
            start=current_time + datetime.timedelta(days=1),
            end=current_time + datetime.timedelta(days=1),
            production=production,
        ),
        PerformanceFactory(
            start=current_time + datetime.timedelta(days=2),
            end=current_time + datetime.timedelta(days=2),
            production=production,
        ),
        PerformanceFactory(
            start=current_time + datetime.timedelta(days=3),
            end=current_time + datetime.timedelta(days=3),
            production=production,
        ),
    ]

    assert production.end_date() == current_time + datetime.timedelta(days=3)
    assert production.start_date() == current_time + datetime.timedelta(days=1)


@pytest.mark.django_db
@pytest.mark.parametrize(
    "performances_start_deltas, is_upcoming",
    [
        ([datetime.timedelta(days=1), datetime.timedelta(days=-1)], True),
        ([datetime.timedelta(hours=1), datetime.timedelta(hours=-1)], True),
        ([datetime.timedelta(days=-1), datetime.timedelta(hours=-1)], False),
        ([datetime.timedelta(hours=-2), datetime.timedelta(hours=-1)], False),
        ([datetime.timedelta(hours=2), datetime.timedelta(hours=1)], True),
    ],
)
def test_is_upcoming_production(performances_start_deltas, is_upcoming):
    now = timezone.now()
    production = ProductionFactory()
    _ = [
        PerformanceFactory(production=production, start=now + start_delta)
        for start_delta in performances_start_deltas
    ]
    assert production.is_upcoming() == is_upcoming
>>>>>>> 1f490f17
<|MERGE_RESOLUTION|>--- conflicted
+++ resolved
@@ -399,7 +399,6 @@
 
 
 @pytest.mark.django_db
-<<<<<<< HEAD
 @pytest.mark.parametrize(
     "seat_groups, performance_capacity, is_valid",
     [
@@ -516,7 +515,9 @@
 
     # If valid this should be none if not it should return something
     assert (performance.check_capacity(tickets_to_book) == None) == is_valid
-=======
+
+
+@pytest.mark.django_db
 def test_production_start_and_end_date():
     current_time = timezone.now()
 
@@ -566,5 +567,4 @@
         PerformanceFactory(production=production, start=now + start_delta)
         for start_delta in performances_start_deltas
     ]
-    assert production.is_upcoming() == is_upcoming
->>>>>>> 1f490f17
+    assert production.is_upcoming() == is_upcoming