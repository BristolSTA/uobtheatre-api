# pylint: disable=too-many-lines
import math
import random
from datetime import timedelta

import pytest
from dateutil import parser
from django.utils import timezone
from guardian.shortcuts import assign_perm

from uobtheatre.bookings.models import Booking, Ticket
from uobtheatre.bookings.test.factories import (
    BookingFactory,
    PerformanceSeatingFactory,
    TicketFactory,
    ValueMiscCostFactory,
)
from uobtheatre.discounts.test.factories import (
    ConcessionTypeFactory,
    DiscountFactory,
    DiscountRequirementFactory,
)
from uobtheatre.payments.payment_methods import Card, Cash, SquareOnline
from uobtheatre.payments.test.factories import PaymentFactory
from uobtheatre.productions.models import Performance, PerformanceSeatGroup
from uobtheatre.productions.test.factories import (
    AudienceWarningFactory,
    CastMemberFactory,
    CrewMemberFactory,
    CrewRoleFactory,
    PerformanceFactory,
    ProductionFactory,
    ProductionTeamMemberFactory,
)
from uobtheatre.users.test.factories import UserFactory
from uobtheatre.venues.test.factories import SeatGroupFactory


@pytest.mark.django_db
def test_performance_duration():
    start = timezone.datetime(
        day=2,
        month=3,
        year=2020,
        hour=12,
        minute=0,
        second=10,
        tzinfo=timezone.get_current_timezone(),
    )
    end = timezone.datetime(
        day=3,
        month=4,
        year=2021,
        hour=13,
        minute=1,
        second=11,
        tzinfo=timezone.get_current_timezone(),
    )
    performance = PerformanceFactory(start=start, end=end)

    assert performance.duration().total_seconds() == 34304461.0


@pytest.mark.django_db
def test_production_duration():

    production = ProductionFactory()

    # Create a performance with a long duration
    start = timezone.datetime(
        day=2,
        month=3,
        year=2020,
        hour=12,
        minute=0,
        second=10,
        tzinfo=timezone.get_current_timezone(),
    )
    end = timezone.datetime(
        day=3,
        month=4,
        year=2021,
        hour=13,
        minute=1,
        second=11,
        tzinfo=timezone.get_current_timezone(),
    )
    PerformanceFactory(start=start, end=end, production=production)

    # Create a performance with a short duration
    start = timezone.datetime(
        day=2,
        month=3,
        year=2020,
        hour=12,
        minute=0,
        second=10,
        tzinfo=timezone.get_current_timezone(),
    )
    end = timezone.datetime(
        day=2,
        month=3,
        year=2020,
        hour=13,
        minute=0,
        second=10,
        tzinfo=timezone.get_current_timezone(),
    )
    performance_short = PerformanceFactory(start=start, end=end, production=production)

    assert production.duration() == performance_short.duration()


@pytest.mark.django_db
def test_production_duration_with_no_performances():

    # Create production with no performances
    production = ProductionFactory()
    assert production.duration() is None


@pytest.mark.django_db
def test_get_single_discounts():
    performance = PerformanceFactory()
    # Create a discount
    discount = DiscountFactory(name="Family")
    DiscountRequirementFactory(number=1, discount=discount)
    DiscountRequirementFactory(number=1, discount=discount)

    discount.performances.set([performance])

    assert performance.discounts.count() == 1
    assert len(performance.get_single_discounts()) == 0


@pytest.mark.django_db
def test_concessions():
    performance = PerformanceFactory()
    # Create a discount
    discount_1 = DiscountFactory(name="Student")
    DiscountRequirementFactory(discount=discount_1)
    DiscountRequirementFactory(discount=discount_1)

    discount_2 = DiscountFactory(name="Family")
    DiscountRequirementFactory(discount=discount_2)
    DiscountRequirementFactory(discount=discount_2)

    discount_1.performances.set([performance])
    discount_2.performances.set([performance])

    assert len(performance.concessions()) == 4


@pytest.mark.django_db
def test_price_with_concession():
    performance = PerformanceFactory()
    concession_type = ConcessionTypeFactory()

    # Create a discount
    discount_1 = DiscountFactory(name="Family")
    DiscountRequirementFactory(
        discount=discount_1, number=1, concession_type=concession_type
    )
    DiscountRequirementFactory(discount=discount_1, number=1)

    discount_2 = DiscountFactory(name="Student", percentage=0.1)
    DiscountRequirementFactory(
        discount=discount_2, number=1, concession_type=concession_type
    )

    psg = PerformanceSeatingFactory(performance=performance, price=20)

    discount_1.performances.set([performance])
    discount_2.performances.set([performance])

    assert performance.price_with_concession(concession_type, psg) == 18


@pytest.mark.django_db
def test_str_warning():
    warning = AudienceWarningFactory()
    assert str(warning) == warning.description


@pytest.mark.django_db
def test_str_crew_role():
    crew_role = CrewRoleFactory()
    assert str(crew_role) == crew_role.name


@pytest.mark.django_db
def test_str_production():
    production = ProductionFactory()
    assert str(production) == production.name


@pytest.mark.django_db
def test_str_cast_member():
    cast_member = CastMemberFactory()
    assert str(cast_member) == cast_member.name


@pytest.mark.django_db
def test_str_crew_member():
    crew_member = CrewMemberFactory()
    assert str(crew_member) == crew_member.name


@pytest.mark.django_db
def test_str_production_team_memeber():
    production_team_memeber = ProductionTeamMemberFactory()
    assert str(production_team_memeber) == production_team_memeber.name


@pytest.mark.django_db
def test_production_slug_is_unique():

    # Create 2 productions with the same name
    prod1 = ProductionFactory(name="show-name")
    prod2 = ProductionFactory(name="show-name")

    # Assert the production slugs are different
    assert prod1.slug != prod2.slug


@pytest.mark.django_db
@pytest.mark.parametrize(
    "performance_disabled, expected",
    [
        ([False, False, False], True),
        ([True, False, False], True),
        ([True, False, True], True),
        ([True, True, True], False),
    ],
)
def test_production_is_bookable(performance_disabled, expected):
    production = ProductionFactory()
    production.performances.set(
        [
            PerformanceFactory(disabled=performance_disabled[perf])
            for perf in performance_disabled
        ]
    )
    for perf in production.performances.all():
        PerformanceSeatingFactory(performance=perf)

    assert production.is_bookable() == expected


@pytest.mark.django_db
def test_production_is_not_bookable_with_no_performances():
    production = ProductionFactory()
    production.performances.set([])

    assert not production.is_bookable()


@pytest.mark.django_db
def test_production_min_price():
    production = ProductionFactory()
    performances = [PerformanceFactory() for i in range(3)]

    for i in range(3):
        PerformanceSeatingFactory(performance=performances[i], price=10 * (i + 1))

    production.performances.set(performances)

    assert production.min_seat_price() == 10


@pytest.mark.django_db
def test_production_min_price_no_perfs():
    production = ProductionFactory()

    assert production.min_seat_price() is None


@pytest.mark.django_db
def test_production_total_capacity():
    perf_1 = PerformanceFactory(capacity=100)
    perf_2 = PerformanceFactory(production=perf_1.production, capacity=150)
    PerformanceSeatingFactory(performance=perf_1, capacity=1000)
    PerformanceSeatingFactory(performance=perf_2, capacity=140)

    assert perf_1.production.total_capacity == 240


@pytest.mark.django_db
def test_production_total_tickets_sold():
    perf_1 = PerformanceFactory()
    perf_2 = PerformanceFactory(production=perf_1.production)
    booking_1 = BookingFactory(performance=perf_1)
    booking_2 = BookingFactory(performance=perf_2)

    # 2 tickets in the performance 1
    TicketFactory(booking=booking_1)
    TicketFactory(booking=booking_1)

    # 1 tickets in the performance 1
    TicketFactory(booking=booking_2)

    # A ticket not in the booking
    TicketFactory()

    assert perf_1.production.total_tickets_sold == 3


@pytest.mark.django_db
def test_performance_seat_bookings():

    prod = ProductionFactory()

    perf1 = PerformanceFactory(production=prod)
    perf2 = PerformanceFactory(production=prod)

    # Create a booking for the perf1
    booking1 = BookingFactory(performance=perf1)

    # Create a booking for the perf2
    booking2 = BookingFactory(performance=perf2)

    # Seat group
    seat_group = SeatGroupFactory()

    # Create 3 seat bookings for perf1
    for _ in range(3):
        TicketFactory(booking=booking1)

    # And then 4 more with a given seat bookings for perf1
    for _ in range(4):
        TicketFactory(booking=booking1, seat_group=seat_group)

    # Create 2 seat bookings for perf2
    for _ in range(2):
        TicketFactory(booking=booking2)

    assert perf1.tickets.filter(seat_group=seat_group).count() == 4

    assert perf1.tickets.count() == 7
    assert perf2.tickets.count() == 2


@pytest.mark.django_db
def test_performance_tickets():
    booking = BookingFactory()

    # 2 tickets in the performance
    first_ticket = TicketFactory(booking=booking)
    TicketFactory(booking=booking)

    # A ticket not in the booking
    TicketFactory()

    assert booking.performance.tickets.count() == 2
    assert booking.performance.tickets.all()[0].id == first_ticket.id


@pytest.mark.django_db
def test_performance_checked_in_tickets():
    booking = BookingFactory()

    # 2 tickets in the performance
    TicketFactory(booking=booking)
    ticket = TicketFactory(booking=booking, checked_in=True)

    # Ticket in an in progress booking - shouldn't be included
    in_progress_booking = BookingFactory(
        performance=booking.performance, status=Booking.BookingStatus.IN_PROGRESS
    )
    TicketFactory(booking=in_progress_booking)

    assert booking.performance.checked_in_tickets.count() == 1
    assert booking.performance.checked_in_tickets.all()[0].id == ticket.id


@pytest.mark.django_db
def test_performance_unchecked_in_tickets():
    booking = BookingFactory()

    # 2 tickets in the performance
    ticket = TicketFactory(booking=booking)
    TicketFactory(booking=booking, checked_in=True)

    # Ticket in an in progress booking - shouldn't be included
    in_progress_booking = BookingFactory(
        performance=booking.performance, status=Booking.BookingStatus.IN_PROGRESS
    )
    TicketFactory(booking=in_progress_booking)

    assert booking.performance.unchecked_in_tickets.count() == 1
    assert booking.performance.unchecked_in_tickets.all()[0].id == ticket.id


@pytest.mark.django_db
def test_performance_total_tickets_sold():
    # Booking with 2 tickets
    booking = BookingFactory()
    TicketFactory(booking=booking)
    TicketFactory(booking=booking)

    # Draft booking with 3 tickets (shouldn't be counted)
    draft_booking = BookingFactory(status=Booking.BookingStatus.IN_PROGRESS)
    TicketFactory(booking=draft_booking)
    TicketFactory(booking=draft_booking)
    TicketFactory(booking=draft_booking)

    # Expired Booking with 4 tickets (shouldn't be counted)
    expires_draft_booking = BookingFactory(
        expires_at=timezone.now() - timedelta(minutes=16),
        status=Booking.BookingStatus.IN_PROGRESS,
    )
    TicketFactory(booking=expires_draft_booking)
    TicketFactory(booking=expires_draft_booking)
    TicketFactory(booking=expires_draft_booking)
    TicketFactory(booking=expires_draft_booking)

    # A ticket not in any of the bookings (shouldn't be counted)
    TicketFactory()

    assert booking.performance.total_tickets_sold() == 2


@pytest.mark.django_db
def test_performance_total_tickets_sold_or_reserved():
    # Booking with 2 tickets
    booking = BookingFactory()
    TicketFactory(booking=booking)
    TicketFactory(booking=booking)

    # Draft booking with 3 tickets
    draft_booking = BookingFactory(
        status=Booking.BookingStatus.IN_PROGRESS, performance=booking.performance
    )
    TicketFactory(booking=draft_booking)
    TicketFactory(booking=draft_booking)
    TicketFactory(booking=draft_booking)

    # Expired Booking with 4 tickets (shouldn't be counted)
    expires_draft_booking = BookingFactory(
        expires_at=timezone.now() - timedelta(minutes=16),
        status=Booking.BookingStatus.IN_PROGRESS,
        performance=booking.performance,
    )
    TicketFactory(booking=expires_draft_booking)
    TicketFactory(booking=expires_draft_booking)
    TicketFactory(booking=expires_draft_booking)
    TicketFactory(booking=expires_draft_booking)

    # A ticket not in any of the bookings (shouldn't be counted)
    TicketFactory()

    assert booking.performance.total_tickets_sold_or_reserved() == 2 + 3


@pytest.mark.django_db
def test_performance_total_tickets_checked_in():
    booking = BookingFactory()

    # 2 tickets in the performance
    TicketFactory(booking=booking)
    TicketFactory(booking=booking, checked_in=True)

    assert booking.performance.total_tickets_checked_in == 1
    assert booking.performance.total_tickets_unchecked_in == 1


@pytest.mark.django_db
def test_performance_total_capacity():
    perf1 = PerformanceFactory()
    seating = [PerformanceSeatingFactory(performance=perf1) for _ in range(3)]
    set_capacity = 100
    perf2 = PerformanceFactory(capacity=set_capacity)
    for _ in range(3):
        PerformanceSeatingFactory(performance=perf2)

    assert perf1.total_capacity == sum(perf_seat.capacity for perf_seat in seating) != 0
    assert perf1.total_capacity == perf1.total_seat_group_capacity()
    assert perf2.total_capacity == set_capacity

    seat_group = SeatGroupFactory()
    assert perf1.total_seat_group_capacity(seat_group) == 0

    seating[0].seat_group = seat_group
    seating[0].save()
    assert perf1.total_seat_group_capacity(seat_group) == seating[0].capacity != 0


@pytest.mark.django_db
def test_performance_capacity_remaining():
    perf = PerformanceFactory()

    seating = [PerformanceSeatingFactory(performance=perf) for _ in range(3)]

    # Check total capacity is the same as capacity_remaining when no bookings
    assert perf.capacity_remaining() == perf.total_capacity

    seat_group = SeatGroupFactory()
    assert perf.total_seat_group_capacity(seat_group) == 0

    seating[0].seat_group = seat_group
    seating[0].save()
    assert (
        perf.capacity_remaining(seat_group)
        == perf.total_seat_group_capacity(seat_group)
        != 0
    )

    # Create some tickets for this performance
    booking_1 = BookingFactory(performance=perf)
    booking_2 = BookingFactory(performance=perf)
    _ = [TicketFactory(booking=booking_1, seat_group=seat_group) for _ in range(3)]
    _ = [TicketFactory(booking=booking_2, seat_group=seat_group) for _ in range(2)]
    assert (
        perf.capacity_remaining(seat_group)
        == perf.total_seat_group_capacity(seat_group) - 5
    )
    assert perf.capacity_remaining() == perf.total_capacity - 5

    # Check an expired booking with tickets (should not be included)
    booking_3 = BookingFactory(
        performance=perf,
        status=Booking.BookingStatus.IN_PROGRESS,
        expires_at=timezone.now() - timedelta(minutes=16),
    )
    TicketFactory(booking=booking_3, seat_group=seat_group)
    assert perf.capacity_remaining() == perf.total_capacity - 5

    # Check a draft booking with tickets
    booking_4 = BookingFactory(
        performance=perf, status=Booking.BookingStatus.IN_PROGRESS
    )
    TicketFactory(booking=booking_4, seat_group=seat_group)
    TicketFactory(booking=booking_4, seat_group=seat_group)
    assert perf.capacity_remaining() == perf.total_capacity - 7


@pytest.mark.django_db
@pytest.mark.parametrize(
    "name, start, string",
    [
        ("TRASH", None, "Performance of TRASH"),
        (
            "TRASH",
            "2020-12-27T11:17:43Z",
            "Performance of TRASH at 11:17 on 27/12/2020",
        ),
    ],
)
def test_performance_str(name, start, string):
    production = ProductionFactory(name=name)
    start_date = parser.parse(start) if start else None
    performance = PerformanceFactory(production=production, start=start_date)

    assert str(performance) == string


@pytest.mark.django_db
def test_performance_min_price():

    performance = PerformanceFactory()
    PerformanceSeatingFactory(performance=performance, price=30)
    PerformanceSeatingFactory(performance=performance, price=10)
    PerformanceSeatingFactory(performance=performance, price=20)

    assert performance.min_seat_price() == 10


@pytest.mark.django_db
@pytest.mark.parametrize(
    "seat_groups, performance_capacity, is_valid",
    [
        (
            [
                {
                    "number_of_tickets": 2,
                    "number_of_existing_tickets": 2,
                    "capacity": 4,
                }
            ],
            20,
            True,
        ),
        (
            [
                {
                    "number_of_tickets": 2,
                    "number_of_existing_tickets": 2,
                    "capacity": 4,
                },
                {
                    "number_of_tickets": 5,
                    "number_of_existing_tickets": 11,
                    "capacity": 20,
                },
            ],
            20,
            True,
        ),
        (
            # Check error when not enough performance capacity
            [
                {
                    "number_of_tickets": 2,
                    "number_of_existing_tickets": 2,
                    "capacity": 4,
                },
                {
                    "number_of_tickets": 5,
                    "number_of_existing_tickets": 11,
                    "capacity": 20,
                },
            ],
            15,
            False,
        ),
        (
            # Check error when not enough seat_group capacity
            [
                {
                    "number_of_tickets": 2,
                    "number_of_existing_tickets": 2,
                    "capacity": 4,
                },
                {
                    "number_of_tickets": 5,
                    "number_of_existing_tickets": 11,
                    "capacity": 14,
                },
            ],
            20,
            False,
        ),
        (
            # Check error when both
            [
                {
                    "number_of_tickets": 2,
                    "number_of_existing_tickets": 2,
                    "capacity": 4,
                },
                {
                    "number_of_tickets": 5,
                    "number_of_existing_tickets": 11,
                    "capacity": 14,
                },
            ],
            15,
            False,
        ),
        (
            # Check ok when not deleted tickets mean enough performance capacity
            [
                {
                    "number_of_tickets": 2,
                    "number_of_existing_tickets": 2,
                    "capacity": 4,
                },
                {
                    "number_of_tickets": 5,
                    "number_of_existing_tickets": 11,
                    "number_of_tickets_to_delete": 10,
                    "capacity": 20,
                },
            ],
            15,
            True,
        ),
        (
            # Check ok when enough seat_group capacity because deleted tickets
            [
                {
                    "number_of_tickets": 2,
                    "number_of_existing_tickets": 2,
                    "capacity": 4,
                },
                {
                    "number_of_tickets": 5,
                    "number_of_existing_tickets": 11,
                    "number_of_tickets_to_delete": 2,
                    "capacity": 14,
                },
            ],
            20,
            True,
        ),
    ],
)
def test_performance_check_capacity(seat_groups, performance_capacity, is_valid):
    performance = PerformanceFactory(capacity=performance_capacity)
    tickets_to_book = []
    tickets_to_delete = []

    for seat_group in seat_groups:
        performance_seat_group = PerformanceSeatingFactory(
            performance=performance, capacity=seat_group["capacity"]
        )

        # Create some bookings which create the existing tickets
        number_of_existing_tickets = seat_group["number_of_existing_tickets"]
        bookings = [
            BookingFactory(performance=performance)
            for i in range(math.ceil(number_of_existing_tickets / 2))
        ]
        _ = [
            TicketFactory(
                booking=random.choice(bookings),
                seat_group=performance_seat_group.seat_group,
            )
            for _ in range(number_of_existing_tickets)
        ]

        # Create the ticket which are being checked
        tickets_to_book.extend(
            [
                Ticket(seat_group=performance_seat_group.seat_group)
                for i in range(seat_group["number_of_tickets"])
            ]
        )

        tickets_to_delete.extend(
            [
                Ticket(seat_group=performance_seat_group.seat_group)
                for i in range(seat_group.get("number_of_tickets_to_delete", 0))
            ]
        )

    # If valid this should be none if not it should return something
    assert (
        performance.check_capacity(tickets_to_book, deleted_tickets=tickets_to_delete)
        is None
    ) == is_valid


@pytest.mark.django_db
def test_performance_check_capacity_seat_group_not_in_performance():
    seat_group = SeatGroupFactory()

    # Set up some seat groups for a performance
    psg = PerformanceSeatingFactory(capacity=100)
    psg2 = PerformanceSeatingFactory(capacity=100, performance=psg.performance)
    booking = BookingFactory(performance=psg.performance)

    # But then try and book a seat group that is not assigned to the performance
    tickets = [Ticket(seat_group=seat_group, booking=booking)]

    assert (
        psg.performance.check_capacity(tickets=tickets)
        == f"You cannot book a seat group that is not assigned to this performance, you have booked {seat_group} but the performance only has {psg.seat_group}, {psg2.seat_group}"
    )


@pytest.mark.django_db
@pytest.mark.parametrize(
    "disabled,sold_out,past,expected",
    [
        (False, False, False, True),
        (True, False, False, False),
        (False, True, False, False),
        (False, False, True, False),
    ],
)
def test_performance_is_bookable(disabled, sold_out, past, expected):
    performance = PerformanceFactory(end=timezone.now() + timedelta(days=1))
    PerformanceSeatingFactory(
        performance=performance, capacity=100 if not sold_out else 0
    )

    if past:
        performance.end = timezone.now() - timedelta(days=1)

    performance.disabled = disabled

    assert performance.is_bookable is expected


@pytest.mark.django_db
def test_production_start_and_end_date():
    current_time = timezone.now()

    production = ProductionFactory()

    # Test result with no performances
    assert production.end_date() is None
    assert production.start_date() is None

    _ = [
        PerformanceFactory(
            start=current_time + timezone.timedelta(days=1),
            end=current_time + timezone.timedelta(days=1),
            production=production,
        ),
        PerformanceFactory(
            start=current_time + timezone.timedelta(days=2),
            end=current_time + timezone.timedelta(days=2),
            production=production,
        ),
        PerformanceFactory(
            start=current_time + timezone.timedelta(days=3),
            end=current_time + timezone.timedelta(days=3),
            production=production,
        ),
    ]

    assert production.end_date() == current_time + timezone.timedelta(days=3)
    assert production.start_date() == current_time + timezone.timedelta(days=1)


@pytest.mark.django_db
@pytest.mark.parametrize(
    "performances_start_deltas, is_upcoming",
    [
        ([timezone.timedelta(days=1), timezone.timedelta(days=-1)], True),
        ([timezone.timedelta(hours=1), timezone.timedelta(hours=-1)], True),
        ([timezone.timedelta(days=-1), timezone.timedelta(hours=-1)], False),
        ([timezone.timedelta(hours=-2), timezone.timedelta(hours=-1)], False),
        ([timezone.timedelta(hours=2), timezone.timedelta(hours=1)], True),
    ],
)
def test_is_upcoming_production(performances_start_deltas, is_upcoming):
    now = timezone.now()
    production = ProductionFactory()
    _ = [
        PerformanceFactory(production=production, start=now + start_delta)
        for start_delta in performances_start_deltas
    ]
    assert production.is_upcoming() == is_upcoming


@pytest.mark.django_db
def test_performance_seat_group_default_capacity():
    args = {
        "seat_group": SeatGroupFactory(capacity=100),
        "performance": PerformanceFactory(),
        "price": 10,
    }

    performance = PerformanceSeatGroup(**args)
    performance.save()

    assert performance.capacity == 100


@pytest.mark.django_db
def test_performance_has_boxoffice_permission():
    performance = PerformanceFactory()
    user = UserFactory()

    assert performance.has_boxoffice_permission(user) is False

    assign_perm("boxoffice", user, performance.production)
    assert performance.has_boxoffice_permission(user) is True


@pytest.mark.django_db
def test_qs_has_boxoffice_permission():
    not_has_perm_performances = [PerformanceFactory() for _ in range(3)]
    has_perm_performances = [PerformanceFactory() for _ in range(3)]
    user = UserFactory()

    for perm in has_perm_performances:
        assign_perm("boxoffice", user, perm.production)

    assert (
        list(Performance.objects.has_boxoffice_permission(user))
        == has_perm_performances
    )
    assert (
        list(Performance.objects.has_boxoffice_permission(user, has_permission=False))
        == not_has_perm_performances
    )


@pytest.mark.django_db
def test_qs_running_on():
    query_date = timezone.datetime(year=2021, month=7, day=14)
    one_day = timezone.timedelta(days=1)
    # Past performance
    PerformanceFactory(start=query_date - one_day, end=query_date - one_day)
    today_performance = PerformanceFactory(start=query_date, end=query_date)
    spanning_performance_1 = PerformanceFactory(
        start=query_date - one_day, end=query_date
    )
    spanning_performance_2 = PerformanceFactory(
        start=query_date - one_day, end=query_date + one_day
    )
    # Future performance
    PerformanceFactory(start=query_date + one_day, end=query_date + one_day)

    assert list(Performance.objects.running_on(query_date)) == [
        today_performance,
        spanning_performance_1,
        spanning_performance_2,
    ]


@pytest.mark.django_db
def test_has_group_discounts():
    performance = PerformanceFactory()
    assert not performance.has_group_discounts

    # Add a discount with no requirements
    single_discount = DiscountFactory()
    single_discount.performances.set([performance])
    assert not performance.has_group_discounts

    # Create a discount requirement
    DiscountRequirementFactory(discount=single_discount)
    assert not performance.has_group_discounts

    # Create another single discount
    double_discount = DiscountFactory()
    double_discount.performances.set([performance])
    DiscountRequirementFactory(discount=double_discount)
    assert not performance.has_group_discounts

    DiscountRequirementFactory(discount=double_discount)
    assert performance.has_group_discounts


@pytest.mark.django_db
def test_sales_breakdown_production():
    production = ProductionFactory()
    performance_1 = PerformanceFactory(production=production)
    performance_2 = PerformanceFactory(production=production)
    booking_1 = BookingFactory(performance=performance_1)
    booking_2 = BookingFactory(performance=performance_2)

    PaymentFactory(
        pay_object=booking_1, provider_fee=2, app_fee=100, value=200, provider=Cash.name
    )
    PaymentFactory(
        pay_object=booking_1, provider_fee=4, app_fee=200, value=600, provider=Card.name
    )
    PaymentFactory(
        pay_object=booking_2,
        provider_fee=10,
        app_fee=150,
        value=400,
        provider=SquareOnline.name,
    )

    assert production.sales_breakdown() == {
        "app_payment_value": 434,
        "provider_payment_value": 16,
        "society_revenue": 750,
        "society_transfer_value": 550,
        "total_card_sales": 1000,
        "total_sales": 1200,
    }


@pytest.mark.django_db
def test_sales_breakdown_performance():
    performance = PerformanceFactory()
    booking_1 = BookingFactory(performance=performance)
    booking_2 = BookingFactory(performance=performance)
    booking_3 = BookingFactory()

    PaymentFactory(
        pay_object=booking_1, provider_fee=2, app_fee=100, value=200, provider=Cash.name
    )
    PaymentFactory(
        pay_object=booking_1, provider_fee=4, app_fee=200, value=600, provider=Card.name
    )
    PaymentFactory(
        pay_object=booking_2,
        provider_fee=10,
        app_fee=150,
        value=400,
        provider=SquareOnline.name,
    )

    PaymentFactory(
        pay_object=booking_3,
        provider_fee=10,
        app_fee=150,
        value=400,
        provider=SquareOnline.name,
    )

    assert performance.sales_breakdown() == {
        "app_payment_value": 434,
        "provider_payment_value": 16,
        "society_revenue": 750,
        "society_transfer_value": 550,
        "total_card_sales": 1000,
        "total_sales": 1200,
    }


@pytest.mark.django_db
def test_sales_breakdown_with_blank_fees():
    performance = PerformanceFactory()
    booking = BookingFactory(performance=performance)

    PaymentFactory(pay_object=booking, value=200)

    assert performance.sales_breakdown() == {
        "app_payment_value": 0,
        "provider_payment_value": 0,
        "society_revenue": 200,
        "society_transfer_value": 200,
        "total_card_sales": 200,
        "total_sales": 200,
    }


@pytest.mark.django_db
<<<<<<< HEAD
def test_validate_():
    assert False
=======
def test_validate_draft():
    pass
    # assert False
>>>>>>> 20a1326a
<|MERGE_RESOLUTION|>--- conflicted
+++ resolved
@@ -1006,11 +1006,5 @@
 
 
 @pytest.mark.django_db
-<<<<<<< HEAD
-def test_validate_():
-    assert False
-=======
-def test_validate_draft():
-    pass
-    # assert False
->>>>>>> 20a1326a
+def test_validate_abc():
+    assert False