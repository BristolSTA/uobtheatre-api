--- conflicted
+++ resolved
@@ -38,7 +38,6 @@
     ProductionTeamMemberFactory,
 )
 from uobtheatre.users.test.factories import UserFactory
-from uobtheatre.utils.exceptions import PaymentException
 from uobtheatre.utils.validators import ValidationError
 from uobtheatre.venues.test.factories import SeatGroupFactory, VenueFactory
 
@@ -1156,93 +1155,23 @@
 
 @pytest.mark.django_db
 @pytest.mark.parametrize(
-    "disabled,bookings_can_refund,fails,send_email",
-    [
-        (True, True, False, True),
-        (True, True, False, False),
-        (True, False, False, True),
-        (False, True, False, True),
-        (False, False, False, True),
-        (False, False, False, False),
-        (False, True, True, False),
-    ],
+    "disabled,fails",
+    [(False, True), (True, False)],
 )
-def test_performance_refund_bookings(
-<<<<<<< HEAD
-    mailoutbox, disabled, bookings_can_refund
-=======
-    mailoutbox, disabled, bookings_can_refund, fails, send_email
->>>>>>> aeaa545e
-):
-    performance = PerformanceFactory(disabled=disabled)
-    booking_1 = BookingFactory(performance=performance)
-    booking_2 = BookingFactory(performance=performance)
-    BookingFactory()  # Booking not associated with booking
-    user = UserFactory()
+def test_performance_refund_bookings(disabled, fails):
+    performance = PerformanceFactory(id=1, disabled=disabled)
+    user = UserFactory(id=123)
 
     with patch(
-        "uobtheatre.bookings.models.Booking.refund",
-        autospec=True,
-        side_effect=(
-            (PaymentException(message="Failed") if fails else None)
-            if bookings_can_refund
-            else CantBeRefundedException()
-        ),
-    ) as booking_refund:
-
-        def test():
-<<<<<<< HEAD
+        "uobtheatre.productions.tasks.refund_performance",
+    ) as refund_task_mock:
+
+        if fails:
+            with pytest.raises(CantBeRefundedException):
+                performance.refund_bookings(user)
+        else:
             performance.refund_bookings(user)
-=======
-            return performance.refund_bookings(user, send_admin_email=send_email)
->>>>>>> aeaa545e
-
-        if not disabled:
-            with pytest.raises(CantBeRefundedException) as exception:
-                test()
-            assert exception.value.message == f"{performance} is not set to disabled"
-            booking_refund.assert_not_called()
-        else:
-            (refunded, failed, skipped) = test()
-            assert booking_refund.call_count == 2
-            assert len(refunded) == (2 if bookings_can_refund else 0)
-            assert len(skipped) == (2 if not bookings_can_refund else 0)
-            assert len(failed) == (2 if fails else 0)
-
-            booking_refund.assert_any_call(
-                booking_1, authorizing_user=user, send_admin_email=False
-            )
-            booking_refund.assert_any_call(
-                booking_2, authorizing_user=user, send_admin_email=False
-            )
-        assert len(mailoutbox) == (
-            1 if disabled and bookings_can_refund else 0
-        )
-
-
-@pytest.mark.django_db
-def test_performance_refund_bookings():
-    performance = PerformanceFactory(disabled=True)
-    user = UserFactory()
-
-    with patch(
-        "uobtheatre.productions.models.refund_performance.delay"
-    ) as refund_performance:
-        performance.refund_bookings(user)
-    refund_performance.assert_called_once_with(performance.id, user.id)
-
-
-@pytest.mark.django_db
-def test_performance_refund_bookings_with_exception():
-    performance = PerformanceFactory(disabled=True)
-    booking = BookingFactory(performance=performance)
-    TransactionFactory(pay_object=booking)
-
-    with patch(
-        "uobtheatre.bookings.models.Booking.can_be_refunded",
-        new_callable=PropertyMock(return_value=True),
-    ), patch("uobtheatre.payments.models.Transaction.refund", side_effect=Exception()):
-        performance.refund_bookings(UserFactory())
+            refund_task_mock.assert_called_once_with(1, 123)
 
 
 @pytest.mark.django_db
