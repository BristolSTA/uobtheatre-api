# pylint: disable=too-many-lines
import datetime
import math

import pytest
from django.utils import timezone
from graphql_relay.node.node import from_global_id, to_global_id
from guardian.shortcuts import assign_perm

from uobtheatre.bookings.models import Booking
from uobtheatre.bookings.test.factories import (
    BookingFactory,
    PerformanceSeatingFactory,
    TicketFactory,
)
from uobtheatre.discounts.test.factories import (
    DiscountFactory,
    DiscountRequirementFactory,
)
from uobtheatre.payments.test.factories import PaymentFactory
from uobtheatre.productions.models import Performance, Production
from uobtheatre.productions.test.factories import (
    AudienceWarningFactory,
    CastMemberFactory,
    CrewMemberFactory,
    PerformanceFactory,
    ProductionFactory,
    ProductionTeamMemberFactory,
    create_production,
)
from uobtheatre.users.test.factories import UserFactory

###
# Production Queries
###


@pytest.mark.django_db
def test_productions_schema(gql_client):

    production = ProductionFactory()
    performances = [PerformanceFactory(production=production) for i in range(2)]

    warnings = [AudienceWarningFactory() for i in range(3)]
    production.warnings.set(warnings)

    cast = [CastMemberFactory(production=production) for i in range(10)]
    crew = [CrewMemberFactory(production=production) for i in range(10)]
    production_team = [
        ProductionTeamMemberFactory(production=production) for i in range(10)
    ]

    response = gql_client.execute(
        """
        {
	  productions {
            edges {
              node {
                createdAt
                updatedAt
                ageRating
                coverImage {
                  url
                }
                description
                facebookEvent
                featuredImage {
                  url
                }
                id
                isBookable
                name
                posterImage {
                  url
                }
                slug
                subtitle
                performances {
                  edges {
                    node {
                      id
                    }
                  }
                }
                start
                end
                minSeatPrice
                cast {
                  id
                  name
                  profilePicture {
                    url
                  }
                  role
                  production {
                    id
                  }
                }
                crew {
                  id
                  name
                  production {
                    id
                  }
                  role {
                    id
                    name
                    department {
                      value
                      description
                    }
                  }
                }
                productionTeam {
                  id
                  name
                  role
                  production {
                    id
                  }
                }
                warnings {
                  id
                  description
                }
              }
            }
          }
        }
        """
    )

    assert response == {
        "data": {
            "productions": {
                "edges": [
                    {
                        "node": {
                            "createdAt": production.created_at.isoformat(),
                            "updatedAt": production.updated_at.isoformat(),
                            "ageRating": production.age_rating,
                            "coverImage": {"url": production.cover_image.file.url},
                            "description": production.description,
                            "facebookEvent": production.facebook_event,
                            "featuredImage": {
                                "url": production.featured_image.file.url,
                            },
                            "id": to_global_id("ProductionNode", production.id),
                            "isBookable": production.is_bookable(),
                            "name": production.name,
                            "posterImage": {
                                "url": production.poster_image.file.url,
                            },
                            "slug": production.slug,
                            "subtitle": production.subtitle,
                            "performances": {
                                "edges": [
                                    {
                                        "node": {
                                            "id": to_global_id(
                                                "PerformanceNode", performance.id
                                            )
                                        }
                                    }
                                    for performance in performances
                                ],
                            },
                            "start": production.start_date().isoformat(),
                            "end": production.end_date().isoformat(),
                            "minSeatPrice": production.min_seat_price(),
                            "cast": [
                                {
                                    "id": to_global_id(
                                        "CastMemberNode", cast_member.id
                                    ),
                                    "name": cast_member.name,
                                    "profilePicture": {
                                        "url": cast_member.profile_picture.file.url
                                    }
                                    if cast_member.profile_picture
                                    else None,
                                    "role": cast_member.role,
                                    "production": {
                                        "id": to_global_id(
                                            "ProductionNode", production.id
                                        )
                                    },
                                }
                                for cast_member in cast
                            ],
                            "crew": [
                                {
                                    "id": to_global_id(
                                        "CrewMemberNode", crew_member.id
                                    ),
                                    "name": crew_member.name,
                                    "production": {
                                        "id": to_global_id(
                                            "ProductionNode", production.id
                                        )
                                    },
                                    "role": {
                                        "id": to_global_id(
                                            "CrewRoleNode", crew_member.role.id
                                        ),
                                        "name": crew_member.role.name,
                                        "department": {
                                            "value": str(
                                                crew_member.role.department
                                            ).upper(),
                                            "description": crew_member.role.get_department_display(),
                                        },
                                    },
                                }
                                for crew_member in crew
                            ],
                            "productionTeam": [
                                {
                                    "id": to_global_id(
                                        "ProductionTeamMemberNode",
                                        production_team_member.id,
                                    ),
                                    "name": production_team_member.name,
                                    "role": production_team_member.role,
                                    "production": {
                                        "id": to_global_id(
                                            "ProductionNode", production.id
                                        )
                                    },
                                }
                                for production_team_member in production_team
                            ],
                            "warnings": [
                                {
                                    "id": to_global_id("WarningNode", warning.id),
                                    "description": warning.description,
                                }
                                for warning in warnings
                            ],
                        }
                    }
                ]
            }
        }
    }


@pytest.mark.django_db
@pytest.mark.parametrize(
    "factories, requests",
    [
        # slug exact tests
        (
            [
                (ProductionFactory, {"slug": "not-example-show"}),
                (ProductionFactory, {"slug": "example-show"}),
            ],
            [('slug: "example-show"', 1), ('slug: "not-a-thing"', 0)],
        ),
        # pk exact test
        (
            [
                (ProductionFactory, {"id": 1}),
                (ProductionFactory, {"id": 2}),
            ],
            [
                ('id: "UHJvZHVjdGlvbk5vZGU6MQ=="', 1),
                ('id: "UHJvZHVjdGlvbk5vZGU6Mw=="', 0),
            ],
        ),
    ],
)
def test_productions_filter(factories, requests, gql_client):
    """
    factories - A list of tuples each tuple cosists of a factory and the
    parameters to use when calling that factory.
    requests - A list of tuples which contains a filter string and the number
    of expected productions to be returned when a query with that filter string
    is called.
    """

    # Create all the objects with the factories
    for fact in factories:
        factory, args = fact
        factory(**args)

    # Test all the requests return the correct number
    for request in requests:
        filter_args, expected_number = request

        query_string = "{ productions(" + filter_args + ") { edges { node { id } } } }"
        response = gql_client.execute(query_string)

        assert len(response["data"]["productions"]["edges"]) == expected_number


@pytest.mark.django_db
def test_production_single_slug(gql_client):
    productions = [ProductionFactory() for i in range(2)]

    request = """
        query {
	  production(slug:"%s") {
            id
          }
        }

        """
    response = gql_client.execute(request % "")

    assert not response.get("errors", None)
    assert response["data"] == {"production": None}

    response = gql_client.execute(request % productions[0].slug)
    assert response["data"] == {
        "production": {"id": to_global_id("ProductionNode", productions[0].id)}
    }


@pytest.mark.django_db
def test_upcoming_productions(gql_client):
    def create_prod(start, end):
        production = ProductionFactory()
        diff = end - start
        for i in range(5):
            time = start + (diff / 5) * i
            PerformanceFactory(start=time, end=time, production=production)
        return production

    current_time = timezone.now()
    # Create some producitons in the past
    for _ in range(10):
        create_prod(
            start=current_time - datetime.timedelta(days=11),
            end=current_time - datetime.timedelta(days=1),
        )

    # Create some prodcution going on right now
    productions = [
        create_production(
            start=current_time - datetime.timedelta(days=i),
            end=current_time + datetime.timedelta(days=i),
        )
        for i in range(1, 11)
    ]

    # Check we get 6 of the upcoming productions back in the right order
    request = """
        {
          productions(end_Gte: "%s", first: 6, orderBy: "end") {
            edges {
              node {
                end
              }
            }
          }
        }
        """

    # Ask for nothing and check you get nothing
    response = gql_client.execute(request % current_time.isoformat())
    assert response["data"]["productions"] == {
        "edges": [
            {"node": {"end": productions[i].end_date().isoformat()}} for i in range(6)
        ]
    }


@pytest.mark.django_db
@pytest.mark.parametrize(
    "order_by, expected_order",
    [
        ("start", [0, 1, 2, 3]),
        ("-start", [3, 2, 1, 0]),
        ("end", [0, 1, 3, 2]),
        ("-end", [2, 3, 1, 0]),
    ],
)
def test_productions_orderby(order_by, expected_order, gql_client):
    current_time = timezone.now()

    productions = [
        create_production(
            start=current_time + datetime.timedelta(days=1),
            end=current_time + datetime.timedelta(days=1),
            production_id=0,
        ),
        create_production(
            start=current_time + datetime.timedelta(days=2),
            end=current_time + datetime.timedelta(days=2),
            production_id=1,
        ),
        create_production(
            start=current_time + datetime.timedelta(days=3),
            end=current_time + datetime.timedelta(days=6),
            production_id=2,
        ),
        create_production(
            start=current_time + datetime.timedelta(days=4),
            end=current_time + datetime.timedelta(days=5),
            production_id=3,
        ),
    ]
    request = """
        {
          productions(orderBy: "%s") {
            edges {
              node {
                end
              }
            }
          }
        }
        """

    # Ask for nothing and check you get nothing
    response = gql_client.execute(request % order_by)
    assert response["data"]["productions"]["edges"] == [
        {"node": {"end": productions[i].end_date().isoformat()}} for i in expected_order
    ]


@pytest.mark.django_db
@pytest.mark.parametrize(
    "filter_name, value_days, expected_outputs",
    [
        ("start_Gte", 2, [3, 2]),
        ("start_Lte", 2, [0, 1, 2]),
        ("end_Gte", 2, [3, 2]),
        ("end_Lte", 2, [0, 1]),
    ],
)
def test_production_time_filters(filter_name, value_days, expected_outputs, gql_client):
    current_time = timezone.now().replace(microsecond=0, second=0)

    productions = [
        create_production(
            start=current_time + datetime.timedelta(days=0),
            end=current_time + datetime.timedelta(days=0),
            production_id=0,
        ),
        create_production(
            start=current_time + datetime.timedelta(days=1),
            end=current_time + datetime.timedelta(days=1),
            production_id=1,
        ),
        create_production(
            start=current_time + datetime.timedelta(days=2),
            end=current_time + datetime.timedelta(days=5),
            production_id=2,
        ),
        create_production(
            start=current_time + datetime.timedelta(days=3),
            end=current_time + datetime.timedelta(days=4),
            production_id=3,
        ),
    ]
    # Check we get 6 of the upcoming productions back in the right order
    request = """
        {
          productions(%s: "%s", orderBy: "end") {
            edges {
              node {
                end
              }
            }
          }
        }
        """

    # Ask for nothing and check you get nothing
    response = gql_client.execute(
        request
        % (
            filter_name,
            (current_time + datetime.timedelta(days=value_days)).isoformat(),
        )
    )
    assert response["data"]["productions"]["edges"] == [
        {"node": {"end": productions[i].end_date().isoformat()}}
        for i in expected_outputs
    ]


@pytest.mark.django_db
@pytest.mark.parametrize(
    "query,results",
    [
        ("trash", ["TRASh 2021"]),
        ("gin", ["Legally Ginger"]),
        ("Nothing", []),
        ("", ["TRASh 2021", "Legally Ginger"]),
    ],
)
def test_production_search_filter(gql_client, query, results):
    ProductionFactory(name="TRASh 2021")
    ProductionFactory(name="Legally Ginger")
    request = """
        {
          productions(search: "%s") {
            edges {
              node {
                name
              }
            }
          }
        }
        """

    response = gql_client.execute(request % query)
    assert len(response["data"]["productions"]["edges"]) == len(results)

    for result in results:
        assert {"node": {"name": result}} in response["data"]["productions"]["edges"]


@pytest.mark.django_db
@pytest.mark.parametrize(
    "logged_in",
    [(True), (False)],
)
def test_productions_are_filtered_out(logged_in, gql_client):
    _ = [ProductionFactory() for _ in range(3)]
    draft_production = ProductionFactory(status=Production.Status.DRAFT, slug="my-show")

    request = """
        {
          productions {
            edges {
              node {
                id
              }
            }
          }
          production(slug: "my-show") {
              name
          }
        }
        """
    if logged_in:
        gql_client.login()
    response = gql_client.execute(request)

    assert len(response["data"]["productions"]["edges"]) == 3
    assert to_global_id("PerformanceNode", draft_production.id) not in [
        edge["node"]["id"] for edge in response["data"]["productions"]["edges"]
    ]
    assert response["data"]["production"] is None


@pytest.mark.django_db
def test_productions_are_shown_with_permission(gql_client):
    _ = [ProductionFactory() for _ in range(3)]
    draft_production = ProductionFactory(status=Production.Status.DRAFT, slug="my-show")
    assign_perm(
        "productions.view_production", gql_client.login().user, draft_production
    )

    request = """
        {
          productions {
            edges {
              node {
                id
              }
            }
          }
          production(slug: "my-show") {
              name
          }
        }
        """
    response = gql_client.execute(request)

    assert len(response["data"]["productions"]["edges"]) == 4
    assert response["data"]["production"] is not None


@pytest.mark.django_db
def test_production_and_performance_sales_breakdowns(gql_client):
    performance = PerformanceFactory()
    booking = BookingFactory(
        performance=performance, status=Booking.BookingStatus.IN_PROGRESS
    )
    perf_seat_group = PerformanceSeatingFactory(performance=performance, price=100)
    TicketFactory(booking=booking, seat_group=perf_seat_group.seat_group)
    PaymentFactory(pay_object=booking, value=booking.total)

    request = """
        {
          productions(id: "%s") {
            edges {
                node {
                    salesBreakdown {
                        totalSales
                        totalCardSales
                        providerPaymentValue
                        appPaymentValue
                        societyTransferValue
                        societyRevenue
                    }
                    performances {
                        edges {
                            node {
                                salesBreakdown {
                                    totalSales
                                    totalCardSales
                                    providerPaymentValue
                                    appPaymentValue
                                    societyTransferValue
                                    societyRevenue
                                }
                            }
                        }
                    }
                }
            }
        }
        }
        """

    # First, test as unauthenticated/unauthorised
    user = UserFactory()
    gql_client.login(user)
    response = gql_client.execute(
        request % to_global_id("ProductionNode", performance.production.id)
    )
    assert response["data"]["productions"]["edges"][0]["node"]["salesBreakdown"] is None
    assert (
        response["data"]["productions"]["edges"][0]["node"]["performances"]["edges"][0][
            "node"
        ]["salesBreakdown"]
        is None
    )

    # Second, add permission to view sales for production
    assign_perm("sales", user, performance.production)
    response = gql_client.execute(
        request % to_global_id("ProductionNode", performance.production.id)
    )
    assert response["data"]["productions"]["edges"][0]["node"]["salesBreakdown"] == {
        "appPaymentValue": 0,
        "providerPaymentValue": 0,
        "societyRevenue": 100,
        "societyTransferValue": 100,
        "totalCardSales": 100,
        "totalSales": 100,
    }
    assert response["data"]["productions"]["edges"][0]["node"]["performances"]["edges"][
        0
    ]["node"]["salesBreakdown"] == {
        "appPaymentValue": 0,
        "providerPaymentValue": 0,
        "societyRevenue": 100,
        "societyTransferValue": 100,
        "totalCardSales": 100,
        "totalSales": 100,
    }


@pytest.mark.django_db
def test_production_totals(gql_client):
    perf_1 = PerformanceFactory(capacity=100)
    perf_2 = PerformanceFactory(production=perf_1.production, capacity=150)
    PerformanceSeatingFactory(performance=perf_1, capacity=1000)
    PerformanceSeatingFactory(performance=perf_2, capacity=140)

    booking_1 = BookingFactory(performance=perf_1)
    TicketFactory(booking=booking_1)

    request = """
        {
          productions(id: "%s") {
            edges {
                node {
                    totalCapacity
                    totalTicketsSold
                }
            }
        }
        }
        """

    response = gql_client.login(user=UserFactory(is_superuser=True)).execute(
        request % to_global_id("ProductionNode", perf_1.production.id)
    )
    assert response["data"]["productions"]["edges"][0]["node"]["totalCapacity"] == 240
    assert response["data"]["productions"]["edges"][0]["node"]["totalTicketsSold"] == 1


@pytest.mark.django_db
@pytest.mark.parametrize(
    "with_perm,users,expected_users",
    [
        (False, [], []),
        (False, [[], ["change_production"]], []),
        (True, [], []),
        (True, [[], ["change_production"]], [1]),
        (True, [[], ["change_production"], ["boxoffice"]], [1, 2]),
    ],
)
def test_production_assigned_users(gql_client, with_perm, users, expected_users):
    production = ProductionFactory(slug="my-production")
    request = """
        query {
            production(slug: "my-production") {
                assignedUsers {
                    user {
                        id
                    }
                    assignedPermissions
                }
            }
        }
    """

    user_models = []
    for permissions in users:
        user_model = UserFactory()
        user_models.append(user_model)
        for perm in permissions:
            assign_perm(perm, user_model, production)

    gql_client.login()
    if with_perm:
        assign_perm("change_production", gql_client.user, production)

    response = gql_client.execute(request)

    if not with_perm:
        assert response["data"]["production"]["assignedUsers"] is None
    else:
        present_users = [
            from_global_id(assignedUser["user"]["id"])[1]
            for assignedUser in response["data"]["production"]["assignedUsers"]
        ]

        for user_index in expected_users:
            # Check the user's ID is in the present users
            assert str(user_models[user_index].id) in present_users

            # Check that the permissions reported are equal to the expected permissions
            assert (
                response["data"]["production"]["assignedUsers"][
                    present_users.index(str(user_models[user_index].id))
                ]["assignedPermissions"]
                == users[user_index]
            )

        assert (
            str(gql_client.user.id) in present_users
        )  # They have been assigned change_production too!


@pytest.mark.django_db
@pytest.mark.parametrize(
    ("perms", "can_assign"),
    [([], False), (["boxoffice"], False), (["boxoffice", "change_production"], True)],
)
def test_assignable_permissions(gql_client, perms, can_assign):
    production = ProductionFactory(slug="my-production")
    gql_client.login()

    for perm in perms:
        assign_perm(perm, gql_client.user, production)

    request = """
        query {
            production(slug: "my-production") {
                assignablePermissions {
                    name
                    description
                    userCanAssign
                }
            }
        }
    """

    response = gql_client.execute(request)

    if can_assign is False:
        assert response["data"]["production"]["assignablePermissions"] is None
        return

    assert len(response["data"]["production"]["assignablePermissions"]) == 8
    assert {
        "name": "boxoffice",
        "description": "Can use boxoffice for this production",
        "userCanAssign": True,
    } in response["data"]["production"]["assignablePermissions"]
    assert {
        "name": "add_production",
        "description": "Can add production",
        "userCanAssign": False,
    } in response["data"]["production"]["assignablePermissions"]


###
# Performance Queries
###


@pytest.mark.django_db
def test_performance_schema(gql_client):
    performances = [PerformanceFactory() for i in range(1)]

    response = gql_client.execute(
        """
        {
	  performances {
            edges {
              node {
                createdAt
                updatedAt
                capacity
                description
                disabled
                discounts {
                    id
                }
                doorsOpen
                durationMins
                end
                extraInformation
                id
                isOnline
                isInperson
                isBookable
                production {
                  id
                }
                start
                capacityRemaining
                venue {
                  id
                }
                minSeatPrice
                soldOut
              }
            }
          }
        }
        """
    )

    assert response == {
        "data": {
            "performances": {
                "edges": [
                    {
                        "node": {
                            "createdAt": performance.created_at.isoformat(),
                            "updatedAt": performance.updated_at.isoformat(),
                            "capacity": performance.capacity,
                            "description": performance.description,
                            "disabled": performance.disabled,
                            "discounts": [
                                {
                                    "id": to_global_id("DiscountNode", discount.id),
                                }
                                for discount in performance.discounts.all()
                            ],
                            "doorsOpen": performance.doors_open.isoformat(),
                            "durationMins": performance.duration().seconds // 60,
                            "end": performance.end.isoformat(),
                            "extraInformation": performance.extra_information,
                            "id": to_global_id("PerformanceNode", performance.id),
                            "isOnline": False,
                            "isInperson": True,
                            "production": {
                                "id": to_global_id(
                                    "ProductionNode", performance.production.id
                                )
                            },
                            "start": performance.start.isoformat(),
                            "capacityRemaining": performance.capacity_remaining(),
                            "venue": {
                                "id": to_global_id("VenueNode", performance.venue.id)
                            },
                            "minSeatPrice": performance.min_seat_price(),
                            "soldOut": performance.is_sold_out,
                            "isBookable": performance.is_bookable,
                        }
                    }
                    for performance in performances
                ]
            }
        }
    }


@pytest.mark.skip(
    "TODO, start adding tests like this to check things that should be blocked"
)
@pytest.mark.django_db
@pytest.mark.parametrize(
    "attribute, is_obj",
    [
        ("bookings", True),
    ],
)
def test_performance_blocked_attributes(gql_client, attribute, is_obj):
    query_string = """
        {
            performances {
              edges {
                node {
                  %s
                }
              }
            }
        }
        """ % (
        attribute if not is_obj else "%s {id}" % attribute
    )

    response = gql_client.execute(query_string)
    assert (
        response["errors"][0]["message"]
        == f'Cannot query field "{attribute}" on type "PerformanceNode".'
    )


@pytest.mark.django_db
def test_ticket_breakdown(gql_client):
    performance = PerformanceFactory()

    # Create a seat group with capacity of 50
    performance_seat_group = PerformanceSeatingFactory(
        performance=performance, capacity=50
    )

    # Create booking
    booking = BookingFactory(performance=performance)

    # Create two tickets
    TicketFactory(
        booking=booking, seat_group=performance_seat_group.seat_group, checked_in=True
    )
    TicketFactory(
        booking=booking, seat_group=performance_seat_group.seat_group, checked_in=False
    )

    response = gql_client.execute(
        """
        {
            performance(id: "%s") {
                ticketsBreakdown {
                    totalCapacity
                    totalTicketsSold
                    totalTicketsCheckedIn
                    totalTicketsToCheckIn
                    totalTicketsAvailable
                }
            }
        }
        """
        % to_global_id("PerformanceNode", performance.id)
    )
    assert response == {
        "data": {
            "performance": {
                "ticketsBreakdown": {
                    "totalCapacity": 50,
                    "totalTicketsSold": 2,
                    "totalTicketsCheckedIn": 1,
                    "totalTicketsToCheckIn": 1,
                    "totalTicketsAvailable": 48,
                }
            }
        },
    }


@pytest.mark.django_db
def test_tickets_breakdown(gql_client):
    performance = PerformanceFactory()

    # Create some seat groups for this performance
    performance_seat_group_1 = PerformanceSeatingFactory(performance=performance)
    performance_seat_group_2 = PerformanceSeatingFactory(performance=performance)

    # Create a discount
    discount_1 = DiscountFactory(name="Family", percentage=0.2)
    discount_1.performances.set([performance])
    discount_requirement_1 = DiscountRequirementFactory(discount=discount_1, number=1)

    # Create a different
    discount_2 = DiscountFactory(name="Family 2", percentage=0.3)
    discount_2.performances.set([performance])
    discount_requirement_2 = DiscountRequirementFactory(discount=discount_2, number=1)

    response = gql_client.execute(
        """
        {
          performances {
            edges {
              node {
              	ticketOptions {
                  capacityRemaining
                  seatGroup {
                    id
                  }
                  concessionTypes {
                    price
                    pricePounds
                    concessionType {
                      id
                    }
                  }
                }
              }
            }
          }
        }
        """
    )
    assert response == {
        "data": {
            "performances": {
                "edges": [
                    {
                        "node": {
                            "ticketOptions": [
                                {
                                    "capacityRemaining": performance.capacity_remaining(
                                        performance_seat_group_1.seat_group
                                    ),
                                    "concessionTypes": [
                                        {
                                            "concessionType": {
                                                "id": to_global_id(
                                                    "ConcessionTypeNode",
                                                    discount_requirement_1.concession_type.id,
                                                ),
                                            },
                                            "price": math.ceil(
                                                0.8 * performance_seat_group_1.price
                                            ),
                                            "pricePounds": "%.2f"
                                            % (
                                                math.ceil(
                                                    0.8 * performance_seat_group_1.price
                                                )
                                                / 100
                                            ),
                                        },
                                        {
                                            "concessionType": {
                                                "id": to_global_id(
                                                    "ConcessionTypeNode",
                                                    discount_requirement_2.concession_type.id,
                                                ),
                                            },
                                            "price": math.ceil(
                                                0.7 * performance_seat_group_1.price
                                            ),
                                            "pricePounds": "%.2f"
                                            % (
                                                math.ceil(
                                                    0.7 * performance_seat_group_1.price
                                                )
                                                / 100
                                            ),
                                        },
                                    ],
                                    "seatGroup": {
                                        "id": to_global_id(
                                            "SeatGroupNode",
                                            performance_seat_group_1.seat_group.id,
                                        )
                                    },
                                },
                                {
                                    "capacityRemaining": performance.capacity_remaining(
                                        performance_seat_group_2.seat_group
                                    ),
                                    "concessionTypes": [
                                        {
                                            "concessionType": {
                                                "id": to_global_id(
                                                    "ConcessionTypeNode",
                                                    discount_requirement_1.concession_type.id,
                                                ),
                                            },
                                            "price": math.ceil(
                                                0.8 * performance_seat_group_2.price
                                            ),
                                            "pricePounds": "%.2f"
                                            % (
                                                math.ceil(
                                                    0.8 * performance_seat_group_2.price
                                                )
                                                / 100
                                            ),
                                        },
                                        {
                                            "concessionType": {
                                                "id": to_global_id(
                                                    "ConcessionTypeNode",
                                                    discount_requirement_2.concession_type.id,
                                                ),
                                            },
                                            "price": math.ceil(
                                                0.7 * performance_seat_group_2.price
                                            ),
                                            "pricePounds": "%.2f"
                                            % (
                                                math.ceil(
                                                    0.7 * performance_seat_group_2.price
                                                )
                                                / 100
                                            ),
                                        },
                                    ],
                                    "seatGroup": {
                                        "id": to_global_id(
                                            "SeatGroupNode",
                                            performance_seat_group_2.seat_group.id,
                                        )
                                    },
                                },
                            ]
                        }
                    }
                ]
            }
        },
    }


@pytest.mark.django_db
<<<<<<< HEAD
def test_performance_single_id(gql_client):
    performances = [PerformanceFactory() for i in range(2)]
=======
@pytest.mark.parametrize(
    "logged_in,status",
    [(True, "DRAFT"), (True, "PENDING"), (False, "DRAFT"), (False, "PENDING")],
)
def test_productions_are_filtered_out(logged_in, status, gql_client):
    _ = [ProductionFactory() for _ in range(3)]
    draft_production = ProductionFactory(status=status, slug="my-show")
>>>>>>> 8b0472a4

    request = """
        query {
	  performance(id: "%s") {
            id
          }
        }

        """

    # Ask for nothing and check you get nothing
    response = gql_client.execute(request % "")
    assert response["data"]["performance"] is None

    # Ask for first performance and check you get it
    response = gql_client.execute(
        request % to_global_id("PerformanceNode", performances[0].id)
    )
    assert response["data"] == {
        "performance": {"id": to_global_id("PerformanceNode", performances[0].id)}
    }


@pytest.mark.django_db
@pytest.mark.parametrize(
    "logged_in,status",
    [(True, "DRAFT"), (True, "PENDING"), (False, "DRAFT"), (False, "PENDING")],
)
def test_performances_are_filtered_out(logged_in, status, gql_client):
    _ = [PerformanceFactory() for _ in range(3)]
    draft_performance = PerformanceFactory(production=ProductionFactory(status=status))

    request = """
        {
          performances {
            edges {
              node {
                id
              }
            }
          }
          performance(id: "%s") {
              start
          }
        }
        """ % to_global_id(
        "PerformanceNode", draft_performance.id
    )
    if logged_in:
        gql_client.login()
    response = gql_client.execute(request)

    assert len(response["data"]["performances"]["edges"]) == 3
    assert to_global_id("PerformanceNode", draft_performance.id) not in [
        edge["node"]["id"] for edge in response["data"]["performances"]["edges"]
    ]
    assert response["data"]["performance"] is None


@pytest.mark.django_db
def test_performances_are_shown_with_permission(gql_client):
    _ = [PerformanceFactory() for _ in range(3)]
    draft_performance = PerformanceFactory(
        production=ProductionFactory(status=Production.Status.DRAFT)
    )

    assign_perm(
        "productions.view_production",
        gql_client.login().user,
        draft_performance.production,
    )

    request = """
        {
          performances {
            edges {
              node {
                id
              }
            }
          }
          performance(id: "%s") {
              start
          }
        }
        """ % to_global_id(
        "PerformanceNode", draft_performance.id
    )
    response = gql_client.execute(request)

    assert len(response["data"]["performances"]["edges"]) == 4
    assert response["data"]["performance"] is not None


@pytest.mark.django_db
def test_performance_run_on(gql_client):
    query_date = datetime.date(year=2000, month=6, day=20)
    _ = [
        PerformanceFactory(
            start=query_date + timezone.timedelta(days=i),
            end=query_date + timezone.timedelta(days=i, hours=2),
        )
        for i in range(-2, 2)
    ]

    # Check we get 6 of the upcoming productions back in the right order
    request = """
        {
          performances(runOn: "%s") {
            edges {
              node {
                start
              }
            }
          }
        }
        """

    # Ask for nothing and check you get nothing
    response = gql_client.execute(request % query_date)
    assert response["data"]["performances"]["edges"] == [
        {"node": {"start": perm.start.isoformat()}}
        for perm in Performance.objects.running_on(query_date)
    ]


@pytest.mark.django_db
def test_performance_has_permission(gql_client):
    performances = [PerformanceFactory() for _ in range(3)]

    assign_perm("boxoffice", gql_client.user, performances[0].production)

    # Check we get 6 of the upcoming productions back in the right order
    request = """
        {
          performances(hasBoxofficePermissions: %s) {
            edges {
              node {
                id
              }
            }
          }
        }
        """

    # Ask for nothing and check you get nothing
    response = gql_client.execute(request % "true")
    assert response["data"]["performances"]["edges"] == [
        {"node": {"id": to_global_id("PerformanceNode", perm.id)}}
        for perm in performances[:1]
    ]

    response = gql_client.execute(request % "false")
    assert response["data"]["performances"]["edges"] == [
        {"node": {"id": to_global_id("PerformanceNode", perm.id)}}
        for perm in performances[1:]
    ]


###
# Warnings Queries
###


@pytest.mark.django_db
def test_warnings(gql_client):
    AudienceWarningFactory(description="Beware of the children")
    AudienceWarningFactory(description="Pyrotechnics go bang")
    AudienceWarningFactory(description="Strobe do be flickering")

    request = """
        query {
            warnings{
                edges {
                    node {
                        description
                    }
                }
            }
        }
    """

    response = gql_client.execute(request)
    assert response["data"]["warnings"]["edges"] == [
        {"node": {"description": "Beware of the children"}},
        {"node": {"description": "Pyrotechnics go bang"}},
        {"node": {"description": "Strobe do be flickering"}},
    ]<|MERGE_RESOLUTION|>--- conflicted
+++ resolved
@@ -515,40 +515,6 @@
 
 
 @pytest.mark.django_db
-@pytest.mark.parametrize(
-    "logged_in",
-    [(True), (False)],
-)
-def test_productions_are_filtered_out(logged_in, gql_client):
-    _ = [ProductionFactory() for _ in range(3)]
-    draft_production = ProductionFactory(status=Production.Status.DRAFT, slug="my-show")
-
-    request = """
-        {
-          productions {
-            edges {
-              node {
-                id
-              }
-            }
-          }
-          production(slug: "my-show") {
-              name
-          }
-        }
-        """
-    if logged_in:
-        gql_client.login()
-    response = gql_client.execute(request)
-
-    assert len(response["data"]["productions"]["edges"]) == 3
-    assert to_global_id("PerformanceNode", draft_production.id) not in [
-        edge["node"]["id"] for edge in response["data"]["productions"]["edges"]
-    ]
-    assert response["data"]["production"] is None
-
-
-@pytest.mark.django_db
 def test_productions_are_shown_with_permission(gql_client):
     _ = [ProductionFactory() for _ in range(3)]
     draft_production = ProductionFactory(status=Production.Status.DRAFT, slug="my-show")
@@ -1130,10 +1096,31 @@
 
 
 @pytest.mark.django_db
-<<<<<<< HEAD
 def test_performance_single_id(gql_client):
     performances = [PerformanceFactory() for i in range(2)]
-=======
+
+    request = """
+        query {
+	  performance(id: "%s") {
+            id
+          }
+        }
+        """
+
+    # Ask for nothing and check you get nothing
+    response = gql_client.execute(request % "")
+    assert response["data"]["performance"] is None
+
+    # Ask for first performance and check you get it
+    response = gql_client.execute(
+        request % to_global_id("PerformanceNode", performances[0].id)
+    )
+    assert response["data"] == {
+        "performance": {"id": to_global_id("PerformanceNode", performances[0].id)}
+    }
+
+
+@pytest.mark.django_db
 @pytest.mark.parametrize(
     "logged_in,status",
     [(True, "DRAFT"), (True, "PENDING"), (False, "DRAFT"), (False, "PENDING")],
@@ -1141,64 +1128,30 @@
 def test_productions_are_filtered_out(logged_in, status, gql_client):
     _ = [ProductionFactory() for _ in range(3)]
     draft_production = ProductionFactory(status=status, slug="my-show")
->>>>>>> 8b0472a4
-
-    request = """
-        query {
-	  performance(id: "%s") {
-            id
-          }
-        }
-
-        """
-
-    # Ask for nothing and check you get nothing
-    response = gql_client.execute(request % "")
-    assert response["data"]["performance"] is None
-
-    # Ask for first performance and check you get it
-    response = gql_client.execute(
-        request % to_global_id("PerformanceNode", performances[0].id)
-    )
-    assert response["data"] == {
-        "performance": {"id": to_global_id("PerformanceNode", performances[0].id)}
-    }
-
-
-@pytest.mark.django_db
-@pytest.mark.parametrize(
-    "logged_in,status",
-    [(True, "DRAFT"), (True, "PENDING"), (False, "DRAFT"), (False, "PENDING")],
-)
-def test_performances_are_filtered_out(logged_in, status, gql_client):
-    _ = [PerformanceFactory() for _ in range(3)]
-    draft_performance = PerformanceFactory(production=ProductionFactory(status=status))
-
-    request = """
-        {
-          performances {
+
+    request = """
+        {
+          productions {
             edges {
               node {
                 id
               }
             }
           }
-          performance(id: "%s") {
-              start
-          }
-        }
-        """ % to_global_id(
-        "PerformanceNode", draft_performance.id
-    )
+          production(slug: "my-show") {
+              name
+          }
+        }
+        """
     if logged_in:
         gql_client.login()
     response = gql_client.execute(request)
 
-    assert len(response["data"]["performances"]["edges"]) == 3
-    assert to_global_id("PerformanceNode", draft_performance.id) not in [
-        edge["node"]["id"] for edge in response["data"]["performances"]["edges"]
+    assert len(response["data"]["productions"]["edges"]) == 3
+    assert to_global_id("PerformanceNode", draft_production.id) not in [
+        edge["node"]["id"] for edge in response["data"]["productions"]["edges"]
     ]
-    assert response["data"]["performance"] is None
+    assert response["data"]["production"] is None
 
 
 @pytest.mark.django_db
