# pylint: disable=too-many-lines
import datetime
import math

import pytest
from django.utils import timezone
from graphql_relay.node.node import from_global_id, to_global_id
from guardian.shortcuts import assign_perm

from uobtheatre.bookings.test.factories import (
    BookingFactory,
    PerformanceSeatingFactory,
    TicketFactory,
)
from uobtheatre.discounts.test.factories import (
    DiscountFactory,
    DiscountRequirementFactory,
)
from uobtheatre.payments.payables import Payable
from uobtheatre.payments.test.factories import PaymentFactory
from uobtheatre.productions.models import Performance, Production
from uobtheatre.productions.test.factories import (
    AudienceWarningFactory,
    CastMemberFactory,
    CrewMemberFactory,
    PerformanceFactory,
    ProductionFactory,
    ProductionTeamMemberFactory,
    create_production,
)
from uobtheatre.users.test.factories import UserFactory

###
# Production Queries
###


@pytest.mark.django_db
def test_productions_schema(gql_client):

    production = ProductionFactory()
    performances = [PerformanceFactory(production=production) for i in range(2)]

    warnings = [AudienceWarningFactory() for i in range(3)]
    production.warnings.set(warnings)

    cast = [CastMemberFactory(production=production) for i in range(10)]
    crew = [CrewMemberFactory(production=production) for i in range(10)]
    production_team = [
        ProductionTeamMemberFactory(production=production) for i in range(10)
    ]

    response = gql_client.execute(
        """
        {
	  productions {
            edges {
              node {
                createdAt
                updatedAt
                ageRating
                coverImage {
                  url
                }
                description
                facebookEvent
                featuredImage {
                  url
                }
                id
                isBookable
                name
                posterImage {
                  url
                }
                slug
                subtitle
                performances {
                  edges {
                    node {
                      id
                    }
                  }
                }
                start
                end
                minSeatPrice
                cast {
                  id
                  name
                  profilePicture {
                    url
                  }
                  role
                  production {
                    id
                  }
                }
                crew {
                  id
                  name
                  production {
                    id
                  }
                  role {
                    id
                    name
                    department {
                      value
                      description
                    }
                  }
                }
                productionTeam {
                  id
                  name
                  role
                  production {
                    id
                  }
                }
                warnings {
                  id
                  description
                }
              }
            }
          }
        }
        """
    )

    assert response == {
        "data": {
            "productions": {
                "edges": [
                    {
                        "node": {
                            "createdAt": production.created_at.isoformat(),
                            "updatedAt": production.updated_at.isoformat(),
                            "ageRating": production.age_rating,
                            "coverImage": {"url": production.cover_image.file.url},
                            "description": production.description,
                            "facebookEvent": production.facebook_event,
                            "featuredImage": {
                                "url": production.featured_image.file.url,
                            },
                            "id": to_global_id("ProductionNode", production.id),
                            "isBookable": production.is_bookable(),
                            "name": production.name,
                            "posterImage": {
                                "url": production.poster_image.file.url,
                            },
                            "slug": production.slug,
                            "subtitle": production.subtitle,
                            "performances": {
                                "edges": [
                                    {
                                        "node": {
                                            "id": to_global_id(
                                                "PerformanceNode", performance.id
                                            )
                                        }
                                    }
                                    for performance in performances
                                ],
                            },
                            "start": production.start_date().isoformat(),
                            "end": production.end_date().isoformat(),
                            "minSeatPrice": production.min_seat_price(),
                            "cast": [
                                {
                                    "id": to_global_id(
                                        "CastMemberNode", cast_member.id
                                    ),
                                    "name": cast_member.name,
                                    "profilePicture": {
                                        "url": cast_member.profile_picture.file.url
                                    }
                                    if cast_member.profile_picture
                                    else None,
                                    "role": cast_member.role,
                                    "production": {
                                        "id": to_global_id(
                                            "ProductionNode", production.id
                                        )
                                    },
                                }
                                for cast_member in cast
                            ],
                            "crew": [
                                {
                                    "id": to_global_id(
                                        "CrewMemberNode", crew_member.id
                                    ),
                                    "name": crew_member.name,
                                    "production": {
                                        "id": to_global_id(
                                            "ProductionNode", production.id
                                        )
                                    },
                                    "role": {
                                        "id": to_global_id(
                                            "CrewRoleNode", crew_member.role.id
                                        ),
                                        "name": crew_member.role.name,
                                        "department": {
                                            "value": str(
                                                crew_member.role.department
                                            ).upper(),
                                            "description": crew_member.role.get_department_display(),
                                        },
                                    },
                                }
                                for crew_member in crew
                            ],
                            "productionTeam": [
                                {
                                    "id": to_global_id(
                                        "ProductionTeamMemberNode",
                                        production_team_member.id,
                                    ),
                                    "name": production_team_member.name,
                                    "role": production_team_member.role,
                                    "production": {
                                        "id": to_global_id(
                                            "ProductionNode", production.id
                                        )
                                    },
                                }
                                for production_team_member in production_team
                            ],
                            "warnings": [
                                {
                                    "id": to_global_id("WarningNode", warning.id),
                                    "description": warning.description,
                                }
                                for warning in warnings
                            ],
                        }
                    }
                ]
            }
        }
    }


@pytest.mark.django_db
@pytest.mark.parametrize(
    "factories, requests",
    [
        # slug exact tests
        (
            [
                (ProductionFactory, {"slug": "not-example-show"}),
                (ProductionFactory, {"slug": "example-show"}),
            ],
            [('slug: "example-show"', 1), ('slug: "not-a-thing"', 0)],
        ),
        # pk exact test
        (
            [
                (ProductionFactory, {"id": 1}),
                (ProductionFactory, {"id": 2}),
            ],
            [
                ('id: "UHJvZHVjdGlvbk5vZGU6MQ=="', 1),
                ('id: "UHJvZHVjdGlvbk5vZGU6Mw=="', 0),
            ],
        ),
    ],
)
def test_productions_filter(factories, requests, gql_client):
    """
    factories - A list of tuples each tuple cosists of a factory and the
    parameters to use when calling that factory.
    requests - A list of tuples which contains a filter string and the number
    of expected productions to be returned when a query with that filter string
    is called.
    """

    # Create all the objects with the factories
    for fact in factories:
        factory, args = fact
        factory(**args)

    # Test all the requests return the correct number
    for request in requests:
        filter_args, expected_number = request

        query_string = "{ productions(" + filter_args + ") { edges { node { id } } } }"
        response = gql_client.execute(query_string)

        assert len(response["data"]["productions"]["edges"]) == expected_number


@pytest.mark.django_db
@pytest.mark.parametrize(
    "query_args, expected_production",
    [
        ('slug: "example-show"', 1),
        ('slug: "not-a-thing"', None),
        (f'id: "{to_global_id("ProductionNode", 1)}"', 1),
        (f'id: "{to_global_id("ProductionNode", 2)}"', 2),
        (f'id: "{to_global_id("ProductionNode", 3)}"', None),
        (f'id: "{to_global_id("ProductionNode", 1)}" slug: "example-show"', 1),
        (f'id: "{to_global_id("ProductionNode", 1)}" slug: "not-a-thing"', None),
        (None, None),
    ],
)
def test_resolve_production(gql_client, query_args, expected_production):
    ProductionFactory(slug="example-show", id=1)
    ProductionFactory(slug="other-show", id=2)

    request = """
      query {
	    production%s {
          id
        }
      }
    """
    response = gql_client.execute(request % (f"({query_args})" if query_args else ""))

    if expected_production is not None:
        assert response["data"]["production"]["id"] == to_global_id(
            "ProductionNode", expected_production
        )
    else:
        assert response["data"]["production"] is None


@pytest.mark.django_db
def test_upcoming_productions(gql_client):
    def create_prod(start, end):
        production = ProductionFactory()
        diff = end - start
        for i in range(5):
            time = start + (diff / 5) * i
            PerformanceFactory(start=time, end=time, production=production)
        return production

    current_time = timezone.now()
    # Create some producitons in the past
    for _ in range(10):
        create_prod(
            start=current_time - datetime.timedelta(days=11),
            end=current_time - datetime.timedelta(days=1),
        )

    # Create some prodcution going on right now
    productions = [
        create_production(
            start=current_time - datetime.timedelta(days=i),
            end=current_time + datetime.timedelta(days=i),
        )
        for i in range(1, 11)
    ]

    # Check we get 6 of the upcoming productions back in the right order
    request = """
        {
          productions(end_Gte: "%s", first: 6, orderBy: "end") {
            edges {
              node {
                end
              }
            }
          }
        }
        """

    # Ask for nothing and check you get nothing
    response = gql_client.execute(request % current_time.isoformat())
    assert response["data"]["productions"] == {
        "edges": [
            {"node": {"end": productions[i].end_date().isoformat()}} for i in range(6)
        ]
    }


@pytest.mark.django_db
@pytest.mark.parametrize(
    "order_by, expected_order",
    [
        ("start", [0, 1, 2, 3]),
        ("-start", [3, 2, 1, 0]),
        ("end", [0, 1, 3, 2]),
        ("-end", [2, 3, 1, 0]),
    ],
)
def test_productions_orderby(order_by, expected_order, gql_client):
    current_time = timezone.now()

    productions = [
        create_production(
            start=current_time + datetime.timedelta(days=1),
            end=current_time + datetime.timedelta(days=1),
            production_id=0,
        ),
        create_production(
            start=current_time + datetime.timedelta(days=2),
            end=current_time + datetime.timedelta(days=2),
            production_id=1,
        ),
        create_production(
            start=current_time + datetime.timedelta(days=3),
            end=current_time + datetime.timedelta(days=6),
            production_id=2,
        ),
        create_production(
            start=current_time + datetime.timedelta(days=4),
            end=current_time + datetime.timedelta(days=5),
            production_id=3,
        ),
    ]
    request = """
        {
          productions(orderBy: "%s") {
            edges {
              node {
                end
              }
            }
          }
        }
        """

    # Ask for nothing and check you get nothing
    response = gql_client.execute(request % order_by)
    assert response["data"]["productions"]["edges"] == [
        {"node": {"end": productions[i].end_date().isoformat()}} for i in expected_order
    ]


@pytest.mark.django_db
@pytest.mark.parametrize(
    "filter_name, value_days, expected_outputs",
    [
        ("start_Gte", 2, [3, 2]),
        ("start_Lte", 2, [0, 1, 2]),
        ("end_Gte", 2, [3, 2]),
        ("end_Lte", 2, [0, 1]),
    ],
)
def test_production_time_filters(filter_name, value_days, expected_outputs, gql_client):
    current_time = timezone.now().replace(microsecond=0, second=0)

    productions = [
        create_production(
            start=current_time + datetime.timedelta(days=0),
            end=current_time + datetime.timedelta(days=0),
            production_id=0,
        ),
        create_production(
            start=current_time + datetime.timedelta(days=1),
            end=current_time + datetime.timedelta(days=1),
            production_id=1,
        ),
        create_production(
            start=current_time + datetime.timedelta(days=2),
            end=current_time + datetime.timedelta(days=5),
            production_id=2,
        ),
        create_production(
            start=current_time + datetime.timedelta(days=3),
            end=current_time + datetime.timedelta(days=4),
            production_id=3,
        ),
    ]
    # Check we get 6 of the upcoming productions back in the right order
    request = """
        {
          productions(%s: "%s", orderBy: "end") {
            edges {
              node {
                end
              }
            }
          }
        }
        """

    # Ask for nothing and check you get nothing
    response = gql_client.execute(
        request
        % (
            filter_name,
            (current_time + datetime.timedelta(days=value_days)).isoformat(),
        )
    )
    assert response["data"]["productions"]["edges"] == [
        {"node": {"end": productions[i].end_date().isoformat()}}
        for i in expected_outputs
    ]


@pytest.mark.django_db
@pytest.mark.parametrize(
    "query,results",
    [
        ("trash", ["TRASh 2021"]),
        ("gin", ["Legally Ginger"]),
        ("Nothing", []),
        ("", ["TRASh 2021", "Legally Ginger"]),
    ],
)
def test_production_search_filter(gql_client, query, results):
    ProductionFactory(name="TRASh 2021")
    ProductionFactory(name="Legally Ginger")
    request = """
        {
          productions(search: "%s") {
            edges {
              node {
                name
              }
            }
          }
        }
        """

    response = gql_client.execute(request % query)
    assert len(response["data"]["productions"]["edges"]) == len(results)

    for result in results:
        assert {"node": {"name": result}} in response["data"]["productions"]["edges"]


@pytest.mark.django_db
def test_productions_are_shown_with_permission(gql_client):
    _ = [ProductionFactory() for _ in range(3)]
    draft_production = ProductionFactory(status=Production.Status.DRAFT, slug="my-show")
    assign_perm(
        "productions.view_production", gql_client.login().user, draft_production
    )

    request = """
        {
          productions {
            edges {
              node {
                id
              }
            }
          }
          production(slug: "my-show") {
              name
          }
        }
        """
    response = gql_client.execute(request)

    assert len(response["data"]["productions"]["edges"]) == 4
    assert response["data"]["production"] is not None


@pytest.mark.django_db
def test_production_and_performance_sales_breakdowns(gql_client):
    performance = PerformanceFactory()
    booking = BookingFactory(
        performance=performance, status=Booking.BookingStatus.IN_PROGRESS
    )
    perf_seat_group = PerformanceSeatingFactory(performance=performance, price=100)
    TicketFactory(booking=booking, seat_group=perf_seat_group.seat_group)
    PaymentFactory(pay_object=booking, value=booking.total)

    request = """
        {
          productions(id: "%s") {
            edges {
                node {
                    salesBreakdown {
                        totalSales
                        totalCardSales
                        providerPaymentValue
                        appPaymentValue
                        societyTransferValue
                        societyRevenue
                    }
                    performances {
                        edges {
                            node {
                                salesBreakdown {
                                    totalSales
                                    totalCardSales
                                    providerPaymentValue
                                    appPaymentValue
                                    societyTransferValue
                                    societyRevenue
                                }
                            }
                        }
                    }
                }
            }
        }
        }
        """

    # First, test as unauthenticated/unauthorised
    user = UserFactory()
    gql_client.login(user)
    response = gql_client.execute(
        request % to_global_id("ProductionNode", performance.production.id)
    )
    assert response["data"]["productions"]["edges"][0]["node"]["salesBreakdown"] is None
    assert (
        response["data"]["productions"]["edges"][0]["node"]["performances"]["edges"][0][
            "node"
        ]["salesBreakdown"]
        is None
    )

    # Second, add permission to view sales for production
    assign_perm("sales", user, performance.production)
    response = gql_client.execute(
        request % to_global_id("ProductionNode", performance.production.id)
    )
    assert response["data"]["productions"]["edges"][0]["node"]["salesBreakdown"] == {
        "appPaymentValue": 0,
        "providerPaymentValue": 0,
        "societyRevenue": 100,
        "societyTransferValue": 100,
        "totalCardSales": 100,
        "totalSales": 100,
    }
    assert response["data"]["productions"]["edges"][0]["node"]["performances"]["edges"][
        0
    ]["node"]["salesBreakdown"] == {
        "appPaymentValue": 0,
        "providerPaymentValue": 0,
        "societyRevenue": 100,
        "societyTransferValue": 100,
        "totalCardSales": 100,
        "totalSales": 100,
    }


@pytest.mark.django_db
def test_production_totals(gql_client):
    perf_1 = PerformanceFactory(capacity=100)
    perf_2 = PerformanceFactory(production=perf_1.production, capacity=150)
    PerformanceSeatingFactory(performance=perf_1, capacity=1000)
    PerformanceSeatingFactory(performance=perf_2, capacity=140)

    booking_1 = BookingFactory(performance=perf_1)
    TicketFactory(booking=booking_1)

    request = """
        {
          productions(id: "%s") {
            edges {
                node {
                    totalCapacity
                    totalTicketsSold
                }
            }
        }
        }
        """

    response = gql_client.login(user=UserFactory(is_superuser=True)).execute(
        request % to_global_id("ProductionNode", perf_1.production.id)
    )
    assert response["data"]["productions"]["edges"][0]["node"]["totalCapacity"] == 240
    assert response["data"]["productions"]["edges"][0]["node"]["totalTicketsSold"] == 1


@pytest.mark.django_db
@pytest.mark.parametrize(
    "with_perm,users,expected_users",
    [
        (False, [], []),
        (False, [[], ["change_production"]], []),
        (True, [], []),
        (True, [[], ["change_production"]], [1]),
        (True, [[], ["change_production"], ["boxoffice"]], [1, 2]),
    ],
)
def test_production_assigned_users(gql_client, with_perm, users, expected_users):
    production = ProductionFactory(slug="my-production")
    request = """
        query {
            production(slug: "my-production") {
                assignedUsers {
                    user {
                        id
                    }
                    assignedPermissions
                }
            }
        }
    """

    user_models = []
    for permissions in users:
        user_model = UserFactory()
        user_models.append(user_model)
        for perm in permissions:
            assign_perm(perm, user_model, production)

    gql_client.login()
    if with_perm:
        assign_perm("change_production", gql_client.user, production)

    response = gql_client.execute(request)

    if not with_perm:
        assert response["data"]["production"]["assignedUsers"] is None
    else:
        present_users = [
            from_global_id(assignedUser["user"]["id"])[1]
            for assignedUser in response["data"]["production"]["assignedUsers"]
        ]

        for user_index in expected_users:
            # Check the user's ID is in the present users
            assert str(user_models[user_index].id) in present_users

            # Check that the permissions reported are equal to the expected permissions
            assert (
                response["data"]["production"]["assignedUsers"][
                    present_users.index(str(user_models[user_index].id))
                ]["assignedPermissions"]
                == users[user_index]
            )

        assert (
            str(gql_client.user.id) in present_users
        )  # They have been assigned change_production too!


@pytest.mark.django_db
@pytest.mark.parametrize(
    ("perms", "can_assign"),
    [([], False), (["boxoffice"], False), (["boxoffice", "change_production"], True)],
)
def test_assignable_permissions(gql_client, perms, can_assign):
    production = ProductionFactory(slug="my-production")
    gql_client.login()

    for perm in perms:
        assign_perm(perm, gql_client.user, production)

    request = """
        query {
            production(slug: "my-production") {
                assignablePermissions {
                    name
                    description
                    userCanAssign
                }
            }
        }
    """

    response = gql_client.execute(request)

    if can_assign is False:
        assert response["data"]["production"]["assignablePermissions"] is None
        return
    assert len(response["data"]["production"]["assignablePermissions"]) == 9
    assert {
        "name": "boxoffice",
        "description": "Can use boxoffice for production",
        "userCanAssign": True,
    } in response["data"]["production"]["assignablePermissions"]
    assert {
        "name": "add_production",
        "description": "Can add production",
        "userCanAssign": False,
    } in response["data"]["production"]["assignablePermissions"]


###
# Performance Queries
###


@pytest.mark.django_db
def test_performance_schema(gql_client):
    performances = [PerformanceFactory() for _ in range(1)]

    response = gql_client.execute(
        """
        {
	  performances {
            edges {
              node {
                createdAt
                updatedAt
                capacity
                description
                disabled
                discounts {
                  edges {
                    node {
                      id
                    }
                  }
                }
                doorsOpen
                durationMins
                end
                extraInformation
                id
                isOnline
                isInperson
                isBookable
                production {
                  id
                }
                start
                capacityRemaining
                venue {
                  id
                }
                minSeatPrice
                soldOut
              }
            }
          }
        }
        """
    )

    assert response == {
        "data": {
            "performances": {
                "edges": [
                    {
                        "node": {
                            "createdAt": performance.created_at.isoformat(),
                            "updatedAt": performance.updated_at.isoformat(),
                            "capacity": performance.capacity,
                            "description": performance.description,
                            "disabled": performance.disabled,
                            "discounts": {
                                "edges": [
                                    {
                                        "id": to_global_id("DiscountNode", discount.id),
                                    }
                                    for discount in performance.discounts.all()
                                ]
                            },
                            "doorsOpen": performance.doors_open.isoformat(),
                            "durationMins": performance.duration().seconds // 60,
                            "end": performance.end.isoformat(),
                            "extraInformation": performance.extra_information,
                            "id": to_global_id("PerformanceNode", performance.id),
                            "isOnline": False,
                            "isInperson": True,
                            "production": {
                                "id": to_global_id(
                                    "ProductionNode", performance.production.id
                                )
                            },
                            "start": performance.start.isoformat(),
                            "capacityRemaining": performance.capacity_remaining(),
                            "venue": {
                                "id": to_global_id("VenueNode", performance.venue.id)
                            },
                            "minSeatPrice": performance.min_seat_price(),
                            "soldOut": performance.is_sold_out,
                            "isBookable": performance.is_bookable,
                        }
                    }
                    for performance in performances
                ]
            }
        }
    }


@pytest.mark.skip(
    "TODO, start adding tests like this to check things that should be blocked"
)
@pytest.mark.django_db
@pytest.mark.parametrize(
    "attribute, is_obj",
    [
        ("bookings", True),
    ],
)
def test_performance_blocked_attributes(gql_client, attribute, is_obj):
    query_string = """
        {
            performances {
              edges {
                node {
                  %s
                }
              }
            }
        }
        """ % (
        attribute if not is_obj else "%s {id}" % attribute
    )

    response = gql_client.execute(query_string)
    assert (
        response["errors"][0]["message"]
        == f'Cannot query field "{attribute}" on type "PerformanceNode".'
    )


@pytest.mark.django_db
def test_ticket_breakdown(gql_client):
    performance = PerformanceFactory()

    # Create a seat group with capacity of 50
    performance_seat_group = PerformanceSeatingFactory(
        performance=performance, capacity=50
    )

    # Create booking
    booking = BookingFactory(performance=performance)

    # Create two tickets
    TicketFactory(
        booking=booking, seat_group=performance_seat_group.seat_group, checked_in=True
    )
    TicketFactory(
        booking=booking, seat_group=performance_seat_group.seat_group, checked_in=False
    )

    response = gql_client.execute(
        """
        {
            performance(id: "%s") {
                ticketsBreakdown {
                    totalCapacity
                    totalTicketsSold
                    totalTicketsCheckedIn
                    totalTicketsToCheckIn
                    totalTicketsAvailable
                }
            }
        }
        """
        % to_global_id("PerformanceNode", performance.id)
    )
    assert response == {
        "data": {
            "performance": {
                "ticketsBreakdown": {
                    "totalCapacity": 50,
                    "totalTicketsSold": 2,
                    "totalTicketsCheckedIn": 1,
                    "totalTicketsToCheckIn": 1,
                    "totalTicketsAvailable": 48,
                }
            }
        },
    }


@pytest.mark.django_db
def test_tickets_breakdown(gql_client):
    performance = PerformanceFactory()

    # Create some seat groups for this performance
    performance_seat_group_1 = PerformanceSeatingFactory(performance=performance)
    performance_seat_group_2 = PerformanceSeatingFactory(performance=performance)

    # Create a discount
    discount_1 = DiscountFactory(name="Family", percentage=0.2)
    discount_1.performances.set([performance])
    discount_requirement_1 = DiscountRequirementFactory(discount=discount_1, number=1)

    # Create a different
    discount_2 = DiscountFactory(name="Family 2", percentage=0.3)
    discount_2.performances.set([performance])
    discount_requirement_2 = DiscountRequirementFactory(discount=discount_2, number=1)

    response = gql_client.execute(
        """
        {
          performances {
            edges {
              node {
              	ticketOptions {
                  capacityRemaining
                  seatGroup {
                    id
                  }
                  concessionTypes {
                    price
                    pricePounds
                    concessionType {
                      id
                    }
                  }
                }
              }
            }
          }
        }
        """
    )
    assert response == {
        "data": {
            "performances": {
                "edges": [
                    {
                        "node": {
                            "ticketOptions": [
                                {
                                    "capacityRemaining": performance.capacity_remaining(
                                        performance_seat_group_1.seat_group
                                    ),
                                    "concessionTypes": [
                                        {
                                            "concessionType": {
                                                "id": to_global_id(
                                                    "ConcessionTypeNode",
                                                    discount_requirement_1.concession_type.id,
                                                ),
                                            },
                                            "price": math.ceil(
                                                0.8 * performance_seat_group_1.price
                                            ),
                                            "pricePounds": "%.2f"
                                            % (
                                                math.ceil(
                                                    0.8 * performance_seat_group_1.price
                                                )
                                                / 100
                                            ),
                                        },
                                        {
                                            "concessionType": {
                                                "id": to_global_id(
                                                    "ConcessionTypeNode",
                                                    discount_requirement_2.concession_type.id,
                                                ),
                                            },
                                            "price": math.ceil(
                                                0.7 * performance_seat_group_1.price
                                            ),
                                            "pricePounds": "%.2f"
                                            % (
                                                math.ceil(
                                                    0.7 * performance_seat_group_1.price
                                                )
                                                / 100
                                            ),
                                        },
                                    ],
                                    "seatGroup": {
                                        "id": to_global_id(
                                            "SeatGroupNode",
                                            performance_seat_group_1.seat_group.id,
                                        )
                                    },
                                },
                                {
                                    "capacityRemaining": performance.capacity_remaining(
                                        performance_seat_group_2.seat_group
                                    ),
                                    "concessionTypes": [
                                        {
                                            "concessionType": {
                                                "id": to_global_id(
                                                    "ConcessionTypeNode",
                                                    discount_requirement_1.concession_type.id,
                                                ),
                                            },
                                            "price": math.ceil(
                                                0.8 * performance_seat_group_2.price
                                            ),
                                            "pricePounds": "%.2f"
                                            % (
                                                math.ceil(
                                                    0.8 * performance_seat_group_2.price
                                                )
                                                / 100
                                            ),
                                        },
                                        {
                                            "concessionType": {
                                                "id": to_global_id(
                                                    "ConcessionTypeNode",
                                                    discount_requirement_2.concession_type.id,
                                                ),
                                            },
                                            "price": math.ceil(
                                                0.7 * performance_seat_group_2.price
                                            ),
                                            "pricePounds": "%.2f"
                                            % (
                                                math.ceil(
                                                    0.7 * performance_seat_group_2.price
                                                )
                                                / 100
                                            ),
                                        },
                                    ],
                                    "seatGroup": {
                                        "id": to_global_id(
                                            "SeatGroupNode",
                                            performance_seat_group_2.seat_group.id,
                                        )
                                    },
                                },
                            ]
                        }
                    }
                ]
            }
        },
    }


@pytest.mark.django_db
def test_performance_single_id(gql_client):
    performances = [PerformanceFactory() for i in range(2)]

    request = """
        query {
	  performance(id: "%s") {
            id
          }
        }
        """

    # Ask for nothing and check you get nothing
    response = gql_client.execute(request % "")
    assert response["data"]["performance"] is None

    # Ask for first performance and check you get it
    response = gql_client.execute(
        request % to_global_id("PerformanceNode", performances[0].id)
    )
    assert response["data"] == {
        "performance": {"id": to_global_id("PerformanceNode", performances[0].id)}
    }


@pytest.mark.django_db
@pytest.mark.parametrize(
    "logged_in,status",
    [(True, "DRAFT"), (True, "PENDING"), (False, "DRAFT"), (False, "PENDING")],
)
def test_productions_are_filtered_out(logged_in, status, gql_client):
    _ = [ProductionFactory() for _ in range(3)]
    draft_production = ProductionFactory(status=status, slug="my-show")

    request = """
        {
          productions {
            edges {
              node {
                id
              }
            }
          }
          production(slug: "my-show") {
              name
          }
        }
        """
    if logged_in:
        gql_client.login()
    response = gql_client.execute(request)

    assert len(response["data"]["productions"]["edges"]) == 3
    assert to_global_id("PerformanceNode", draft_production.id) not in [
        edge["node"]["id"] for edge in response["data"]["productions"]["edges"]
    ]
    assert response["data"]["production"] is None


@pytest.mark.django_db
def test_performances_are_shown_with_permission(gql_client):
    _ = [PerformanceFactory() for _ in range(3)]
    draft_performance = PerformanceFactory(
        production=ProductionFactory(status=Production.Status.DRAFT)
    )

    assign_perm(
        "productions.view_production",
        gql_client.login().user,
        draft_performance.production,
    )

    request = """
        {
          performances {
            edges {
              node {
                id
              }
            }
          }
          performance(id: "%s") {
              start
          }
        }
        """ % to_global_id(
        "PerformanceNode", draft_performance.id
    )
    response = gql_client.execute(request)

    assert len(response["data"]["performances"]["edges"]) == 4
    assert response["data"]["performance"] is not None


@pytest.mark.django_db
def test_performance_run_on(gql_client):
    query_date = datetime.date(year=2000, month=6, day=20)
    _ = [
        PerformanceFactory(
            start=query_date + timezone.timedelta(days=i),
            end=query_date + timezone.timedelta(days=i, hours=2),
        )
        for i in range(-2, 2)
    ]

    # Check we get 6 of the upcoming productions back in the right order
    request = """
        {
          performances(runOn: "%s") {
            edges {
              node {
                start
              }
            }
          }
        }
        """

    # Ask for nothing and check you get nothing
    response = gql_client.execute(request % query_date)
    assert response["data"]["performances"]["edges"] == [
        {"node": {"start": perm.start.isoformat()}}
        for perm in Performance.objects.running_on(query_date)
    ]


@pytest.mark.django_db
def test_performance_has_permission(gql_client):
    performances = [PerformanceFactory() for _ in range(3)]

    assign_perm("boxoffice", gql_client.user, performances[0].production)

    # Check we get 6 of the upcoming productions back in the right order
    request = """
        {
          performances(hasBoxofficePermissions: %s) {
            edges {
              node {
                id
              }
            }
          }
        }
        """

    # Ask for nothing and check you get nothing
    response = gql_client.execute(request % "true")
    assert response["data"]["performances"]["edges"] == [
        {"node": {"id": to_global_id("PerformanceNode", perm.id)}}
        for perm in performances[:1]
    ]

    response = gql_client.execute(request % "false")
    assert response["data"]["performances"]["edges"] == [
        {"node": {"id": to_global_id("PerformanceNode", perm.id)}}
        for perm in performances[1:]
    ]


<<<<<<< HEAD
@pytest.mark.django_db
def test_production_and_performance_sales_breakdowns(gql_client):
    performance = PerformanceFactory()
    booking = BookingFactory(
        performance=performance, status=Payable.PayableStatus.IN_PROGRESS
    )
    perf_seat_group = PerformanceSeatingFactory(performance=performance, price=100)
    TicketFactory(booking=booking, seat_group=perf_seat_group.seat_group)
    PaymentFactory(pay_object=booking, value=booking.total)

    request = """
        {
          productions(id: "%s") {
            edges {
                node {
                    salesBreakdown {
                        totalSales
                        totalCardSales
                        providerPaymentValue
                        appPaymentValue
                        societyTransferValue
                        societyRevenue
                    }
                    performances {
                        edges {
                            node {
                                salesBreakdown {
                                    totalSales
                                    totalCardSales
                                    providerPaymentValue
                                    appPaymentValue
                                    societyTransferValue
                                    societyRevenue
                                }
                            }
                        }
                    }
                }
            }
        }
        }
        """

    # First, test as unauthenticated/unauthorised
    user = UserFactory()
    gql_client.login(user)
    response = gql_client.execute(
        request % to_global_id("ProductionNode", performance.production.id)
    )
    assert response["data"]["productions"]["edges"][0]["node"]["salesBreakdown"] is None
    assert (
        response["data"]["productions"]["edges"][0]["node"]["performances"]["edges"][0][
            "node"
        ]["salesBreakdown"]
        is None
    )

    # Second, add permission to view sales for production
    assign_perm("sales", user, performance.production)
    response = gql_client.execute(
        request % to_global_id("ProductionNode", performance.production.id)
    )
    assert response["data"]["productions"]["edges"][0]["node"]["salesBreakdown"] == {
        "appPaymentValue": 0,
        "providerPaymentValue": 0,
        "societyRevenue": 100,
        "societyTransferValue": 100,
        "totalCardSales": 100,
        "totalSales": 100,
    }
    assert response["data"]["productions"]["edges"][0]["node"]["performances"]["edges"][
        0
    ]["node"]["salesBreakdown"] == {
        "appPaymentValue": 0,
        "providerPaymentValue": 0,
        "societyRevenue": 100,
        "societyTransferValue": 100,
        "totalCardSales": 100,
        "totalSales": 100,
    }
=======
###
# Warnings Queries
###
>>>>>>> 6e1a64cc


@pytest.mark.django_db
def test_warnings(gql_client):
    AudienceWarningFactory(description="Beware of the children")
    AudienceWarningFactory(description="Pyrotechnics go bang")
    AudienceWarningFactory(description="Strobe do be flickering")

    request = """
        query {
            warnings{
                edges {
                    node {
                        description
                    }
                }
            }
        }
    """

    response = gql_client.execute(request)
    assert response["data"]["warnings"]["edges"] == [
        {"node": {"description": "Beware of the children"}},
        {"node": {"description": "Pyrotechnics go bang"}},
        {"node": {"description": "Strobe do be flickering"}},
    ]<|MERGE_RESOLUTION|>--- conflicted
+++ resolved
@@ -558,7 +558,7 @@
 def test_production_and_performance_sales_breakdowns(gql_client):
     performance = PerformanceFactory()
     booking = BookingFactory(
-        performance=performance, status=Booking.BookingStatus.IN_PROGRESS
+        performance=performance, status=Payable.PayableStatus.IN_PROGRESS
     )
     perf_seat_group = PerformanceSeatingFactory(performance=performance, price=100)
     TicketFactory(booking=booking, seat_group=perf_seat_group.seat_group)
@@ -1271,92 +1271,9 @@
     ]
 
 
-<<<<<<< HEAD
-@pytest.mark.django_db
-def test_production_and_performance_sales_breakdowns(gql_client):
-    performance = PerformanceFactory()
-    booking = BookingFactory(
-        performance=performance, status=Payable.PayableStatus.IN_PROGRESS
-    )
-    perf_seat_group = PerformanceSeatingFactory(performance=performance, price=100)
-    TicketFactory(booking=booking, seat_group=perf_seat_group.seat_group)
-    PaymentFactory(pay_object=booking, value=booking.total)
-
-    request = """
-        {
-          productions(id: "%s") {
-            edges {
-                node {
-                    salesBreakdown {
-                        totalSales
-                        totalCardSales
-                        providerPaymentValue
-                        appPaymentValue
-                        societyTransferValue
-                        societyRevenue
-                    }
-                    performances {
-                        edges {
-                            node {
-                                salesBreakdown {
-                                    totalSales
-                                    totalCardSales
-                                    providerPaymentValue
-                                    appPaymentValue
-                                    societyTransferValue
-                                    societyRevenue
-                                }
-                            }
-                        }
-                    }
-                }
-            }
-        }
-        }
-        """
-
-    # First, test as unauthenticated/unauthorised
-    user = UserFactory()
-    gql_client.login(user)
-    response = gql_client.execute(
-        request % to_global_id("ProductionNode", performance.production.id)
-    )
-    assert response["data"]["productions"]["edges"][0]["node"]["salesBreakdown"] is None
-    assert (
-        response["data"]["productions"]["edges"][0]["node"]["performances"]["edges"][0][
-            "node"
-        ]["salesBreakdown"]
-        is None
-    )
-
-    # Second, add permission to view sales for production
-    assign_perm("sales", user, performance.production)
-    response = gql_client.execute(
-        request % to_global_id("ProductionNode", performance.production.id)
-    )
-    assert response["data"]["productions"]["edges"][0]["node"]["salesBreakdown"] == {
-        "appPaymentValue": 0,
-        "providerPaymentValue": 0,
-        "societyRevenue": 100,
-        "societyTransferValue": 100,
-        "totalCardSales": 100,
-        "totalSales": 100,
-    }
-    assert response["data"]["productions"]["edges"][0]["node"]["performances"]["edges"][
-        0
-    ]["node"]["salesBreakdown"] == {
-        "appPaymentValue": 0,
-        "providerPaymentValue": 0,
-        "societyRevenue": 100,
-        "societyTransferValue": 100,
-        "totalCardSales": 100,
-        "totalSales": 100,
-    }
-=======
 ###
 # Warnings Queries
 ###
->>>>>>> 6e1a64cc
 
 
 @pytest.mark.django_db
