# pylint: disable=too-many-public-methods
import datetime
import math
from typing import TYPE_CHECKING, Any, Dict, List, Optional

from autoslug import AutoSlugField
from django.contrib.contenttypes.models import ContentType
from django.db import models
from django.db.models import Max, Min, Sum
from django.db.models.query import Q, QuerySet
from django.utils import timezone
from django.utils.functional import cached_property
from django_tiptap.fields import TipTapTextField
from guardian.shortcuts import get_objects_for_user

from uobtheatre.images.models import Image
from uobtheatre.payments.models import Payment
from uobtheatre.societies.models import Society
from uobtheatre.utils.models import TimeStampedMixin
from uobtheatre.utils.validators import (
    RequiredFieldsValidator,
    ValidationError,
    Validator,
)
from uobtheatre.venues.models import SeatGroup, Venue

if TYPE_CHECKING:
    from uobtheatre.bookings.models import ConcessionType, Ticket
    from uobtheatre.users.models import User


class CrewRole(models.Model):
    """A CrewMember's role in a production."""

    class Department(models.TextChoices):
        """The department which the CrewRole is in."""

        LX = "lighting", "Lighting"
        SND = "sound", "Sound"
        AV = "av", "AV"
        SM = "stage_management", "Stage Management"
        PYRO = "pryo", "Pyrotechnics"
        SET = "set", "Set"
        MISC = "misc", "Miscellaneous"

    name = models.CharField(max_length=255)
    department = models.CharField(
        max_length=20,
        choices=Department.choices,
        default=Department.MISC,
    )

    def __str__(self):
        return str(self.name)


class AudienceWarning(models.Model):
    """A warning about a Production.

    In many cases Productions have speciifc warnings which they wish to inform
    the audience about before they purchase tickets.
    """

    description = models.CharField(max_length=255)

    def __str__(self):
        return str(self.description)


class ProductionQuerySet(QuerySet):
    """Queryset for Productions, also used as manager."""

    def annotate_start(self):
        """Annotate start datetime to queryset"""
        return self.annotate(start=Min("performances__start"))

    def annotate_end(self):
        """Annotate end datetime to queryset"""
        return self.annotate(end=Max("performances__end"))

    def user_can_see(self, user: "User"):
        """Filter productions which the user can see

        Returns the productions which the provided user has permission to see.

        Args:
            user (User): The user which is used in the filter.

        Returns:
            QuerySet: The filtered queryset
        """
        productions_user_can_edit = get_objects_for_user(
            user, "change_production", self
        ).values_list("id", flat=True)
        return self.filter(
            ~Q(status=Production.Status.DRAFT) | Q(id__in=productions_user_can_edit)
        )


class Production(TimeStampedMixin, models.Model):
    """The model for a production.

    A production is a show (like the 2 weeks things) and can have many
    performaces (these are like the nights).
    """

    # Used to validate if a draft can be submitted for approval
    DRAFT_VALIDATOR = RequiredFieldsValidator(
        [
            "name",
            "subtitle",
            "description",
            "society",
            "cover_image",
            "poster_image",
            "featured_image",
        ]
    )

    objects = ProductionQuerySet.as_manager()

    name = models.CharField(max_length=255)
    subtitle = models.CharField(max_length=255, null=True, blank=True)
    description = TipTapTextField(null=True)

    society = models.ForeignKey(
        Society, on_delete=models.RESTRICT, related_name="productions"
    )

    cover_image = models.ForeignKey(
        Image,
        on_delete=models.RESTRICT,
        related_name="production_cover_images",
        null=True,
        blank=True,
    )
    poster_image = models.ForeignKey(
        Image,
        on_delete=models.RESTRICT,
        related_name="production_poster_images",
        null=True,
        blank=True,
    )
    featured_image = models.ForeignKey(
        Image,
        on_delete=models.RESTRICT,
        related_name="production_featured_images",
        null=True,
        blank=True,
    )

    class Status(models.TextChoices):
        """The overall status of the production"""

        DRAFT = "DRAFT", "Draft"  # Production is in draft
        PENDING = (
            "PENDING",
            "Pending approval",
        )  # Produciton is pending publication/review
        APPROVED = "Approved", "Approved (not published)"
        PUBLISHED = (
            "PUBLISHED",
            "Published (Can view on the site)",
        )  # Production is public
        CLOSED = (
            "CLOSED",
            "Closed (Ready for money transfers)",
        )  # Production has been closed after it's run. No edits allowed.
        COMPLETE = (
            "COMPLETE",
            "Complete (Show finished and all money settled)",
        )  # Production has been closed and paid for/transactions settled

    status = models.CharField(
        max_length=10, choices=Status.choices, default=Status.DRAFT
    )

    age_rating = models.SmallIntegerField(null=True, blank=True)
    facebook_event = models.CharField(max_length=255, null=True, blank=True)

    warnings = models.ManyToManyField(AudienceWarning, blank=True)

    slug = AutoSlugField(populate_from="name", unique=True, blank=True, editable=True)

    @property
    def bookings(self):
        from uobtheatre.bookings.models import Booking

        return Booking.objects.filter(performance__in=self.performances.all())

    def __str__(self):
        return str(self.name)

    def is_upcoming(self) -> bool:
        """If the show has performances in the future.

        A show is upcoming if it has a performance that has not ended.

        Returns:
            bool: If the proudction is upcoming
        """
        return self.performances.filter(start__gte=timezone.now()).count() != 0

    def is_bookable(self) -> bool:
        """If this Production can be booked.

        Returns if the show is bookable, based on if it has enabled
        performances.

        Returns:
            bool: If the booking can be booked.
        """
        return (
            len(
                [
                    performance
                    for performance in self.performances.all()
                    if performance.is_bookable
                ]
            )
            > 0
        )

    def end_date(self):
        """When the last Performance of the Production ends.

        Returns:
            datetime: The end datatime of the Production.
        """
        return self.performances.all().aggregate(Max("end"))["end__max"]

    def start_date(self):
        """When the first performance starts.

        Returns:
            datetime: The start datatime of the Production.
        """
        return self.performances.all().aggregate(Min("start"))["start__min"]

    def min_seat_price(self) -> Optional[int]:
        """The price of the cheapest seat available for this production.

        Return the minimum seatgroup ticket price for each performance. This is
        used to say "Tickets from £x".

        Returns:
            int, optional: The price of the cheapest seat in pennies. If no
                SeatGroups are added to this Booking then None is returned.
        """
        performances = self.performances.all()
        all_min_seat_prices = [
            performance.min_seat_price() for performance in performances
        ]

        return min(
            (
                min_seat_prices
                for min_seat_prices in all_min_seat_prices
                if min_seat_prices is not None
            ),
            default=None,
        )

    def duration(self) -> Optional[datetime.timedelta]:
        """The duration of the shortest show as a datetime object.

        Returns:
            datetime: The duration of the shortest production.
        """
        performances = self.performances.all()
        if not performances:
            return None
        return min(performance.duration() for performance in performances)

    @property
    def total_capacity(self) -> int:
        """The total number of tickets which can be sold across all performances"""
        return sum(
            [performance.total_capacity for performance in self.performances.all()]
        )

    @property
    def total_tickets_sold(self) -> int:
        """The total number of tickets sold across all performances"""
        return sum(
            [
                performance.total_tickets_sold()
                for performance in self.performances.all()
            ]
        )

    def sales_breakdown(self, breakdowns: list[str] = None):
        """Generates a breakdown of the sales of this production"""
        from uobtheatre.bookings.models import Booking

        return Payment.objects.filter(
            pay_object_id__in=self.bookings.values_list("id", flat=True),
            pay_object_type=ContentType.objects.get_for_model(Booking),
        ).annotate_sales_breakdown(  # type: ignore
            breakdowns
        )

    def validate_draft(self) -> list[ValidationError]:
        return self.DRAFT_VALIDATOR.validate(self)

    def submit_draft(self) -> Optional[list[ValidationError]]:
        errors = self.DRAFT_VALIDATOR.validate(self)
        if errors:
            return errors
        self.status = Production.Status.PENDING
        self.save()

    class Meta:
        ordering = ["id"]
        permissions = (
            ("boxoffice", "Can use boxoffice for this production"),
            ("sales", "Can view sales for this production"),
            ("force_change_production", "Can edit production once live"),
<<<<<<< HEAD
            ("approve_production", "Can approve production pending publication"),
        )

    class PermissionsMeta:
        schema_assignable_permissions = (
            "boxoffice",
            ("change_production", "force_change_production"),
=======
            ("approve_production", "Can approve pending productions"),
>>>>>>> 4d39b748
        )


class CastMember(models.Model):
    """Member of production cast"""

    name = models.CharField(max_length=255)
    profile_picture = models.ForeignKey(
        Image,
        on_delete=models.RESTRICT,
        related_name="cast_members",
        blank=True,
        null=True,
    )
    role = models.CharField(max_length=255, null=True)
    production = models.ForeignKey(
        Production, on_delete=models.CASCADE, related_name="cast"
    )

    def __str__(self):
        return str(self.name)

    class Meta:
        ordering = ["id"]


class ProductionTeamMember(models.Model):
    """Member of production prod team"""

    name = models.CharField(max_length=255)
    role = models.CharField(max_length=255, null=True)
    production = models.ForeignKey(
        Production, on_delete=models.CASCADE, related_name="production_team"
    )

    def __str__(self):
        return str(self.name)

    class Meta:
        ordering = ["id"]


class CrewMember(models.Model):
    """Member of production crew"""

    name = models.CharField(max_length=255)
    role = models.ForeignKey(
        CrewRole, null=True, on_delete=models.SET_NULL, related_name="crew_members"
    )
    production = models.ForeignKey(
        Production, on_delete=models.CASCADE, related_name="crew"
    )

    def __str__(self):
        return str(self.name)

    class Meta:
        ordering = ["id"]


class PerformanceQuerySet(QuerySet):
    """Queryset for Performances, also used as manager."""

    def running_on(self, date: datetime.date):
        """Performances running on the provided date.

        This means the performance must either start or still be
        running on the day.

        Args:
            date: The date which performances must be running on.

        Returns:
            QuerySet: The filtered queryset
        """
        return self.filter(start__date__lte=date, end__date__gte=date)

    def has_boxoffice_permission(self, user: "User", has_permission=True):
        """Filter performances where user has boxoffice permission.

        Returns the performances which the provided user has permission to
        access the boxoffice.

        Args:
            user (User): The user which is used in the filter.
            has_permission (bool): Whether to filter those which the user has
                permission for, or does not have permission for.

        Returns:
            QuerySet: The filtered queryset
        """
        production_with_perm = get_objects_for_user(
            user, "productions.boxoffice", accept_global_perms=True, with_superuser=True
        )
        if has_permission:
            return self.filter(production__in=production_with_perm)
        return self.exclude(production__in=production_with_perm)

    def user_can_see(self, user: "User"):
        """Filter performances which the user can see

        Returns the performances which the provided user has permission to see.

        Args:
            user (User): The user which is used in the filter.

        Returns:
            QuerySet: The filtered queryset
        """
        productions_user_can_edit = get_objects_for_user(
            user, "change_production", Production
        ).values_list("id", flat=True)
        return self.filter(
            ~Q(production__status=Production.Status.DRAFT)
            | Q(production_id__in=productions_user_can_edit)
        )


class Performance(
    TimeStampedMixin, models.Model
):  # pylint: disable=too-many-public-methods
    """The model for a Performance of a Production.

    A performance is a discrete event when the show takes place eg 7pm on
    Tuesday.
    """

    DRAFT_VALIDATOR = RequiredFieldsValidator(
        [
            "production",
            "venue",
            "doors_open",
            "start",
            "end",
            "poster_image",
            "seat_groups",
        ]
    )

    objects = PerformanceQuerySet.as_manager()

    production = models.ForeignKey(
        Production,
        on_delete=models.CASCADE,
        related_name="performances",
    )

    venue = models.ForeignKey(
        Venue,
        on_delete=models.SET_NULL,
        null=True,
        related_name="performances",
    )

    doors_open = models.DateTimeField(null=True)
    start = models.DateTimeField(null=True)
    end = models.DateTimeField(null=True)

    description = models.TextField(null=True, blank=True)
    extra_information = models.TextField(null=True, blank=True)

    disabled = models.BooleanField(default=True)

    seat_groups = models.ManyToManyField(SeatGroup, through="PerformanceSeatGroup")

    capacity = models.IntegerField(null=True, blank=True)

    def validate_draft(self):
        return self.DRAFT_VALIDATOR.validate()

    @property
    def tickets(self) -> QuerySet["Ticket"]:
        """Get tickets for this performance

        Returns:
            list of Tickets: The Ticket in the Booking.
        """
        from uobtheatre.bookings.models import Ticket

        return Ticket.objects.filter(booking__in=self.bookings.all())  # type: ignore

    @property
    def checked_in_tickets(self) -> QuerySet["Ticket"]:
        """Get all checked in tickets

        Returns:
            queryset(Tickets): all tickets for this performance which have been checked in.
        """
        return self.tickets.sold().filter(checked_in=True)  # type: ignore

    @property
    def unchecked_in_tickets(self) -> QuerySet["Ticket"]:
        """Get all unchecked in tickets

        Returns:
            queryset(Tickets): all tickets for this performance which have not been checked in.
        """
        return self.tickets.sold().filter(checked_in=False)  # type: ignore

    @property
    def has_group_discounts(self) -> bool:
        """
        Returns true if any of the discounts for this production have more than
        1 ticket in the requirements.

        Returns:
            bool: Whether the peformance has group discounts available.
        """
        return (
            self.discounts.annotate(
                number_of_tickets_required=Sum("requirements__number")
            )
            .filter(number_of_tickets_required__gt=1)
            .exists()
        )

    def total_seat_group_capacity(self, seat_group=None):
        """The sum of the capacities of all the seat groups in this performance.

        Note:
            The sum of the capacities of all the seat groups is not necessarily
            equal to that of the Performance (the performance may be less).

        Args:
            seat_group (SeatGroup): If supplied the capacity of that SeatGroup is returned.
                (default None)

        Returns:
            int: The capacity of the seat groups (or SeatGroup if provided) of the show
        """
        if seat_group:
            queryset = self.performance_seat_groups
            try:
                return queryset.get(seat_group=seat_group).capacity
            except queryset.model.DoesNotExist:
                return 0
        response = self.performance_seat_groups.aggregate(Sum("capacity"))
        return response["capacity__sum"] or 0

    @property
    def total_capacity(self) -> int:
        """Total capacity of the Performance.

        The is the total number of seats (Tickets) which can be booked for this
        performance. This does not take into account any existing Bookings.

        Returns:
            int: The capacity of the show
        """

        return (
            min(self.capacity, self.total_seat_group_capacity())
            if self.capacity
            else self.total_seat_group_capacity()
        )

    def total_tickets_sold(self, **kwargs):
        """The number of tickets sold for the performance

        Args:
            kwargs (dict): Any additonal kwargs are used to filter the queryset.

        Returns:
            int: The number of tickets sold
        """
        return (
            self.tickets.sold()
            .filter(
                **kwargs,
            )
            .count()
        )

    def total_tickets_sold_or_reserved(self, **kwargs):
        """The number of tickets available for the performance (i.e. factoring in any draft bookings)

        Args:
            kwargs (dict): Any additonal kwargs are used to filter the queryset.

        Returns:
            int: The number of tickets sold
        """
        return (
            self.tickets.sold_or_reserved()
            .filter(
                **kwargs,
            )
            .count()
        )

    @property
    def total_tickets_checked_in(self):
        """The number of tickets checked in for the performance

        Returns:
            int: The number of tickets
        """
        return self.checked_in_tickets.count()

    @property
    def total_tickets_unchecked_in(self):
        """The number of tickets not checked in for the performance

        Returns:
            int: The number of tickets
        """
        return self.unchecked_in_tickets.count()

    def capacity_remaining(self, seat_group: SeatGroup = None):
        """Remaining capacity of the Performance.

        The is the total number of seats (Tickets) which can be booked for this
        performance when factoring in existing Bookings.

        Note:
            The sum of the remaining capacities of all the seat groups is not
            necessarily equal to that of the Performance (the performance may
            be less).

        Args:
            seat_group (SeatGroup): If supplied the remaining capacity of that
                SeatGroup is returned.
                (default None)

        Returns:
            int: The remaining capacity of the show (or SeatGroup if provided)
        """
        if seat_group:
            return self.total_seat_group_capacity(
                seat_group=seat_group
            ) - self.total_tickets_sold_or_reserved(seat_group=seat_group)

        seat_groups_remaining_capacity = sum(
            self.capacity_remaining(seat_group=performance_seat_group.seat_group)
            for performance_seat_group in self.performance_seat_groups.all()
        )
        return (
            seat_groups_remaining_capacity
            if not self.capacity
            else min(
                self.capacity - self.total_tickets_sold_or_reserved(),
                seat_groups_remaining_capacity,
            )
        )

    def duration(self):
        """The performances duration.

        Duration is measured from start time to end time.

        Returns:
            datetime: Performance duration.
        """
        return self.end - self.start

    @cached_property
    def single_discounts_map(self) -> Dict["ConcessionType", float]:
        """Get the discount value for each concession type

        Returns:
            dict: Map of concession types to thier single discount percentage

        """
        return {
            discount.requirements.first().concession_type: discount.percentage
            for discount in self.get_single_discounts()
        }

    def get_single_discounts(self) -> QuerySet[Any]:
        """QuerySet for single discounts available for this Performance.

        Returns:
            QuerySet: This performances discount QuerySet filter to only
                return single discounts.
        """
        return self.discounts.annotate(
            number_of_tickets_required=Sum("requirements__number")
        ).filter(number_of_tickets_required=1)

    def price_with_concession(
        self,
        concession_type: "ConcessionType",
        performance_seat_group: "PerformanceSeatGroup",
    ) -> int:
        """Price with single concession applied.

        Given a concession type and a price, returns the new price once the
        concession discount is applied.

        Args:
            (ConcessionType): The concession type for the discount.
            (PerformanceSeatGroup): The PerformanceSeatGroup which is being
                discounted.

        Returns:
            int: price in pennies once concession discount applied.
        """
        price = performance_seat_group.price if performance_seat_group else 0
        return math.ceil(
            (1 - self.single_discounts_map.get(concession_type, 0)) * price
        )

    def concessions(self) -> List:
        """Available concession types for this Performance.

        Concession are only available to a Performance if they are in a related
        discount. This returns all the Performance's available Concessions

        Returns:
            list of ConcessionType: The concessions available for this
                performance.
        """

        concession_list = list(
            set(
                discounts_requirement.concession_type
                for discount in self.discounts.all()
                for discounts_requirement in discount.requirements.all()
            )
        )
        concession_list.sort(key=lambda concession: concession.id)
        return concession_list

    def min_seat_price(self) -> Optional[int]:
        """The cheapest seat in the Performance

        Returns:
            int: The price of the cheapest seat in the performance.
        """
        return self.performance_seat_groups.aggregate(Min("price"))["price__min"]

    @property
    def is_sold_out(self) -> bool:
        """If the performance is sold out

        Returns:
            bool: if the performance is soldout.
        """
        return self.capacity_remaining() == 0

    @property
    def is_bookable(self) -> bool:
        return not (
            self.disabled
            or self.is_sold_out
            or (self.end and self.end < timezone.now())
        )

    def check_capacity(self, tickets, deleted_tickets=None) -> Optional[str]:
        """Check the capacity with ticket changes.

        Used to check if an update to the Performances Tickets is possible with
        the Performance's (and its SeatGroups) capacity.

        Given a list of ticket objects to create and a list of ticket object to
        delete, check if there are enough tickets available for the booking. If
        not return a string error.

        Args:
            tickets (list of Tickets): The list of tickets which are to be
                created.
            deleted_tickets (list of Tickets): The list of tickets which are to
                be deleted.
                (default: [])

        Returns:
            str, Optional: The reason why the new capacity (after ticket
                update) is not valid. If update is valid None is returned.
        """

        if deleted_tickets is None:
            deleted_tickets = []

        # Get the number of each seat group
        seat_group_counts: Dict[SeatGroup, int] = {}
        for ticket in tickets:
            # If a SeatGroup with this id does not exist an error will the thrown
            seat_group = ticket.seat_group
            seat_group_count = seat_group_counts.get(seat_group)
            seat_group_counts[seat_group] = (seat_group_count or 0) + 1

        # Then reduce the count if tickets are being deleted. This is because
        # if we have booked a seat in the front row, and we then decide to
        # delete that seat and book a new one in the same row we only need 1
        # seat (i.e no more seats)
        for ticket in deleted_tickets:
            # If a SeatGroup with this id does not exist an error will the thrown
            seat_group = ticket.seat_group
            seat_group_count = seat_group_counts.get(seat_group)
            seat_group_counts[seat_group] = (seat_group_count or 0) - 1

        # Check each seat group is in the performance
        seat_groups_not_in_performance: List[str] = [
            seat_group.name
            for seat_group in seat_group_counts.keys()  # pylint: disable=consider-iterating-dictionary
            if seat_group not in self.seat_groups.all()
        ]

        # If any of the seat_groups are not assigned to this performance then throw an error
        if len(seat_groups_not_in_performance) != 0:
            seat_groups_not_in_performance_str = ", ".join(
                seat_groups_not_in_performance
            )
            performance_seat_groups_str = ", ".join(
                [seat_group.name for seat_group in self.seat_groups.all()]
            )
            return f"You cannot book a seat group that is not assigned to this performance, you have booked {seat_groups_not_in_performance_str} but the performance only has {performance_seat_groups_str}"

        # Check that each seat group has enough capacity
        for seat_group, number_booked in seat_group_counts.items():
            seat_group_remaining_capacity = self.capacity_remaining(
                seat_group=seat_group
            )
            if seat_group_remaining_capacity < number_booked:
                return f"There are only {seat_group_remaining_capacity} seats reamining in {seat_group} but you have booked {number_booked}. Please updated your seat selections and try again."

        # Also check total capacity
        if self.capacity_remaining() < len(tickets) - len(deleted_tickets):
            return f"There are only {self.capacity_remaining()} seats available for this performance. You attempted to book {len(tickets)}. Please remove some tickets and try again or select a different performance."

        return None

    def has_boxoffice_permission(self, user: "User") -> bool:
        """
        Return whether the user has accesss to this performance's boxoffice

        Args:
            user (User): The user who is being checked

        Returns:
            bool: Whether the user has permission
        """
        if user.has_perm("productions.boxoffice", self.production):
            return True
        return False

    def sales_breakdown(self, breakdowns: list[str] = None):
        """Generates a breakdown of the sales of this performance"""
        from uobtheatre.bookings.models import Booking

        return Payment.objects.filter(
            pay_object_id__in=self.bookings.values_list("id", flat=True),
            pay_object_type=ContentType.objects.get_for_model(Booking),
        ).annotate_sales_breakdown(  # type: ignore
            breakdowns
        )

    def __str__(self):
        if self.start is None:
            return f"Performance of {self.production.name}"
        return f"Performance of {self.production.name} at {self.start.strftime('%H:%M')} on {self.start.strftime('%d/%m/%Y')}"

    class Meta:
        ordering = ["id"]


class PerformanceSeatGroup(models.Model):
    """Pivot table for Performace SeatGroup relation.

    To allow a SeatGroup to be booked for a Performance a PerformanceSeatGroup
    must be created. This provides the base price of the SeatGroup (without any
    discounts) and the capacity, the number of seats which can be booked in
    this SeatGroup.

    Note:
        The total of all the PerformanceSeatGroup's capacities can be greater
        than the Performance capacity. This is handled in the Performance
        get_capacity and remaining_capacity methods.
    """

    seat_group = models.ForeignKey(SeatGroup, on_delete=models.RESTRICT)
    performance = models.ForeignKey(
        Performance, on_delete=models.RESTRICT, related_name="performance_seat_groups"
    )
    price = models.IntegerField()
    capacity = models.SmallIntegerField(blank=True)

    def save(self, *args, **kwargs):
        if self._state.adding:
            if self.capacity is None:
                self.capacity = self.seat_group.capacity
        super().save(*args, **kwargs)<|MERGE_RESOLUTION|>--- conflicted
+++ resolved
@@ -313,10 +313,9 @@
     class Meta:
         ordering = ["id"]
         permissions = (
-            ("boxoffice", "Can use boxoffice for this production"),
-            ("sales", "Can view sales for this production"),
+            ("boxoffice", "Can use boxoffice for production"),
+            ("sales", "Can view sales for production"),
             ("force_change_production", "Can edit production once live"),
-<<<<<<< HEAD
             ("approve_production", "Can approve production pending publication"),
         )
 
@@ -324,9 +323,6 @@
         schema_assignable_permissions = (
             "boxoffice",
             ("change_production", "force_change_production"),
-=======
-            ("approve_production", "Can approve pending productions"),
->>>>>>> 4d39b748
         )
 
 
