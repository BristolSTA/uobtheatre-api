# pylint: disable=too-many-public-methods,too-many-lines
import datetime
import math
from typing import Any, Dict, List, Optional, TYPE_CHECKING

from autoslug import AutoSlugField
from django.contrib.contenttypes.models import ContentType
from django.db import models
from django.db.models import Max, Min, Sum
from django.db.models.query import Q, QuerySet
from django.utils import timezone
from django.utils.functional import cached_property
from django_tiptap.fields import TipTapTextField
from guardian.shortcuts import get_objects_for_user

from uobtheatre.images.models import Image
from uobtheatre.payments.exceptions import CantBeRefundedException
from uobtheatre.payments.models import Transaction
from uobtheatre.societies.models import Society
from uobtheatre.users.abilities import AbilitiesMixin
from uobtheatre.users.models import User
from uobtheatre.utils.models import BaseModel, PermissionableModel, TimeStampedMixin
from uobtheatre.utils.validators import (
    RelatedObjectsValidator,
    RequiredFieldsValidator,
    ValidationError,
    ValidationErrors,
)
from uobtheatre.venues.models import SeatGroup, Venue
from uobtheatre.productions.tasks import refund_performance

if TYPE_CHECKING:
    from uobtheatre.bookings.models import ConcessionType, Ticket


class CrewRole(models.Model):
    """A CrewMember's role in a production."""

    class Department(models.TextChoices):
        """The department which the CrewRole is in."""

        LX = "lighting", "Lighting"
        SND = "sound", "Sound"
        AV = "av", "AV"
        SM = "stage_management", "Stage Management"
        PYRO = "pryo", "Pyrotechnics"
        SET = "set", "Set"
        MISC = "misc", "Miscellaneous"

    name = models.CharField(max_length=255)
    department = models.CharField(
        max_length=20,
        choices=Department.choices,
        default=Department.MISC,
    )

    def __str__(self):
        return str(self.name)


class AudienceWarning(models.Model):
    """A warning about a Production.

    In many cases Productions have speciifc warnings which they wish to inform
    the audience about before they purchase tickets.
    """

    description = models.CharField(max_length=255)

    def __str__(self):
        return str(self.description)


class CastMember(models.Model):
    """Member of production cast"""

    name = models.CharField(max_length=255)
    profile_picture = models.ForeignKey(
        Image,
        on_delete=models.RESTRICT,
        related_name="cast_members",
        blank=True,
        null=True,
    )
    role = models.CharField(max_length=255, null=True)
    production = models.ForeignKey(
        "productions.Production",
        on_delete=models.CASCADE,
        related_name="cast",
    )

    def __str__(self):
        return str(self.name)

    class Meta:
        ordering = ["id"]


class ProductionTeamMember(models.Model):
    """Member of production prod team"""

    name = models.CharField(max_length=255)
    role = models.CharField(max_length=255, null=True)
    production = models.ForeignKey(
        "productions.Production",
        on_delete=models.CASCADE,
        related_name="production_team",
    )

    def __str__(self):
        return str(self.name)

    class Meta:
        ordering = ["id"]


class CrewMember(models.Model):
    """Member of production crew"""

    name = models.CharField(max_length=255)
    role = models.ForeignKey(
        CrewRole, null=True, on_delete=models.SET_NULL, related_name="crew_members"
    )
    production = models.ForeignKey(
        "productions.Production",
        on_delete=models.CASCADE,
        related_name="crew",
    )

    def __str__(self):
        return str(self.name)

    class Meta:
        ordering = ["id"]


class PerformanceQuerySet(QuerySet):
    """Queryset for Performances, also used as manager."""

    def running_on(self, date: datetime.date):
        """Performances running on the provided date.

        This means the performance must either start or still be
        running on the day.

        Args:
            date: The date which performances must be running on.

        Returns:
            QuerySet: The filtered queryset
        """
        return self.filter(start__date__lte=date, end__date__gte=date)

    def where_can_view_tickets_and_bookings(self, user: "User"):
        """Filter performances where the user is allowed to view tickets and bookings"""
        productions_with_perm = get_objects_for_user(
            user,
            ["productions.boxoffice", "productions.view_bookings"],
            accept_global_perms=True,
            with_superuser=True,
            any_perm=True,
        )
        return self.filter(production__in=productions_with_perm)

    def has_boxoffice_permission(self, user: "User", has_permission=True):
        """Filter performances where user has boxoffice permission.

        Returns the performances which the provided user has permission to
        access the boxoffice.

        Args:
            user (User): The user which is used in the filter.
            has_permission (bool): Whether to filter those which the user has
                permission for, or does not have permission for.

        Returns:
            QuerySet: The filtered queryset
        """
        production_with_perm = get_objects_for_user(
            user, "productions.boxoffice", accept_global_perms=True, with_superuser=True
        )
        if has_permission:
            return self.filter(production__in=production_with_perm)
        return self.exclude(production__in=production_with_perm)

    def user_can_see(self, user: "User"):
        """Filter performances which the user can see

        Returns the performances which the provided user has permission to see.

        Args:
            user (User): The user which is used in the filter.

        Returns:
            QuerySet: The filtered queryset
        """
        productions_user_can_view = Production.objects.user_can_see(user)  # type: ignore
        return self.filter(production__in=productions_user_can_view)

    def bookings(self):
        """
        Returns a queryset of all of the bookings associated with this
        booking.
        """
        from uobtheatre.bookings.models import Booking

        return Booking.objects.filter(performance__in=self)

    def transactions(self) -> QuerySet[Transaction]:
        """
        Returns a queryset of all of the transactions associated with this
        performance.
        """
        from uobtheatre.bookings.models import Booking

        return Transaction.objects.filter(
            pay_object_id__in=self.bookings().values_list("id", flat=True),
            pay_object_type=ContentType.objects.get_for_model(Booking),
        )


class Performance(
    TimeStampedMixin, BaseModel
):  # pylint: disable=too-many-public-methods
    """The model for a Performance of a Production.

    A performance is a discrete event when the show takes place eg 7pm on
    Tuesday.
    """

    VALIDATOR = (
        RequiredFieldsValidator(
            [
                "production",
                "venue",
                "doors_open",
                "start",
                "end",
            ]
        )
        & RelatedObjectsValidator(attribute="seat_groups", min_number=1)
        & RelatedObjectsValidator(attribute="discounts", min_number=1)
    )

    objects = PerformanceQuerySet.as_manager()

    production = models.ForeignKey(
        "productions.Production",
        on_delete=models.CASCADE,
        related_name="performances",
    )

    venue = models.ForeignKey(
        Venue,
        on_delete=models.SET_NULL,
        null=True,
        related_name="performances",
    )

    doors_open = models.DateTimeField(null=True)
    start = models.DateTimeField(null=True)
    end = models.DateTimeField(null=True)

    description = models.TextField(null=True, blank=True)
    extra_information = models.TextField(null=True, blank=True)

    disabled = models.BooleanField(default=True)

    seat_groups = models.ManyToManyField(SeatGroup, through="PerformanceSeatGroup")

    capacity = models.IntegerField(null=True, blank=True)

    def validate(self):
        return self.VALIDATOR.validate(self)

    @property
    def tickets(self) -> QuerySet["Ticket"]:
        """Get tickets for this performance

        Returns:
            list of Tickets: The Ticket in the Booking.
        """
        from uobtheatre.bookings.models import Ticket

        return Ticket.objects.filter(booking__in=self.bookings.all())  # type: ignore

    @property
    def checked_in_tickets(self) -> QuerySet["Ticket"]:
        """Get all checked in tickets

        Returns:
            queryset(Tickets): all tickets for this performance which have been checked in.
        """
        return self.tickets.sold().filter(checked_in=True)  # type: ignore

    @property
    def unchecked_in_tickets(self) -> QuerySet["Ticket"]:
        """Get all unchecked in tickets

        Returns:
            queryset(Tickets): all tickets for this performance which have not been checked in.
        """
        return self.tickets.sold().filter(checked_in=False)  # type: ignore

    @property
    def has_group_discounts(self) -> bool:
        """
        Returns true if any of the discounts for this production have more than
        1 ticket in the requirements.

        Returns:
            bool: Whether the peformance has group discounts available.
        """
        return (
            self.discounts.annotate(
                number_of_tickets_required=Sum("requirements__number")
            )
            .filter(number_of_tickets_required__gt=1)
            .exists()
        )

    def total_seat_group_capacity(self, seat_group=None):
        """The sum of the capacities of all the seat groups in this performance.

        Note:
            The sum of the capacities of all the seat groups is not necessarily
            equal to that of the Performance (the performance may be less).

        Args:
            seat_group (SeatGroup): If supplied the capacity of that SeatGroup is returned.
                (default None)

        Returns:
            int: The capacity of the seat groups (or SeatGroup if provided) of the show
        """
        if seat_group:
            queryset = self.performance_seat_groups
            try:
                return queryset.get(seat_group=seat_group).capacity
            except queryset.model.DoesNotExist:
                return 0
        response = self.performance_seat_groups.aggregate(Sum("capacity"))
        return response["capacity__sum"] or 0

    def seat_group_capacity_remaining(self, seat_group: SeatGroup):
        """Get the number of available tickets able to be sold on a seat group"""
        return min(
            self.total_capacity
            - self.total_tickets_sold_or_reserved(),  # Top-level performance capacity remaining
            self.total_seat_group_capacity(seat_group=seat_group)
            - self.total_tickets_sold_or_reserved(
                seat_group=seat_group
            ),  # The capacity remaining for the local seat group capacity
        )

    @property
    def capacity_remaining(self):
        """Remaining capacity of the Performance.

        The is the total number of seats (Tickets) which can be booked for this
        performance when factoring in existing Bookings.

        Note:
            The sum of the remaining capacities of all the seat groups is not
            necessarily equal to that of the Performance (the performance may
            be less).

        Returns:
            int: The remaining capacity of the show (or SeatGroup if provided)
        """
        seat_groups_remaining_capacity = sum(
            self.seat_group_capacity_remaining(performance_seat_group.seat_group)
            for performance_seat_group in self.performance_seat_groups.all()
        )

        # The number of tickets remaining is the number of tickets left in the seat groups or the total capacity left for the performance - which ever is lower
        return min(
            seat_groups_remaining_capacity,
            self.total_capacity - self.total_tickets_sold_or_reserved(),
        )

    @property
    def total_capacity(self) -> int:
        """Total capacity of the Performance.

        The is the total number of seats (Tickets) which can be booked for this
        performance. This does not take into account any existing Bookings.

        Returns:
            int: The capacity of the show
        """

        limiting_capacities = [
            self.total_seat_group_capacity(),
        ]

        if self.venue:
            limiting_capacities.append(self.venue.internal_capacity)
        if self.capacity:
            limiting_capacities.append(self.capacity)

        return min(limiting_capacities)

    def total_tickets_sold(self, **kwargs):
        """The number of tickets sold for the performance

        Args:
            **kwargs (dict): Any additonal kwargs are used to filter the queryset.

        Returns:
            int: The number of tickets sold
        """
        return (
            self.tickets.sold()
            .filter(
                **kwargs,
            )
            .count()
        )

    def total_tickets_sold_or_reserved(self, **kwargs):
        """The number of tickets available for the performance (i.e. factoring in any draft bookings)

        Args:
            **kwargs (dict): Any additonal kwargs are used to filter the queryset.

        Returns:
            int: The number of tickets sold
        """
        return (
            self.tickets.sold_or_reserved()
            .filter(
                **kwargs,
            )
            .count()
        )

    @property
    def total_tickets_checked_in(self):
        """The number of tickets checked in for the performance

        Returns:
            int: The number of tickets
        """
        return self.checked_in_tickets.count()

    @property
    def total_tickets_unchecked_in(self):
        """The number of tickets not checked in for the performance

        Returns:
            int: The number of tickets
        """
        return self.unchecked_in_tickets.count()

    def duration(self):
        """The performances duration.

        Duration is measured from start time to end time.

        Returns:
            datetime: Performance duration.
        """
        return self.end - self.start

    @cached_property
    def single_discounts_map(self) -> Dict["ConcessionType", float]:
        """Get the discount value for each concession type

        Returns:
            dict: Map of concession types to thier single discount percentage

        """
        return {
            discount.requirements.first().concession_type: discount.percentage
            for discount in self.get_single_discounts()
        }

    def get_single_discounts(self) -> QuerySet[Any]:
        """QuerySet for single discounts available for this Performance.

        Returns:
            QuerySet: This performances discount QuerySet filter to only
                return single discounts.
        """
        return self.discounts.annotate(
            number_of_tickets_required=Sum("requirements__number")
        ).filter(number_of_tickets_required=1)

    def price_with_concession(
        self,
        concession_type: "ConcessionType",
        performance_seat_group: "PerformanceSeatGroup",
    ) -> int:
        """Price with single concession applied.

        Given a concession type and a price, returns the new price once the
        concession discount is applied.

        Args:
            (ConcessionType): The concession type for the discount.
            (PerformanceSeatGroup): The PerformanceSeatGroup which is being
                discounted.

        Returns:
            int: price in pennies once concession discount applied.
        """
        price = performance_seat_group.price if performance_seat_group else 0
        return math.ceil(
            (1 - self.single_discounts_map.get(concession_type, 0)) * price
        )

    def concessions(self) -> List:
        """Available concession types for this Performance.

        Concession are only available to a Performance if they are in a related
        discount. This returns all the Performance's available Concessions

        Returns:
            list of ConcessionType: The concessions available for this
                performance.
        """

        concession_list = list(
            set(
                discounts_requirement.concession_type
                for discount in self.discounts.all()
                for discounts_requirement in discount.requirements.all()
            )
        )
        concession_list.sort(key=lambda concession: concession.id)
        return concession_list

    def min_seat_price(self) -> Optional[int]:
        """The cheapest seat in the Performance

        Returns:
            int: The price of the cheapest seat in the performance.
        """
        return self.performance_seat_groups.aggregate(Min("price"))["price__min"]

    @property
    def is_sold_out(self) -> bool:
        """If the performance is sold out

        Returns:
            bool: if the performance is soldout.
        """
        return self.capacity_remaining == 0

    @property
    def is_bookable(self) -> bool:
        return not (
            self.disabled
            or self.is_sold_out
            or (self.end and self.end < timezone.now())
        )

    def check_capacity(self, tickets, deleted_tickets=None) -> Optional[str]:
        """Check the capacity with ticket changes.

        Used to check if an update to the Performances Tickets is possible with
        the Performance's (and its SeatGroups) capacity.

        Given a list of ticket objects to create and a list of ticket object to
        delete, check if there are enough tickets available for the booking. If
        not return a string error.

        Args:
            tickets (list of Tickets): The list of tickets which are to be
                created.
            deleted_tickets (list of Tickets): The list of tickets which are to
                be deleted.
                (default: [])

        Returns:
            str, Optional: The reason why the new capacity (after ticket
                update) is not valid. If update is valid None is returned.
        """

        if deleted_tickets is None:
            deleted_tickets = []

        # Get the number of each seat group
        seat_group_counts: Dict[SeatGroup, int] = {}
        for ticket in tickets:
            # If a SeatGroup with this id does not exist an error will the thrown
            seat_group = ticket.seat_group
            seat_group_count = seat_group_counts.get(seat_group)
            seat_group_counts[seat_group] = (seat_group_count or 0) + 1

        # Then reduce the count if tickets are being deleted. This is because
        # if we have booked a seat in the front row, and we then decide to
        # delete that seat and book a new one in the same row we only need 1
        # seat (i.e no more seats)
        for ticket in deleted_tickets:
            # If a SeatGroup with this id does not exist an error will the thrown
            seat_group = ticket.seat_group
            seat_group_count = seat_group_counts.get(seat_group)
            seat_group_counts[seat_group] = (seat_group_count or 0) - 1

        # Check each seat group is in the performance
        seat_groups_not_in_performance: List[str] = [
            seat_group.name
            for seat_group in seat_group_counts.keys()  # pylint: disable=consider-iterating-dictionary
            if seat_group not in self.seat_groups.all()
        ]

        # If any of the seat_groups are not assigned to this performance then throw an error
        if len(seat_groups_not_in_performance) != 0:
            seat_groups_not_in_performance_str = ", ".join(
                seat_groups_not_in_performance
            )
            performance_seat_groups_str = ", ".join(
                [seat_group.name for seat_group in self.seat_groups.all()]
            )
            return f"You cannot book a seat group that is not assigned to this performance, you have booked {seat_groups_not_in_performance_str} but the performance only has {performance_seat_groups_str}"

        # Check that each seat group has enough capacity
        for seat_group, number_booked in seat_group_counts.items():
            seat_group_remaining_capacity = self.seat_group_capacity_remaining(
                seat_group=seat_group
            )
            if seat_group_remaining_capacity < number_booked:
                return f"There are only {seat_group_remaining_capacity} seats reamining in {seat_group} but you have booked {number_booked}. Please updated your seat selections and try again."

        return None

    def has_boxoffice_permission(self, user: "User") -> bool:
        """
        Return whether the user has accesss to this performance's boxoffice

        Args:
            user (User): The user who is being checked

        Returns:
            bool: Whether the user has permission
        """
        if user.has_perm("productions.boxoffice", self.production):
            return True
        return False

    def sales_breakdown(self, breakdowns: list[str] = None):
        """Generates a breakdown of the sales of this performance"""
        return self.qs.transactions().annotate_sales_breakdown(breakdowns)

    def refund_bookings(self, authorizing_user: User):
        """Refund the performance's bookings

        Args:
            authorizing_user (User): The user authorizing the refund
            send_admin_email (bool, optional): Wether to authorize the refund. Defaults to True.

        Raises:
            CantBeRefundedException: Raised if the performance can't be refunded
        """
        if not self.disabled:
            raise CantBeRefundedException(f"{self} is not set to disabled")

<<<<<<< HEAD
        refund_performance.delay(self.pk, authorizing_user.id)
=======
        refunded_bookings = []
        failed_bookings = []
        skipped_bookings = []
        for booking in self.bookings.filter(status=Payable.Status.PAID):
            try:
                booking.refund(
                    authorizing_user=authorizing_user, send_admin_email=False
                )
                refunded_bookings.append(booking)
            except Exception as exception:  # pylint: disable=broad-except
                if isinstance(exception, CantBeRefundedException):
                    skipped_bookings.append(booking)
                    continue
                capture_exception(exception)
                failed_bookings.append(booking)

        if len(refunded_bookings) != 0 and send_admin_email:
            from uobtheatre.productions.emails import performances_refunded_email

            mail = performances_refunded_email(
                authorizing_user,
                [self],
                refunded_bookings,
                failed_bookings,
                skipped_bookings,
            )
            mail_admins(
                "Performance Refunds Initiated",
                mail.to_plain_text(),
                html_message=mail.to_html(),
            )
        return (refunded_bookings, failed_bookings, skipped_bookings)
>>>>>>> aeaa545e

    def __str__(self):
        if self.start is None:
            return f"Performance of {self.production.name}"
        return f"Performance of {self.production.name} at {self.start.strftime('%H:%M')} on {self.start.strftime('%d/%m/%Y')}"

    class Meta:
        ordering = ["id"]


class PerformanceSeatGroup(models.Model):
    """Pivot table for Performace SeatGroup relation.

    To allow a SeatGroup to be booked for a Performance a PerformanceSeatGroup
    must be created. This provides the base price of the SeatGroup (without any
    discounts) and the capacity, the number of seats which can be booked in
    this SeatGroup.

    Note:
        The total of all the PerformanceSeatGroup's capacities can be greater
        than the Performance capacity. This is handled in the Performance
        get_capacity and remaining_capacity methods.
    """

    seat_group = models.ForeignKey(SeatGroup, on_delete=models.RESTRICT)
    performance = models.ForeignKey(
        Performance, on_delete=models.RESTRICT, related_name="performance_seat_groups"
    )
    price = models.PositiveIntegerField()
    capacity = models.PositiveSmallIntegerField(blank=True)

    def save(self, *args, **kwargs):
        if self._state.adding:
            if self.capacity is None:
                self.capacity = self.seat_group.capacity
        super().save(*args, **kwargs)


class ProductionQuerySet(QuerySet):
    """Queryset for Productions, also used as manager."""

    def annotate_start(self):
        """Annotate start datetime to queryset"""
        return self.annotate(start=Min("performances__start"))

    def annotate_end(self):
        """Annotate end datetime to queryset"""
        return self.annotate(end=Max("performances__end"))

    def user_can_see(self, user: "User"):
        """Filter productions which the user can see

        Returns the productions which the provided user has permission to see.

        Args:
            user (User): The user which is used in the filter.

        Returns:
            QuerySet: The filtered queryset
        """
        productions_user_can_view_admin = get_objects_for_user(
            user, ["view_production", "approve_production"], self, any_perm=True
        ).values_list("id", flat=True)
        return self.filter(
            ~Q(status__in=Production.Status.PRIVATE_STATUSES)
            | Q(id__in=productions_user_can_view_admin)
        )

    def performances(self):
        """
        Returns a queryset of all performances for the productions in the
        queryset.
        """
        return Performance.objects.filter(production__in=self)

    def transactions(self) -> QuerySet[Transaction]:
        """
        Returns a queryset of all of the transactions associated with this
        production.
        """
        return self.performances().transactions()


class Production(TimeStampedMixin, PermissionableModel, AbilitiesMixin, BaseModel):
    """The model for a production.

    A production is a show (like the 2 weeks things) and can have many
    performaces (these are like the nights).
    """

    objects: models.Manager["Production"] = ProductionQuerySet.as_manager()
    from uobtheatre.productions.abilities import EditProduction

    abilities = [EditProduction]

    name = models.CharField(max_length=255)
    subtitle = models.CharField(max_length=255, null=True, blank=True)
    description = TipTapTextField(null=True)

    society = models.ForeignKey(
        Society, on_delete=models.SET_NULL, null=True, related_name="productions"
    )

    cover_image = models.ForeignKey(
        Image,
        on_delete=models.RESTRICT,
        related_name="production_cover_images",
        null=True,
        blank=True,
    )
    poster_image = models.ForeignKey(
        Image,
        on_delete=models.RESTRICT,
        related_name="production_poster_images",
        null=True,
        blank=True,
    )
    featured_image = models.ForeignKey(
        Image,
        on_delete=models.RESTRICT,
        related_name="production_featured_images",
        null=True,
        blank=True,
    )

    VALIDATOR = RequiredFieldsValidator(
        [
            "name",
            "description",
            "society",
            "poster_image",
            "featured_image",
        ]
    ) & RelatedObjectsValidator(
        attribute="performances", validator=Performance.VALIDATOR, min_number=1
    )

    class Status(models.TextChoices):
        """The overall status of the production"""

        DRAFT = "DRAFT", "Draft"  # Production is in draft
        PENDING = "PENDING", "Pending"  # Produciton is pending publication/review
        APPROVED = (
            "APPROVED",
            "Approved",
        )  # Production has been aproved, but is not public
        PUBLISHED = (
            "PUBLISHED",
            "Published",
        )  # Production is public
        CLOSED = (
            "CLOSED",
            "Closed",
        )  # Production has been closed after it's run. No edits allowed.
        COMPLETE = (
            "COMPLETE",
            "Complete",
        )  # Production has been closed and paid for/transactions settled

        @classmethod
        @property
        def PRIVATE_STATUSES(cls):  # pylint: disable=invalid-name
            return [cls.DRAFT, cls.PENDING, cls.APPROVED]

    status = models.CharField(
        max_length=10, choices=Status.choices, default=Status.DRAFT
    )

    age_rating = models.SmallIntegerField(null=True, blank=True)
    facebook_event = models.CharField(max_length=255, null=True, blank=True)

    warnings = models.ManyToManyField(AudienceWarning, blank=True)

    slug = AutoSlugField(populate_from="name", unique=True, blank=True, editable=True)

    def __str__(self):
        return str(self.name)

    def is_upcoming(self) -> bool:
        """If the show has performances in the future.

        A show is upcoming if it has a performance that has not ended.

        Returns:
            bool: If the proudction is upcoming
        """
        return self.performances.filter(start__gte=timezone.now()).count() != 0

    def is_bookable(self) -> bool:
        """If this Production can be booked.

        Returns if the show is bookable, based on if it has enabled
        performances.

        Returns:
            bool: If the booking can be booked.
        """
        return (
            len(
                [
                    performance
                    for performance in self.performances.all()
                    if performance.is_bookable
                ]
            )
            > 0
        )

    def end_date(self):
        """When the last Performance of the Production ends.

        Returns:
            datetime: The end datatime of the Production.
        """
        return self.performances.all().aggregate(Max("end"))["end__max"]

    def start_date(self):
        """When the first performance starts.

        Returns:
            datetime: The start datatime of the Production.
        """
        return self.performances.all().aggregate(Min("start"))["start__min"]

    def min_seat_price(self) -> Optional[int]:
        """The price of the cheapest seat available for this production.

        Return the minimum seatgroup ticket price for each performance. This is
        used to say "Tickets from £x".

        Returns:
            int, optional: The price of the cheapest seat in pennies. If no
                SeatGroups are added to this Booking then None is returned.
        """
        performances = self.performances.all()
        all_min_seat_prices = [
            performance.min_seat_price() for performance in performances
        ]

        return min(
            (
                min_seat_prices
                for min_seat_prices in all_min_seat_prices
                if min_seat_prices is not None
            ),
            default=None,
        )

    def duration(self) -> Optional[datetime.timedelta]:
        """The duration of the shortest show as a datetime object.

        Returns:
            datetime: The duration of the shortest production.
        """
        performances = self.performances.all()
        if not performances:
            return None
        return min(performance.duration() for performance in performances)

    @property
    def total_capacity(self) -> int:
        """The total number of tickets which can be sold across all performances"""
        return sum(
            [performance.total_capacity for performance in self.performances.all()]
        )

    @property
    def total_tickets_sold(self) -> int:
        """The total number of tickets sold across all performances"""
        return sum(
            [
                performance.total_tickets_sold()
                for performance in self.performances.all()
            ]
        )

    def sales_breakdown(self, breakdowns: list[str] = None):
        """Generates a breakdown of the sales of this production"""
        return self.qs.transactions().annotate_sales_breakdown(breakdowns)

    def validate(self) -> Optional[ValidationErrors]:
        return self.VALIDATOR.validate(self)

    class Meta:
        ordering = ["id"]
        permissions = (
            ("boxoffice", "Can use boxoffice for production"),
            ("sales", "Can view sales for production"),
            ("force_change_production", "Can edit production once live"),
            ("view_bookings", "Can inspect bookings and users for this production"),
            ("approve_production", "Can approve production pending publication"),
        )

    class PermissionsMeta:
        schema_assignable_permissions = {
            "boxoffice": ("change_production", "force_change_production"),
            "view_production": ("change_production", "force_change_production"),
            "view_bookings": ("change_production", "force_change_production"),
            "change_production": ("change_production", "force_change_production"),
            "sales": ("change_production", "force_change_production"),
        }<|MERGE_RESOLUTION|>--- conflicted
+++ resolved
@@ -1,7 +1,7 @@
 # pylint: disable=too-many-public-methods,too-many-lines
 import datetime
 import math
-from typing import Any, Dict, List, Optional, TYPE_CHECKING
+from typing import TYPE_CHECKING, Any, Dict, List, Optional
 
 from autoslug import AutoSlugField
 from django.contrib.contenttypes.models import ContentType
@@ -16,6 +16,7 @@
 from uobtheatre.images.models import Image
 from uobtheatre.payments.exceptions import CantBeRefundedException
 from uobtheatre.payments.models import Transaction
+from uobtheatre.productions.tasks import refund_performance
 from uobtheatre.societies.models import Society
 from uobtheatre.users.abilities import AbilitiesMixin
 from uobtheatre.users.models import User
@@ -27,7 +28,6 @@
     ValidationErrors,
 )
 from uobtheatre.venues.models import SeatGroup, Venue
-from uobtheatre.productions.tasks import refund_performance
 
 if TYPE_CHECKING:
     from uobtheatre.bookings.models import ConcessionType, Ticket
@@ -649,7 +649,6 @@
 
         Args:
             authorizing_user (User): The user authorizing the refund
-            send_admin_email (bool, optional): Wether to authorize the refund. Defaults to True.
 
         Raises:
             CantBeRefundedException: Raised if the performance can't be refunded
@@ -657,42 +656,7 @@
         if not self.disabled:
             raise CantBeRefundedException(f"{self} is not set to disabled")
 
-<<<<<<< HEAD
         refund_performance.delay(self.pk, authorizing_user.id)
-=======
-        refunded_bookings = []
-        failed_bookings = []
-        skipped_bookings = []
-        for booking in self.bookings.filter(status=Payable.Status.PAID):
-            try:
-                booking.refund(
-                    authorizing_user=authorizing_user, send_admin_email=False
-                )
-                refunded_bookings.append(booking)
-            except Exception as exception:  # pylint: disable=broad-except
-                if isinstance(exception, CantBeRefundedException):
-                    skipped_bookings.append(booking)
-                    continue
-                capture_exception(exception)
-                failed_bookings.append(booking)
-
-        if len(refunded_bookings) != 0 and send_admin_email:
-            from uobtheatre.productions.emails import performances_refunded_email
-
-            mail = performances_refunded_email(
-                authorizing_user,
-                [self],
-                refunded_bookings,
-                failed_bookings,
-                skipped_bookings,
-            )
-            mail_admins(
-                "Performance Refunds Initiated",
-                mail.to_plain_text(),
-                html_message=mail.to_html(),
-            )
-        return (refunded_bookings, failed_bookings, skipped_bookings)
->>>>>>> aeaa545e
 
     def __str__(self):
         if self.start is None:
