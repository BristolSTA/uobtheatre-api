# pylint: disable=too-many-public-methods
import datetime
import math
from typing import TYPE_CHECKING, Any, Dict, List, Optional

from autoslug import AutoSlugField
from django.contrib.contenttypes.models import ContentType
from django.db import models
from django.db.models import Max, Min, Sum
from django.db.models.query import Q, QuerySet
from django.utils import timezone
from django.utils.functional import cached_property
from django_tiptap.fields import TipTapTextField
from guardian.shortcuts import get_objects_for_user

from uobtheatre.images.models import Image
from uobtheatre.payments.models import Payment
from uobtheatre.societies.models import Society
from uobtheatre.utils.models import TimeStampedMixin
from uobtheatre.venues.models import SeatGroup, Venue

if TYPE_CHECKING:
    from uobtheatre.bookings.models import ConcessionType, Ticket
    from uobtheatre.users.models import User


class CrewRole(models.Model):
    """A CrewMember's role in a production."""

    class Department(models.TextChoices):
        """The department which the CrewRole is in."""

        LX = "lighting", "Lighting"
        SND = "sound", "Sound"
        AV = "av", "AV"
        SM = "stage_management", "Stage Management"
        PYRO = "pryo", "Pyrotechnics"
        SET = "set", "Set"
        MISC = "misc", "Miscellaneous"

    name = models.CharField(max_length=255)
    department = models.CharField(
        max_length=20,
        choices=Department.choices,
        default=Department.MISC,
    )

    def __str__(self):
        return str(self.name)


class AudienceWarning(models.Model):
    """A warning about a Production.

    In many cases Productions have speciifc warnings which they wish to inform
    the audience about before they purchase tickets.
    """

    description = models.CharField(max_length=255)

    def __str__(self):
        return str(self.description)


class ProductionQuerySet(QuerySet):
    """Queryset for Productions, also used as manager."""

    def annotate_start(self):
        """Annotate start datetime to queryset"""
        return self.annotate(start=Min("performances__start"))

    def annotate_end(self):
        """Annotate end datetime to queryset"""
        return self.annotate(end=Max("performances__end"))

    def user_can_see(self, user: "User"):
        """Filter productions which the user can see

        Returns the productions which the provided user has permission to see.

        Args:
            user (User): The user which is used in the filter.

        Returns:
            QuerySet: The filtered queryset
        """
        productions_user_can_edit = get_objects_for_user(
            user, "change_production", self
        ).values_list("id", flat=True)
        return self.filter(
            ~Q(status=Production.Status.DRAFT) | Q(id__in=productions_user_can_edit)
        )


class Production(TimeStampedMixin, models.Model):
    """The model for a production.

    A production is a show (like the 2 weeks things) and can have many
    performaces (these are like the nights).
    """

    objects = ProductionQuerySet.as_manager()

    name = models.CharField(max_length=255)
    subtitle = models.CharField(max_length=255, null=True, blank=True)
    description = TipTapTextField(null=True)

    society = models.ForeignKey(
        Society, on_delete=models.SET_NULL, null=True, related_name="productions"
    )

    cover_image = models.ForeignKey(
        Image,
        on_delete=models.RESTRICT,
        related_name="production_cover_images",
        null=True,
        blank=True,
    )
    poster_image = models.ForeignKey(
        Image,
        on_delete=models.RESTRICT,
        related_name="production_poster_images",
        null=True,
        blank=True,
    )
    featured_image = models.ForeignKey(
        Image,
        on_delete=models.RESTRICT,
        related_name="production_featured_images",
        null=True,
        blank=True,
    )

    class Status(models.TextChoices):
        """The overall status of the production"""

        DRAFT = "DRAFT", "Draft"  # Production is in draft
        PENDING = "PENDING", "Pending"  # Produciton is pending publication/review
        PUBLISHED = (
            "PUBLISHED",
            "Published",
        )  # Production is public
        CLOSED = (
            "CLOSED",
            "Closed",
        )  # Production has been closed after it's run. No edits allowed.
        COMPLETE = (
            "COMPLETE",
            "Complete",
        )  # Production has been closed and paid for/transactions settled

    status = models.CharField(
        max_length=10, choices=Status.choices, default=Status.DRAFT
    )

    age_rating = models.SmallIntegerField(null=True, blank=True)
    facebook_event = models.CharField(max_length=255, null=True, blank=True)

    warnings = models.ManyToManyField(AudienceWarning, blank=True)

    slug = AutoSlugField(populate_from="name", unique=True, blank=True)

    @property
    def bookings(self):
        from uobtheatre.bookings.models import Booking

        return Booking.objects.filter(performance__in=self.performances.all())

    def __str__(self):
        return str(self.name)

    def is_upcoming(self) -> bool:
        """If the show has performances in the future.

        A show is upcoming if it has a performance that has not ended.

        Returns:
            bool: If the proudction is upcoming
        """
        return self.performances.filter(start__gte=timezone.now()).count() != 0

    def is_bookable(self) -> bool:
        """If this Production can be booked.

        Returns if the show is bookable, based on if it has enabled
        performances.

        Returns:
            bool: If the booking can be booked.
        """
        return (
            len(
                [
                    performance
                    for performance in self.performances.all()
                    if performance.is_bookable
                ]
            )
            > 0
        )

    def end_date(self):
        """When the last Performance of the Production ends.

        Returns:
            datetime: The end datatime of the Production.
        """
        return self.performances.all().aggregate(Max("end"))["end__max"]

    def start_date(self):
        """When the first performance starts.

        Returns:
            datetime: The start datatime of the Production.
        """
        return self.performances.all().aggregate(Min("start"))["start__min"]

    def min_seat_price(self) -> Optional[int]:
        """The price of the cheapest seat available for this production.

        Return the minimum seatgroup ticket price for each performance. This is
        used to say "Tickets from £x".

        Returns:
            int, optional: The price of the cheapest seat in pennies. If no
                SeatGroups are added to this Booking then None is returned.
        """
        performances = self.performances.all()
        all_min_seat_prices = [
            performance.min_seat_price() for performance in performances
        ]

        return min(
            (
                min_seat_prices
                for min_seat_prices in all_min_seat_prices
                if min_seat_prices is not None
            ),
            default=None,
        )

    def duration(self) -> Optional[datetime.timedelta]:
        """The duration of the shortest show as a datetime object.

        Returns:
            datetime: The duration of the shortest production.
        """
        performances = self.performances.all()
        if not performances:
            return None
        return min(performance.duration() for performance in performances)

<<<<<<< HEAD
    @property
    def sales_breakdown(self):
        """Generates a breakdown of the sales of this production"""

        sale_breakdowns = [
            performance.sales_breakdown for performance in self.performances.all()
        ]

        card_takings = sum(
            [breakdown["card_payments_total"] for breakdown in sale_breakdowns]
        )
        misc_costs_total = sum(
            [breakdown["misc_costs_total"] for breakdown in sale_breakdowns]
        )

        return {
            "payments_total": sum(
                [breakdown["payments_total"] for breakdown in sale_breakdowns]
            ),
            "card_payments_total": card_takings,
            "misc_costs_total": misc_costs_total,
            "society_income_total": sum(
                [breakdown["society_income_total"] for breakdown in sale_breakdowns]
            ),
            "society_card_income_total": card_takings - misc_costs_total,
        }

    @property
    def total_capacity(self):
        return sum(
            [performance.total_capacity for performance in self.performances.all()]
        )

    @property
    def total_tickets_sold(self):
        return sum(
            [
                performance.total_tickets_sold()
                for performance in self.performances.all()
            ]
        )
=======
    def sales_breakdown(self):
        from uobtheatre.bookings.models import Booking

        return Payment.objects.filter(
            pay_object_id__in=self.bookings.values_list("id", flat=True),
            pay_object_type=ContentType.objects.get_for_model(Booking),
        ).annotate_sales_breakdown()
>>>>>>> 3aaa8284

    class Meta:
        ordering = ["id"]
        permissions = (("boxoffice", "Can use boxoffice for this show"),)


class CastMember(models.Model):
    """Member of production cast"""

    name = models.CharField(max_length=255)
    profile_picture = models.ForeignKey(
        Image,
        on_delete=models.RESTRICT,
        related_name="cast_members",
        blank=True,
        null=True,
    )
    role = models.CharField(max_length=255, null=True)
    production = models.ForeignKey(
        Production, on_delete=models.CASCADE, related_name="cast"
    )

    def __str__(self):
        return str(self.name)

    class Meta:
        ordering = ["id"]


class ProductionTeamMember(models.Model):
    """Member of production prod team"""

    name = models.CharField(max_length=255)
    role = models.CharField(max_length=255, null=True)
    production = models.ForeignKey(
        Production, on_delete=models.CASCADE, related_name="production_team"
    )

    def __str__(self):
        return str(self.name)

    class Meta:
        ordering = ["id"]


class CrewMember(models.Model):
    """Member of production crew"""

    name = models.CharField(max_length=255)
    role = models.ForeignKey(
        CrewRole, null=True, on_delete=models.SET_NULL, related_name="crew_members"
    )
    production = models.ForeignKey(
        Production, on_delete=models.CASCADE, related_name="crew"
    )

    def __str__(self):
        return str(self.name)

    class Meta:
        ordering = ["id"]


class PerformanceQuerySet(QuerySet):
    """Queryset for Performances, also used as manager."""

    def running_on(self, date: datetime.date):
        """Performances running on the provided date.

        This means the performance must either start or still be
        running on the day.

        Args:
            date: The date which performances must be running on.

        Returns:
            QuerySet: The filtered queryset
        """
        return self.filter(start__date__lte=date, end__date__gte=date)

    def has_boxoffice_permission(self, user: "User", has_permission=True):
        """Filter performances where user has boxoffice permission.

        Returns the performances which the provided user has permission to
        access the boxoffice.

        Args:
            user (User): The user which is used in the filter.
            has_permission (bool): Whether to filter those which the user has
                permission for, or does not have permission for.

        Returns:
            QuerySet: The filtered queryset
        """
        production_with_perm = get_objects_for_user(
            user, "productions.boxoffice", accept_global_perms=True, with_superuser=True
        )
        if has_permission:
            return self.filter(production__in=production_with_perm)
        return self.exclude(production__in=production_with_perm)


class Performance(
    TimeStampedMixin, models.Model
):  # pylint: disable=too-many-public-methods
    """The model for a Performance of a Production.

    A performance is a discrete event when the show takes place eg 7pm on
    Tuesday.
    """

    objects = PerformanceQuerySet.as_manager()

    production = models.ForeignKey(
        Production,
        on_delete=models.CASCADE,
        related_name="performances",
    )

    venue = models.ForeignKey(
        Venue,
        on_delete=models.SET_NULL,
        null=True,
        related_name="performances",
    )

    doors_open = models.DateTimeField(null=True)
    start = models.DateTimeField(null=True)
    end = models.DateTimeField(null=True)

    description = models.TextField(null=True, blank=True)
    extra_information = models.TextField(null=True, blank=True)

    disabled = models.BooleanField(default=True)

    seat_groups = models.ManyToManyField(SeatGroup, through="PerformanceSeatGroup")

    capacity = models.IntegerField(null=True, blank=True)

    @property
    def tickets(self) -> QuerySet["Ticket"]:
        """Get tickets for this performance

        Returns:
            list of Tickets: The Ticket in the Booking.
        """
        from uobtheatre.bookings.models import Ticket

        return Ticket.objects.filter(booking__in=self.bookings.all())  # type: ignore

    @property
    def checked_in_tickets(self) -> QuerySet["Ticket"]:
        """Get all checked in tickets

        Returns:
            queryset(Tickets): all tickets for this performance which have been checked in.
        """
        return self.tickets.filter(checked_in=True)  # type: ignore

    @property
    def unchecked_in_tickets(self) -> QuerySet["Ticket"]:
        """Get all unchecked in tickets

        Returns:
            queryset(Tickets): all tickets for this performance which have not been checked in.
        """
        return self.tickets.filter(checked_in=False)  # type: ignore

    @property
    def has_group_discounts(self) -> bool:
        """
        Returns true if any of the discounts for this production have more than
        1 ticket in the requirements.

        Returns:
            bool: Whether the peformance has group discounts available.
        """
        return (
            self.discounts.annotate(
                number_of_tickets_required=Sum("requirements__number")
            )
            .filter(number_of_tickets_required__gt=1)
            .exists()
        )

    def total_seat_group_capacity(self, seat_group=None):
        """The sum of the capacities of all the seat groups in this performance.

        Note:
            The sum of the capacities of all the seat groups is not necessarily
            equal to that of the Performance (the performance may be less).

        Args:
            seat_group (SeatGroup): If supplied the capacity of that SeatGroup is returned.
                (default None)

        Returns:
            int: The capacity of the seat groups (or SeatGroup if provided) of the show
        """
        if seat_group:
            queryset = self.performance_seat_groups
            try:
                return queryset.get(seat_group=seat_group).capacity
            except queryset.model.DoesNotExist:
                return 0
        response = self.performance_seat_groups.aggregate(Sum("capacity"))
        return response["capacity__sum"] or 0

    @property
    def total_capacity(self) -> int:
        """Total capacity of the Performance.

        The is the total number of seats (Tickets) which can be booked for this
        performance. This does not take into account any existing Bookings.

        Returns:
            int: The capacity of the show
        """

        return (
            min(self.capacity, self.total_seat_group_capacity())
            if self.capacity
            else self.total_seat_group_capacity()
        )

    def total_tickets_sold(self, **kwargs):
        """The number of tickets sold for the performance

        Args:
            kwargs (dict): Any additonal kwargs are used to filter the queryset.

        Returns:
            int: The number of tickets sold
        """
        return (
            self.tickets.sold()
            .filter(
                **kwargs,
            )
            .count()
        )

    def total_tickets_sold_or_reserved(self, **kwargs):
        """The number of tickets available for the performance (i.e. factoring in any draft bookings)

        Args:
            kwargs (dict): Any additonal kwargs are used to filter the queryset.

        Returns:
            int: The number of tickets sold
        """
        return (
            self.tickets.sold_or_reserved()
            .filter(
                **kwargs,
            )
            .count()
        )

    @property
    def total_tickets_checked_in(self):
        """The number of tickets checked in for the performance

        Returns:
            int: The number of tickets
        """
        return self.checked_in_tickets.count()

    @property
    def total_tickets_unchecked_in(self):
        """The number of tickets not checked in for the performance

        Returns:
            int: The number of tickets
        """
        return self.unchecked_in_tickets.count()

    def capacity_remaining(self, seat_group: SeatGroup = None):
        """Remaining capacity of the Performance.

        The is the total number of seats (Tickets) which can be booked for this
        performance when factoring in existing Bookings.

        Note:
            The sum of the remaining capacities of all the seat groups is not
            necessarily equal to that of the Performance (the performance may
            be less).

        Args:
            seat_group (SeatGroup): If supplied the remaining capacity of that
                SeatGroup is returned.
                (default None)

        Returns:
            int: The remaining capacity of the show (or SeatGroup if provided)
        """
        if seat_group:
            return self.total_seat_group_capacity(
                seat_group=seat_group
            ) - self.total_tickets_sold_or_reserved(seat_group=seat_group)

        seat_groups_remaining_capacity = sum(
            self.capacity_remaining(seat_group=performance_seat_group.seat_group)
            for performance_seat_group in self.performance_seat_groups.all()
        )
        return (
            seat_groups_remaining_capacity
            if not self.capacity
            else min(
                self.capacity - self.total_tickets_sold_or_reserved(),
                seat_groups_remaining_capacity,
            )
        )

    def duration(self):
        """The performances duration.

        Duration is measured from start time to end time.

        Returns:
            datetime: Performance duration.
        """
        return self.end - self.start

    @cached_property
    def single_discounts_map(self) -> Dict["ConcessionType", float]:
        """Get the discount value for each concession type

        Returns:
            dict: Map of concession types to thier single discount percentage

        """
        return {
            discount.requirements.first().concession_type: discount.percentage
            for discount in self.get_single_discounts()
        }

    def get_single_discounts(self) -> QuerySet[Any]:
        """QuerySet for single discounts available for this Performance.

        Returns:
            QuerySet: This performances discount QuerySet filter to only
                return single discounts.
        """
        return self.discounts.annotate(
            number_of_tickets_required=Sum("requirements__number")
        ).filter(number_of_tickets_required=1)

    def price_with_concession(
        self,
        concession_type: "ConcessionType",
        performance_seat_group: "PerformanceSeatGroup",
    ) -> int:
        """Price with single concession applied.

        Given a concession type and a price, returns the new price once the
        concession discount is applied.

        Args:
            (ConcessionType): The concession type for the discount.
            (PerformanceSeatGroup): The PerformanceSeatGroup which is being
                discounted.

        Returns:
            int: price in pennies once concession discount applied.
        """
        price = performance_seat_group.price if performance_seat_group else 0
        return math.ceil(
            (1 - self.single_discounts_map.get(concession_type, 0)) * price
        )

    def concessions(self) -> List:
        """Available concession types for this Performance.

        Concession are only available to a Performance if they are in a related
        discount. This returns all the Performance's available Concessions

        Returns:
            list of ConcessionType: The concessions available for this
                performance.
        """

        concession_list = list(
            set(
                discounts_requirement.concession_type
                for discount in self.discounts.all()
                for discounts_requirement in discount.requirements.all()
            )
        )
        concession_list.sort(key=lambda concession: concession.id)
        return concession_list

    def min_seat_price(self) -> Optional[int]:
        """The cheapest seat in the Performance

        Returns:
            int: The price of the cheapest seat in the performance.
        """
        return self.performance_seat_groups.aggregate(Min("price"))["price__min"]

    @property
    def is_sold_out(self) -> bool:
        """If the performance is sold out

        Returns:
            bool: if the performance is soldout.
        """
        return self.capacity_remaining() == 0

    @property
    def is_bookable(self) -> bool:
        return not (
            self.disabled
            or self.is_sold_out
            or (self.end and self.end < timezone.now())
        )

    def check_capacity(self, tickets, deleted_tickets=None) -> Optional[str]:
        """Check the capacity with ticket changes.

        Used to check if an update to the Performances Tickets is possible with
        the Performance's (and its SeatGroups) capacity.

        Given a list of ticket objects to create and a list of ticket object to
        delete, check if there are enough tickets available for the booking. If
        not return a string error.

        Args:
            tickets (list of Tickets): The list of tickets which are to be
                created.
            deleted_tickets (list of Tickets): The list of tickets which are to
                be deleted.
                (default: [])

        Returns:
            str, Optional: The reason why the new capacity (after ticket
                update) is not valid. If update is valid None is returned.
        """

        if deleted_tickets is None:
            deleted_tickets = []

        # Get the number of each seat group
        seat_group_counts: Dict[SeatGroup, int] = {}
        for ticket in tickets:
            # If a SeatGroup with this id does not exist an error will the thrown
            seat_group = ticket.seat_group
            seat_group_count = seat_group_counts.get(seat_group)
            seat_group_counts[seat_group] = (seat_group_count or 0) + 1

        # Then reduce the count if tickets are being deleted. This is because
        # if we have booked a seat in the front row, and we then decide to
        # delete that seat and book a new one in the same row we only need 1
        # seat (i.e no more seats)
        for ticket in deleted_tickets:
            # If a SeatGroup with this id does not exist an error will the thrown
            seat_group = ticket.seat_group
            seat_group_count = seat_group_counts.get(seat_group)
            seat_group_counts[seat_group] = (seat_group_count or 0) - 1

        # Check each seat group is in the performance
        seat_groups_not_in_performance: List[str] = [
            seat_group.name
            for seat_group in seat_group_counts.keys()  # pylint: disable=consider-iterating-dictionary
            if seat_group not in self.seat_groups.all()
        ]

        # If any of the seat_groups are not assigned to this performance then throw an error
        if len(seat_groups_not_in_performance) != 0:
            seat_groups_not_in_performance_str = ", ".join(
                seat_groups_not_in_performance
            )
            performance_seat_groups_str = ", ".join(
                [seat_group.name for seat_group in self.seat_groups.all()]
            )
            return f"You cannot book a seat group that is not assigned to this performance, you have booked {seat_groups_not_in_performance_str} but the performance only has {performance_seat_groups_str}"

        # Check that each seat group has enough capacity
        for seat_group, number_booked in seat_group_counts.items():
            seat_group_remaining_capacity = self.capacity_remaining(
                seat_group=seat_group
            )
            if seat_group_remaining_capacity < number_booked:
                return f"There are only {seat_group_remaining_capacity} seats reamining in {seat_group} but you have booked {number_booked}. Please updated your seat selections and try again."

        # Also check total capacity
        if self.capacity_remaining() < len(tickets) - len(deleted_tickets):
            return f"There are only {self.capacity_remaining()} seats available for this performance. You attempted to book {len(tickets)}. Please remove some tickets and try again or select a different performance."

        return None

    def has_boxoffice_permission(self, user: "User") -> bool:
        """
        Return whether the user has accesss to this performance's boxoffice

        Args:
            user (User): The user who is being checked

        Returns:
            bool: Whether the user has permission
        """
        if user.has_perm("productions.boxoffice", self.production):
            return True
        return False

<<<<<<< HEAD
    @property
    def sales_breakdown(self):
        """Generates a breakdown of the sales of this performance"""
        from uobtheatre.bookings.models import Booking

        bookings = (
            Booking.objects.filter(performance=self).prefetch_related("payments").all()
        )
        total_payments = (
            bookings.aggregate(Sum("payments__value"))["payments__value__sum"] or 0
        )
        total_card_payments = sum(
            [
                payment.value
                for booking in bookings
                for payment in booking.payments.all()
                if payment.provider != "CASH"
            ]
        )
        total_misc_costs = sum(
            [
                booking.misc_costs_value()
                if len(booking.payments.all())
                and booking.status == Booking.BookingStatus.PAID
                else 0
                for booking in bookings
            ]
        )

        return {
            "payments_total": total_payments,
            "card_payments_total": total_card_payments,
            "misc_costs_total": total_misc_costs,
            "society_income_total": total_payments - total_misc_costs,
        }
=======
    def sales_breakdown(self):
        from uobtheatre.bookings.models import Booking

        return Payment.objects.filter(
            pay_object_id__in=self.bookings.values_list("id", flat=True),
            pay_object_type=ContentType.objects.get_for_model(Booking),
        ).annotate_sales_breakdown()
>>>>>>> 3aaa8284

    def __str__(self):
        if self.start is None:
            return f"Performance of {self.production.name}"
        return f"Performance of {self.production.name} at {self.start.strftime('%H:%M')} on {self.start.strftime('%d/%m/%Y')}"

    class Meta:
        ordering = ["id"]


class PerformanceSeatGroup(models.Model):
    """Pivot table for Performace SeatGroup relation.

    To allow a SeatGroup to be booked for a Performance a PerformanceSeatGroup
    must be created. This provides the base price of the SeatGroup (without any
    discounts) and the capacity, the number of seats which can be booked in
    this SeatGroup.

    Note:
        The total of all the PerformanceSeatGroup's capacities can be greater
        than the Performance capacity. This is handled in the Performance
        get_capacity and remaining_capacity methods.
    """

    seat_group = models.ForeignKey(SeatGroup, on_delete=models.RESTRICT)
    performance = models.ForeignKey(
        Performance, on_delete=models.RESTRICT, related_name="performance_seat_groups"
    )
    price = models.IntegerField()
    capacity = models.SmallIntegerField(blank=True)

    def save(self, *args, **kwargs):
        if self._state.adding:
            if self.capacity is None:
                self.capacity = self.seat_group.capacity
        super().save(*args, **kwargs)<|MERGE_RESOLUTION|>--- conflicted
+++ resolved
@@ -250,34 +250,6 @@
             return None
         return min(performance.duration() for performance in performances)
 
-<<<<<<< HEAD
-    @property
-    def sales_breakdown(self):
-        """Generates a breakdown of the sales of this production"""
-
-        sale_breakdowns = [
-            performance.sales_breakdown for performance in self.performances.all()
-        ]
-
-        card_takings = sum(
-            [breakdown["card_payments_total"] for breakdown in sale_breakdowns]
-        )
-        misc_costs_total = sum(
-            [breakdown["misc_costs_total"] for breakdown in sale_breakdowns]
-        )
-
-        return {
-            "payments_total": sum(
-                [breakdown["payments_total"] for breakdown in sale_breakdowns]
-            ),
-            "card_payments_total": card_takings,
-            "misc_costs_total": misc_costs_total,
-            "society_income_total": sum(
-                [breakdown["society_income_total"] for breakdown in sale_breakdowns]
-            ),
-            "society_card_income_total": card_takings - misc_costs_total,
-        }
-
     @property
     def total_capacity(self):
         return sum(
@@ -292,19 +264,22 @@
                 for performance in self.performances.all()
             ]
         )
-=======
-    def sales_breakdown(self):
+
+    def sales_breakdown(self, breakdowns: list[str] = None):
+        """Generates a breakdown of the sales of this production"""
         from uobtheatre.bookings.models import Booking
 
         return Payment.objects.filter(
             pay_object_id__in=self.bookings.values_list("id", flat=True),
             pay_object_type=ContentType.objects.get_for_model(Booking),
-        ).annotate_sales_breakdown()
->>>>>>> 3aaa8284
+        ).annotate_sales_breakdown(breakdowns)
 
     class Meta:
         ordering = ["id"]
-        permissions = (("boxoffice", "Can use boxoffice for this show"),)
+        permissions = (
+            ("boxoffice", "Can use boxoffice for this production"),
+            ("sales", "Can view sales for this production"),
+        )
 
 
 class CastMember(models.Model):
@@ -806,51 +781,14 @@
             return True
         return False
 
-<<<<<<< HEAD
-    @property
-    def sales_breakdown(self):
+    def sales_breakdown(self, breakdowns: list[str] = None):
         """Generates a breakdown of the sales of this performance"""
-        from uobtheatre.bookings.models import Booking
-
-        bookings = (
-            Booking.objects.filter(performance=self).prefetch_related("payments").all()
-        )
-        total_payments = (
-            bookings.aggregate(Sum("payments__value"))["payments__value__sum"] or 0
-        )
-        total_card_payments = sum(
-            [
-                payment.value
-                for booking in bookings
-                for payment in booking.payments.all()
-                if payment.provider != "CASH"
-            ]
-        )
-        total_misc_costs = sum(
-            [
-                booking.misc_costs_value()
-                if len(booking.payments.all())
-                and booking.status == Booking.BookingStatus.PAID
-                else 0
-                for booking in bookings
-            ]
-        )
-
-        return {
-            "payments_total": total_payments,
-            "card_payments_total": total_card_payments,
-            "misc_costs_total": total_misc_costs,
-            "society_income_total": total_payments - total_misc_costs,
-        }
-=======
-    def sales_breakdown(self):
         from uobtheatre.bookings.models import Booking
 
         return Payment.objects.filter(
             pay_object_id__in=self.bookings.values_list("id", flat=True),
             pay_object_type=ContentType.objects.get_for_model(Booking),
-        ).annotate_sales_breakdown()
->>>>>>> 3aaa8284
+        ).annotate_sales_breakdown(breakdowns)
 
     def __str__(self):
         if self.start is None:
