import datetime
import math
from typing import Dict, List, Optional

from autoslug import AutoSlugField
from django.db import models
from django.db.models import Max, Min, Sum
from django.utils import timezone

from uobtheatre.societies.models import Society
from uobtheatre.utils.models import TimeStampedMixin
from uobtheatre.venues.models import SeatGroup, Venue


class CrewRole(models.Model):
    """Crew role"""

    class Department(models.TextChoices):
        LX = "lighting", "Lighting"
        SND = "sound", "Sound"
        AV = "av", "AV"
        SM = "stage_management", "Stage Management"
        PYRO = "pryo", "Pyrotechnics"
        SET = "set", "Set"
        MISC = "misc", "Miscellaneous"

    name = models.CharField(max_length=255)
    department = models.CharField(
        max_length=20,
        choices=Department.choices,
        default=Department.MISC,
    )

    def __str__(self):
        return self.name


class Warning(models.Model):
    """A venue is a space often where shows take place"""

    warning = models.CharField(max_length=255)

    def __str__(self):
        return self.warning


def append_production_qs(queryset, start=False, end=False):
    """
    Given a booking queryset append extra fields. Field options are:
    - start
    - end
    """
    if start:
        queryset = queryset.annotate(start=Min("performances__start"))
    if end:
        queryset = queryset.annotate(end=Max("performances__end"))
    return queryset


class Production(TimeStampedMixin, models.Model):
    """A production is a show (like the 2 weeks things) and can have many
    performaces (these are like the nights).
    """

    name = models.CharField(max_length=255)
    subtitle = models.CharField(max_length=255, null=True)
    description = models.TextField(null=True)

    society = models.ForeignKey(
        Society, on_delete=models.SET_NULL, null=True, related_name="productions"
    )

    poster_image = models.ImageField(null=True)
    featured_image = models.ImageField(null=True)
    cover_image = models.ImageField(null=True)

    age_rating = models.SmallIntegerField(null=True)
    facebook_event = models.CharField(max_length=255, null=True)

    warnings = models.ManyToManyField(Warning)

    slug = AutoSlugField(populate_from="name", unique=True, blank=True)

    def __str__(self):
        return self.name

    def is_upcoming(self) -> bool:
        """
        Returns if the show is upcoming. If the show has no upcoming
        productions (not ended) then it is not upcoming.
        """
        return self.performances.filter(start__gte=timezone.now()).count() != 0
        # performances = self.performances.all()
        # return any(
        #     performance.start > timezone.now()
        #     for performance in performances
        #     if performance.start
        # )

    def is_bookable(self) -> bool:
        """
        Returns if the show is bookable, based on if it has enabled
        performances
        """
        return self.performances.filter(disabled=False).count() != 0

    def end_date(self):
        """
        Return when the last performance ends.
        """
        return self.performances.all().aggregate(Max("end"))["end__max"]

    def start_date(self):
        """
        Return when the first performance starts.
        """
        return self.performances.all().aggregate(Min("start"))["start__min"]

    def min_seat_price(self) -> Optional[int]:
        """
        Return the minimum seatgroup ticket price for each performance.
        """
        performances = self.performances.all()
        all_min_seat_prices = [
            performance.min_seat_price() for performance in performances
        ]

        return min(
            (
                min_seat_prices
                for min_seat_prices in all_min_seat_prices
                if min_seat_prices is not None
            ),
            default=None,
        )

    def duration(self) -> Optional[datetime.timedelta]:
        """
        Returns the duration of the shortest show as a datetime object.
        """
        performances = self.performances.all()
        if not performances:
            return None
        return min(performance.duration() for performance in performances)

    class Meta:
        ordering = ["id"]


class CastMember(models.Model):
    """Member of production cast"""

    name = models.CharField(max_length=255)
    profile_picture = models.ImageField(null=True, blank=True)
    role = models.CharField(max_length=255, null=True)
    production = models.ForeignKey(
        Production, on_delete=models.CASCADE, related_name="cast"
    )

    def __str__(self):
        return self.name

    class Meta:
        ordering = ["id"]


class ProductionTeamMember(models.Model):
    """Member of production prod team"""

    name = models.CharField(max_length=255)
    role = models.CharField(max_length=255, null=True)
    production = models.ForeignKey(
        Production, on_delete=models.CASCADE, related_name="production_team"
    )

    def __str__(self):
        return self.name

    class Meta:
        ordering = ["id"]


class CrewMember(models.Model):
    """Member of production crew"""

    name = models.CharField(max_length=255)
    role = models.ForeignKey(
        CrewRole, null=True, on_delete=models.SET_NULL, related_name="crew_members"
    )
    production = models.ForeignKey(
        Production, on_delete=models.CASCADE, related_name="crew"
    )

    def __str__(self):
        return self.name

    class Meta:
        ordering = ["id"]


class Performance(TimeStampedMixin, models.Model):
    """
    A performance is a discrete event when the show takes place eg 7pm on
    Tuesday.
    """

    production = models.ForeignKey(
        Production,
        on_delete=models.CASCADE,
        related_name="performances",
    )

    venue = models.ForeignKey(
        Venue, on_delete=models.SET_NULL, null=True, related_name="performances"
    )

    doors_open = models.DateTimeField(null=True)
    start = models.DateTimeField(null=True)
    end = models.DateTimeField(null=True)

    description = models.TextField(null=True, blank=True)
    extra_information = models.TextField(null=True, blank=True)

    disabled = models.BooleanField(default=True)

    seat_groups = models.ManyToManyField(SeatGroup, through="PerformanceSeatGroup")

    capacity = models.IntegerField(null=True, blank=True)

    def tickets(self, seat_group=None):
        """ Get all tickets for this performance """
        filters = {}
        if seat_group:
            filters["seat_group"] = seat_group

        return [
            ticket
            for booking in self.bookings.all()
            for ticket in booking.tickets.filter(**filters)
        ]

    def total_capacity(self, seat_group=None):
        """ Returns the total capacity of show. """
        if seat_group:
            queryset = self.performance_seat_groups
            try:
                return queryset.get(seat_group=seat_group).capacity
            except queryset.model.DoesNotExist:
                return 0
        response = self.performance_seat_groups.aggregate(Sum("capacity"))
        return response["capacity__sum"] or 0

    def capacity_remaining(self, seat_group: SeatGroup = None):
        """ Returns the capacity remaining.  """
        if seat_group:
            return self.total_capacity(seat_group=seat_group) - len(
                self.tickets(seat_group=seat_group)
            )

        seat_groups_remaining_capacity = sum(
            self.capacity_remaining(seat_group=performance_seat_group.seat_group)
            for performance_seat_group in self.performance_seat_groups.all()
        )
        return (
            seat_groups_remaining_capacity
            if not self.capacity
            else min(
                self.capacity - len(self.tickets()), seat_groups_remaining_capacity
            )
        )

    def duration(self):
        """
        Returns the duration of the show as a datetime object
        """
        return self.end - self.start

    def get_single_discounts(self) -> List:
        """ Returns all discounts that apply to a single ticket """
        return [
            discount
            for discount in self.discounts.all()
            if discount.is_single_discount()
        ]

    def get_concession_discount(self, concession_type) -> float:
        """
        Given a seat_group and a concession type returns the concession type
        discount for the ticket.
        """
        discount = next(
            (
                discount
                for discount in self.get_single_discounts()
                if discount.requirements.first().concession_type == concession_type
            ),
            None,
        )
        return discount.percentage if discount else 0

    def price_with_concession(self, concession, price) -> int:
        """
        Given a seat_group and a concession type returns the price of the
        ticket with the single discounts applied.
        """
        return math.ceil((1 - self.get_concession_discount(concession)) * price)

    def concessions(self) -> List:
        """ Returns list of all concession types """
        concession_list = list(
            set(
                discounts_requirement.concession_type
                for discount in self.discounts.all()
                for discounts_requirement in discount.requirements.all()
            )
        )
        concession_list.sort(key=lambda concession: concession.id)
        return concession_list

    def min_seat_price(self) -> Optional[int]:
        """
        Returns the price of the cheapest seat price
        """
        return min(
            (psg.price for psg in self.performance_seat_groups.all()), default=None
        )

<<<<<<< HEAD
    def is_sold_out(self) -> bool:
        return self.capacity_remaining() == 0
=======
    def check_capacity(self, tickets, deleted_tickets=[]) -> Optional[str]:
        """
        Given a list of ticket objects, checks there are enough tickets
        available for the booking. If not return a string.
        TODO return a custom exception not a string
        """

        # Get the number of each seat group
        seat_group_counts: Dict[SeatGroup, int] = {}
        for ticket in tickets:
            # If a SeatGroup with this id does not exist an error will the thrown
            seat_group = ticket.seat_group
            seat_group_count = seat_group_counts.get(seat_group)
            seat_group_counts[seat_group] = (seat_group_count or 0) + 1

        # Then reduce the count if tickets are being deleted. This is because
        # if we have booked a seat in the front row, and we then decide to
        # delete that seat and book a new one in the same row we only need 1
        # seat (i.e no more seats)
        for ticket in deleted_tickets:
            # If a SeatGroup with this id does not exist an error will the thrown
            seat_group = ticket.seat_group
            seat_group_count = seat_group_counts.get(seat_group)
            seat_group_counts[seat_group] = (seat_group_count or 0) - 1

        # Check each seat group is in the performance
        seat_groups_not_in_perfromance: List[str] = [
            seat_group.name
            for seat_group in seat_group_counts.keys()
            if seat_group not in self.seat_groups.all()
        ]

        # If any of the seat_groups are not assigned to this performance then throw an error
        if len(seat_groups_not_in_perfromance) != 0:
            seat_groups_not_in_perfromance_str = ", ".join(
                seat_groups_not_in_perfromance
            )
            performance_seat_groups_str = ", ".join(
                [seat_group.name for seat_group in self.seat_groups.all()]
            )
            return f"You cannot book a seat group that is not assigned to this performance, you have booked {seat_groups_not_in_perfromance_str} but the performance only has {performance_seat_groups_str}"

        # Check that each seat group has enough capacity
        for seat_group, number_booked in seat_group_counts.items():
            seat_group_remaining_capacity = self.capacity_remaining(
                seat_group=seat_group
            )
            if seat_group_remaining_capacity < number_booked:
                return f"There are only {seat_group_remaining_capacity} seats reamining in {seat_group} but you have booked {number_booked}. Please updated your seat selections and try again."

        # Also check total capacity
        if self.capacity_remaining() < len(tickets) - len(deleted_tickets):
            return f"There are only {self.capacity_remaining()} seats available for this performance. You attempted to book {len(tickets)}. Please remove some tickets and try again or select a different performance."

        return None
>>>>>>> e9fdb6de

    def __str__(self):
        if self.start is None:
            return f"Perforamce of {self.production.name}"
        return f"Perforamce of {self.production.name} at {self.start.strftime('%H:%M')} on {self.start.strftime('%d/%m/%Y')}"

    class Meta:
        ordering = ["id"]


class PerformanceSeatGroup(models.Model):
    """ Storing the price and number of seats of each seat group for a show """

    seat_group = models.ForeignKey(SeatGroup, on_delete=models.RESTRICT)
    performance = models.ForeignKey(
        Performance, on_delete=models.RESTRICT, related_name="performance_seat_groups"
    )
    price = models.IntegerField()
    capacity = models.SmallIntegerField(blank=True)<|MERGE_RESOLUTION|>--- conflicted
+++ resolved
@@ -325,10 +325,9 @@
             (psg.price for psg in self.performance_seat_groups.all()), default=None
         )
 
-<<<<<<< HEAD
     def is_sold_out(self) -> bool:
         return self.capacity_remaining() == 0
-=======
+
     def check_capacity(self, tickets, deleted_tickets=[]) -> Optional[str]:
         """
         Given a list of ticket objects, checks there are enough tickets
@@ -384,7 +383,6 @@
             return f"There are only {self.capacity_remaining()} seats available for this performance. You attempted to book {len(tickets)}. Please remove some tickets and try again or select a different performance."
 
         return None
->>>>>>> e9fdb6de
 
     def __str__(self):
         if self.start is None:
