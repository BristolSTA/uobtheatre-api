--- conflicted
+++ resolved
@@ -16,16 +16,12 @@
 from uobtheatre.images.models import Image
 from uobtheatre.payments.exceptions import CantBeRefundedException
 from uobtheatre.payments.models import Transaction
-<<<<<<< HEAD
-from uobtheatre.payments.payables import Payable
 from uobtheatre.productions.exceptions import (
     CapacityException,
     UnassignedConcessionTypeException,
     UnassignedSeatGroupException,
 )
-=======
 from uobtheatre.productions.tasks import refund_performance
->>>>>>> ff8636b1
 from uobtheatre.societies.models import Society
 from uobtheatre.users.abilities import AbilitiesMixin
 from uobtheatre.users.models import User
@@ -777,6 +773,9 @@
         return self.performances().transactions()
 
 
+ProductionManager = models.Manager.from_queryset(ProductionQuerySet)
+
+
 class Production(TimeStampedMixin, PermissionableModel, AbilitiesMixin, BaseModel):
     """The model for a production.
 
@@ -784,7 +783,7 @@
     performaces (these are like the nights).
     """
 
-    objects: models.Manager["Production"] = ProductionQuerySet.as_manager()
+    objects = ProductionManager()
     from uobtheatre.productions.abilities import EditProduction
 
     abilities = [EditProduction]
