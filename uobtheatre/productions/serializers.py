from rest_framework import serializers
<<<<<<< HEAD

from uobtheatre.productions.models import (CastMember, CrewMember, Performance,
                                           Production, Venue, Warning)
from uobtheatre.societies.serializers import SocietySerializer
=======
from uobtheatre.productions.models import (
    Production,
    Venue,
    Performance,
    Warning,
    CrewMember,
    CastMember,
)
from uobtheatre.societies.serializers import (
    SocietySerializer,
)
from uobtheatre.venues.serializers import VenueSerializer
>>>>>>> c38dfe63


class CrewMemberSerialzier(serializers.ModelSerializer):
    role = serializers.StringRelatedField()

    class Meta:
        model = CrewMember
        fields = "__all__"


class CastMemberSerialzier(serializers.ModelSerializer):
    class Meta:
        model = CastMember
        fields = "__all__"


class WarningSerializer(serializers.ModelSerializer):
    class Meta:
        model = Warning
        fields = "__all__"


class PerformanceSerializer(serializers.ModelSerializer):
    venue = VenueSerializer()

    class Meta:
        model = Performance
        fields = "__all__"


class ProductionSerializer(serializers.ModelSerializer):
    society = SocietySerializer()
    performances = PerformanceSerializer(many=True)
    warnings = serializers.StringRelatedField(many=True)
    crew = CrewMemberSerialzier(many=True)
    cast = CastMemberSerialzier(many=True)
    start_date = serializers.DateTimeField("iso-8601")
    end_date = serializers.DateTimeField("iso-8601")

    class Meta:
        model = Production
        fields = "__all__"<|MERGE_RESOLUTION|>--- conflicted
+++ resolved
@@ -1,23 +1,9 @@
 from rest_framework import serializers
-<<<<<<< HEAD
 
 from uobtheatre.productions.models import (CastMember, CrewMember, Performance,
                                            Production, Venue, Warning)
 from uobtheatre.societies.serializers import SocietySerializer
-=======
-from uobtheatre.productions.models import (
-    Production,
-    Venue,
-    Performance,
-    Warning,
-    CrewMember,
-    CastMember,
-)
-from uobtheatre.societies.serializers import (
-    SocietySerializer,
-)
 from uobtheatre.venues.serializers import VenueSerializer
->>>>>>> c38dfe63
 
 
 class CrewMemberSerialzier(serializers.ModelSerializer):
