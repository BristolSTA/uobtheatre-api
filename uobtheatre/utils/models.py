--- conflicted
+++ resolved
@@ -19,17 +19,15 @@
     def qs(self):
         return self.__class__.objects.filter(pk=self.pk)
 
-<<<<<<< HEAD
     def clone(self):
         model = self.qs.get()
         model.pk = None
         return model
-=======
+
     @classmethod
     @property
     def content_type(cls):
         return ContentType.objects.get_for_model(cls)
->>>>>>> ff8636b1
 
     class Meta:
         abstract = True
