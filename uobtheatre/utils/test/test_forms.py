--- conflicted
+++ resolved
@@ -3,19 +3,11 @@
 import pytest
 from django.core.exceptions import ValidationError
 
-from uobtheatre.users.test.factories import UserFactory
-from uobtheatre.utils.forms import SendEmailForm
-
 from uobtheatre.bookings.test.factories import BookingFactory
 from uobtheatre.productions.admin import PerformanceAdmin
 from uobtheatre.productions.models import Performance
 from uobtheatre.users.test.factories import UserFactory
-
-
-@pytest.mark.django_db
-<<<<<<< HEAD
-def test_send_email_form_submit():
-    pass
+from uobtheatre.utils.forms import SendEmailForm
 
 
 # pylint: disable=protected-access
@@ -49,7 +41,8 @@
         )
         == f"You are reciving this email as you have bookings for the following performances: {str(booking_1.performance)}, {str(booking_2.performance)}."
     )
-=======
+
+
 @pytest.mark.parametrize("is_valid", [True, False])
 def test_send_email_form_submit(is_valid):
     form = SendEmailForm(
@@ -71,5 +64,4 @@
         else:
             with patch("uobtheatre.mail.composer.MassMailComposer.send") as send_mock:
                 form.submit()
-            send_mock.assert_called_once()
->>>>>>> 5ef2ba09
+            send_mock.assert_called_once()