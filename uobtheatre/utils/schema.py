import django_filters
import graphene
<<<<<<< HEAD
from graphql.language.ast import IntValue, StringValue
from graphql_relay.node.node import from_global_id
=======
from graphene_django.filter import GlobalIDFilter
>>>>>>> 8fcd0d22


class GrapheneImageField(graphene.Field):
    pass


class GrapheneImageFieldNode(graphene.ObjectType):
    url = graphene.String()
    name = graphene.String()


def generate_resolver(field_name):
    def resolver(self, info):
        if not getattr(self, field_name) or not hasattr(
            getattr(self, field_name), "url"
        ):
            return None
        return getattr(self, field_name)

    return resolver


class GrapheneImageMixin:
    """
    Adds image support to graphene.Field
    """

    @classmethod
    def __init_subclass_with_meta__(self, *args, **kwargs):
        """
        Overwrite the DjangoObjectType init to add in resolvers for every
        GrapheneImageField.
        """

        # Do the regular init
        super().__init_subclass_with_meta__(*args, **kwargs)

        # For every GrapheneImageField add a resolver
        for name, type in self._meta.fields.items():
            if isinstance(type, GrapheneImageField):
                setattr(self, f"resolve_{name}", generate_resolver(name))


<<<<<<< HEAD
class IdInputField(graphene.ID):
    @staticmethod
    def parse_literal(id):
        if isinstance(id, (StringValue, IntValue)):
            return from_global_id(id.value)[1]
=======
class FilterSet(django_filters.FilterSet):
    id = GlobalIDFilter()
>>>>>>> 8fcd0d22
<|MERGE_RESOLUTION|>--- conflicted
+++ resolved
@@ -1,11 +1,8 @@
 import django_filters
 import graphene
-<<<<<<< HEAD
+from graphene_django.filter import GlobalIDFilter
 from graphql.language.ast import IntValue, StringValue
 from graphql_relay.node.node import from_global_id
-=======
-from graphene_django.filter import GlobalIDFilter
->>>>>>> 8fcd0d22
 
 
 class GrapheneImageField(graphene.Field):
@@ -49,13 +46,12 @@
                 setattr(self, f"resolve_{name}", generate_resolver(name))
 
 
-<<<<<<< HEAD
 class IdInputField(graphene.ID):
     @staticmethod
     def parse_literal(id):
         if isinstance(id, (StringValue, IntValue)):
             return from_global_id(id.value)[1]
-=======
+
+
 class FilterSet(django_filters.FilterSet):
-    id = GlobalIDFilter()
->>>>>>> 8fcd0d22
+    id = GlobalIDFilter()