import itertools

import graphene
<<<<<<< HEAD
=======
from django.db.models import Count
>>>>>>> 6a9d3034
from django_filters import OrderingFilter
from graphene import relay
from graphene_django import DjangoListField, DjangoObjectType
from graphene_django.filter import DjangoFilterConnectionField
from graphql_auth.schema import UserNode

from uobtheatre.bookings.models import (
    Booking,
    ConcessionType,
    Discount,
    DiscountRequirement,
    MiscCost,
    Ticket,
)
from uobtheatre.productions.models import Performance
from uobtheatre.utils.enums import GrapheneEnumMixin
from uobtheatre.utils.exceptions import (
    AuthException,
    FieldError,
    GQLFieldException,
    GQLNonFieldException,
    SafeMutation,
)
from uobtheatre.utils.filters import FilterSet
from uobtheatre.utils.schema import AuthRequiredMixin, IdInputField
from uobtheatre.venues.models import Seat, SeatGroup


class ConcessionTypeNode(DjangoObjectType):
    class Meta:
        model = ConcessionType
        interfaces = (relay.Node,)
        exclude = ("discountrequirement_set",)


class MiscCostNode(DjangoObjectType):
    class Meta:
        model = MiscCost
        interfaces = (relay.Node,)


class TicketNode(DjangoObjectType):
    class Meta:
        model = Ticket
        interfaces = (relay.Node,)


class DiscountRequirementNode(DjangoObjectType):
    class Meta:
        model = DiscountRequirement
        interfaces = (relay.Node,)


class DiscountNode(DjangoObjectType):
    requirements = DjangoListField(DiscountRequirementNode)

<<<<<<< HEAD
=======
    @classmethod
    def get_queryset(cls, queryset, info):
        return queryset.annotate(
            number_of_tickets_required=Count("requirements__number")
        ).filter(number_of_tickets_required__gt=1)

>>>>>>> 6a9d3034
    class Meta:
        model = Discount
        interfaces = (relay.Node,)


<<<<<<< HEAD
class DiscountNodeMixin:
    discounts = DjangoListField(DiscountNode)

    def resolve_discounts(self, info):
        return [
            discount
            for discount in self.discounts.all()
            if not discount.is_single_discount()
        ]


=======
>>>>>>> 6a9d3034
class PriceBreakdownTicketNode(graphene.ObjectType):
    ticket_price = graphene.Int(required=True)
    number = graphene.Int(required=True)
    seat_group = graphene.Field("uobtheatre.venues.schema.SeatGroupNode")
    concession_type = graphene.Field("uobtheatre.bookings.schema.ConcessionTypeNode")
    total_price = graphene.Int(required=True)

    def resolve_total_price(self, info):
        return self.ticket_price * self.number


class PriceBreakdownNode(DjangoObjectType):
    tickets = graphene.List(PriceBreakdownTicketNode)
    tickets_price = graphene.Int(required=True)
    discounts_value = graphene.Int(required=True)
    misc_costs = graphene.List(MiscCostNode)
    subtotal_price = graphene.Int(required=True)
    misc_costs_value = graphene.Int(required=True)
    total_price = graphene.Int(required=True)
    tickets_discounted_price = graphene.Int(required=True)

    def resolve_tickets_price(self, info):
        return self.tickets_price()

    def resolve_discounts_value(self, info):
        return self.discount_value()

    def resolve_subtotal_price(self, info):
        return self.subtotal()

    def resolve_misc_costs_value(self, info):
        return self.misc_costs_value()

    def resolve_total_price(self, info):
        return self.total()

    def resolve_tickets_discounted_price(self, info):
        return self.total()

    def resolve_tickets(self, info):

        # Group the ticket together, this returns a list of tuples.
        # The first element of the tuple is itself a tuple which contains the
        # seat_group and concession_type, the second element of the typle
        # contains a list of all the elements in that group.
        groups = itertools.groupby(
            self.tickets.order_by("pk"),
            lambda ticket: (ticket.seat_group, ticket.concession_type),
        )

        return [
            PriceBreakdownTicketNode(
                ticket_price=self.performance.price_with_concession(
                    ticket_group[1],
                    self.performance.performance_seat_groups.get(
                        seat_group=ticket_group[0]
                    ).price
                    or 0,
                ),
                number=len(list(group)),
                seat_group=ticket_group[0],
                concession_type=ticket_group[1],
            )
            for ticket_group, group in groups
        ]

    def resolve_misc_costs(self, info):
        # For some reason the node isnt working for ive had to add all the
        # values in here.
        return [
            MiscCostNode(
                misc_cost,
                name=misc_cost.name,
                description=misc_cost.description,
                value=misc_cost.get_value(self),
                percentage=misc_cost.percentage,
            )
            for misc_cost in MiscCost.objects.all()
        ]

    class Meta:
        model = Booking
        interfaces = (relay.Node,)
        fields = (
            "tickets_price",
            "discounts_value",
            "subtotal_price",
            "misc_costs_value",
            "total_price",
        )


class BookingFilter(FilterSet):
    class Meta:
        model = Booking
        fields = "__all__"

    # TODO When we add back in Bookings endpoint only admin users should be
    # able to get all bookings otherwise we should return only user bookings.
    # Booings can be accessed from a performance, if this was not here then the
    # users would be able all peoples bookings.
    @property
    def qs(self):
        # Restrict the filterset to only return user bookings
        if self.request.user.is_authenticated:
            return super(BookingFilter, self).qs.filter(user=self.request.user)
        else:
            return Booking.objects.none()

    order_by = OrderingFilter(fields=("created_at",))


BookingStatusSchema = graphene.Enum.from_enum(Booking.BookingStatus)


class BookingNode(GrapheneEnumMixin, DjangoObjectType):
    price_breakdown = graphene.Field(PriceBreakdownNode)
    tickets = DjangoListField(TicketNode)
    user = graphene.Field(UserNode)
    payments = DjangoFilterConnectionField("uobtheatre.payments.schema.PaymentNode")

    def resolve_payments(self, info):
        return self.payments.all()

    def resolve_price_breakdown(self, info):
        return self

    class Meta:
        model = Booking
        filterset_class = BookingFilter
        interfaces = (relay.Node,)


class CreateTicketInput(graphene.InputObjectType):
    seat_group_id = IdInputField(required=True)
    concession_type_id = IdInputField(required=True)

    def to_ticket(self):
        return Ticket(
            seat_group=SeatGroup.objects.get(id=self.seat_group_id),
            concession_type=ConcessionType.objects.get(id=self.concession_type_id),
        )


class UpdateTicketInput(graphene.InputObjectType):
    seat_group_id = IdInputField(required=True)
    concession_type_id = IdInputField(required=True)
    seat_id = IdInputField(required=False)
    id = IdInputField(required=False)

    def to_ticket(self):

        if self.id is not None:
            return Ticket.objects.get(id=self.id)
        else:
            return Ticket(
                seat_group=SeatGroup.objects.get(id=self.seat_group_id),
                concession_type=ConcessionType.objects.get(id=self.concession_type_id),
                seat=Seat.objects.get(id=self.seat_id)
                if self.seat_id is not None
                else None,
            )


class CheckInTicketInput(graphene.InputObjectType):
    ticket_id = IdInputField(required=True)

    def to_ticket(self):
        if self.ticket_id is not None:
            return Ticket.objects.get(id=self.ticket_id)


class CreateBooking(AuthRequiredMixin, SafeMutation):
    booking = graphene.Field(BookingNode)

    class Arguments:
        performance_id = IdInputField()
        tickets = graphene.List(CreateTicketInput, required=False)

    @classmethod
    def resolve_mutation(self, root, info, performance_id, tickets=[]):
        # Get the performance and if it doesn't exist throw an error
        performance = Performance.objects.get(id=performance_id)

        ticket_objects = list(map(lambda ticket: ticket.to_ticket(), tickets))

        # Check the capacity of the show and its seat_groups
        err = performance.check_capacity(ticket_objects)
        if err:
            raise GQLNonFieldException(message=err, code=400)

        # If draft booking(s) already exists remove the bookings
        Booking.objects.filter(
            status=Booking.BookingStatus.IN_PROGRESS, performance_id=performance_id
        ).delete()

        # Create the booking
        booking = Booking.objects.create(
            user=info.context.user, performance=performance
        )

        # Save all the validated tickets
        for ticket in ticket_objects:
            ticket.booking = booking
            ticket.save()

        return CreateBooking(booking=booking)


class UpdateBooking(AuthRequiredMixin, SafeMutation):
    booking = graphene.Field(BookingNode)

    class Arguments:
        booking_id = IdInputField()
        tickets = graphene.List(UpdateTicketInput, required=False)

    @classmethod
    def resolve_mutation(self, root, info, booking_id, tickets=[]):
        booking = Booking.objects.get(id=booking_id, user=info.context.user)

        # Convert the given tickets to ticket objects
        ticket_objects = list(map(lambda ticket: ticket.to_ticket(), tickets))

        addTickets, deleteTickets = booking.get_ticket_diff(ticket_objects)
        # Check the capacity of the show and its seat_groups
        err = booking.performance.check_capacity(ticket_objects)
        if err:
            raise GQLNonFieldException(message=err, code=400)

        # Save all the validated tickets
        for ticket in addTickets:
            ticket.booking = booking
            ticket.save()

        for ticket in deleteTickets:
            ticket.delete()

        return UpdateBooking(booking=booking)


class PayBooking(AuthRequiredMixin, SafeMutation):
    booking = graphene.Field(BookingNode)
    payment = graphene.Field("uobtheatre.payments.schema.PaymentNode")

    class Arguments:
        booking_id = IdInputField(required=True)
        price = graphene.Int(required=True)
        nonce = graphene.String(required=True)

    @classmethod
    def resolve_mutation(self, root, info, booking_id, price, nonce):
        # Get the performance and if it doesn't exist throw an error
        booking = Booking.objects.get(id=booking_id)

        if booking.total() != price:
            raise GQLNonFieldException(
                message="The booking price does not match the expected price"
            )

        if booking.status != Booking.BookingStatus.IN_PROGRESS:
            raise GQLNonFieldException(message="The booking is not in progress")

        payment = booking.pay(nonce)
        return PayBooking(booking=booking, payment=payment)


class CheckInBooking(AuthRequiredMixin, SafeMutation):
    performance = graphene.Field("uobtheatre.productions.schema.PerformanceNode")
    booking = graphene.Field(BookingNode)

    class Arguments:
        booking_reference = graphene.String(required=True)
        performance_id = IdInputField(required=True)
        tickets = graphene.List(CheckInTicketInput, required=True)

    @classmethod
    def resolve_mutation(self, root, info, booking_reference, tickets, performance_id):
        performance = Performance.objects.get(id=performance_id)
        booking = Booking.objects.get(reference=booking_reference)

        # check if the booking pertains to the correct performance
        if booking.performance != performance:
            raise GQLFieldException(
                message="The booking performance does not match the given performance."
            )
            # raise booking performance does not match performance given
        ticket_objects = list(map(lambda ticket: ticket.to_ticket(), tickets))
        # loop through the ticket IDs given
        for ticket in ticket_objects:
            # Check the ticket booking matches the given booking
            if ticket.booking == booking:
                ticket.check_in()
            else:
                raise GQLFieldException(
                    message="The ticket booking does not match the mutation booking."
                )
                # Raise ticket booking does not match the booking

        return CheckInBooking(booking=booking, performance=performance)


# Check in booking mutation ([ticket_id], performance_id, booking_reference) -> {performanceNode, bookingNode, [ticketNode]}
# Check in Ticket Method on the model


class Mutation(graphene.ObjectType):
    create_booking = CreateBooking.Field()
    update_booking = UpdateBooking.Field()
    pay_booking = PayBooking.Field()
    check_in_booking = CheckInBooking.Field()<|MERGE_RESOLUTION|>--- conflicted
+++ resolved
@@ -1,10 +1,7 @@
 import itertools
 
 import graphene
-<<<<<<< HEAD
-=======
 from django.db.models import Count
->>>>>>> 6a9d3034
 from django_filters import OrderingFilter
 from graphene import relay
 from graphene_django import DjangoListField, DjangoObjectType
@@ -61,21 +58,17 @@
 class DiscountNode(DjangoObjectType):
     requirements = DjangoListField(DiscountRequirementNode)
 
-<<<<<<< HEAD
-=======
     @classmethod
     def get_queryset(cls, queryset, info):
         return queryset.annotate(
             number_of_tickets_required=Count("requirements__number")
         ).filter(number_of_tickets_required__gt=1)
 
->>>>>>> 6a9d3034
     class Meta:
         model = Discount
         interfaces = (relay.Node,)
 
 
-<<<<<<< HEAD
 class DiscountNodeMixin:
     discounts = DjangoListField(DiscountNode)
 
@@ -87,8 +80,6 @@
         ]
 
 
-=======
->>>>>>> 6a9d3034
 class PriceBreakdownTicketNode(graphene.ObjectType):
     ticket_price = graphene.Int(required=True)
     number = graphene.Int(required=True)
