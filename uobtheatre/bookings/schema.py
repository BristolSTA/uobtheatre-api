--- conflicted
+++ resolved
@@ -3,19 +3,12 @@
 import graphene
 from graphene import relay
 from graphene_django import DjangoListField, DjangoObjectType
-<<<<<<< HEAD
-from graphene_django.filter import DjangoFilterConnectionField
 from graphql import GraphQLError
 
 from uobtheatre.bookings.models import Booking, ConcessionType, MiscCost, Ticket
 from uobtheatre.productions.models import Performance
-from uobtheatre.utils.schema import IdInputField
+from uobtheatre.utils.schema import FilterSet, IdInputField
 from uobtheatre.venues.models import SeatGroup
-=======
-
-from uobtheatre.bookings.models import Booking, ConcessionType, MiscCost, Ticket
-from uobtheatre.utils.schema import FilterSet
->>>>>>> 1f490f17
 
 
 class ConcessionTypeNode(DjangoObjectType):
@@ -152,12 +145,8 @@
 
     class Meta:
         model = Booking
-<<<<<<< HEAD
-        interfaces = (relay.Node,)
-        filter_fields = {
-            "id": ("exact",),
-            "booking_reference": ("exact",),
-        }
+        filterset_class = BookingFilter
+        interfaces = (relay.Node,)
 
 
 class CreateTicketInput(graphene.InputObjectType):
@@ -246,22 +235,7 @@
         return UpdateBooking(booking=booking)
 
 
-class Query(graphene.ObjectType):
-    bookings = DjangoFilterConnectionField(BookingNode)
-
-    def resolve_bookings(self, info):
-        # If the user is not authenticated then return none
-        if not info.context.user.is_authenticated:
-            return Booking.objects.none()
-        # Otherwise return only the user's bookings
-        return Booking.objects.filter(user=info.context.user)
-
-
 class Mutation(graphene.ObjectType):
     # booking = BookingMutation.Field()
     create_booking = CreateBooking.Field()
-    update_booking = UpdateBooking.Field()
-=======
-        filterset_class = BookingFilter
-        interfaces = (relay.Node,)
->>>>>>> 1f490f17
+    update_booking = UpdateBooking.Field()