--- conflicted
+++ resolved
@@ -1,18 +1,12 @@
 import pytest
 
 from uobtheatre.bookings.models import Booking
-<<<<<<< HEAD
 from uobtheatre.bookings.serializers import BookingPriceBreakDownSerializer
-from uobtheatre.bookings.test.factories import (BookingFactory,
-                                                ConcessionTypeFactory,
-                                                TicketFactory)
-=======
 from uobtheatre.bookings.test.factories import (
     BookingFactory,
     ConcessionTypeFactory,
     TicketFactory,
 )
->>>>>>> 317a2635
 from uobtheatre.productions.test.factories import PerformanceFactory
 from uobtheatre.users.test.factories import UserFactory
 from uobtheatre.venues.test.factories import SeatGroupFactory
@@ -52,16 +46,10 @@
         "id": booking.performance.id,
         "production_id": booking.performance.production.id,
         "venue": {
-<<<<<<< HEAD
             "id": booking.performance.venue.id,
             "name": booking.performance.venue.name,
+            "publicly_listed": booking.performance.venue.publicly_listed,
             "slug": booking.performance.venue.slug,
-=======
-            "id": bookingTest.performance.venue.id,
-            "name": bookingTest.performance.venue.name,
-            "publicly_listed": bookingTest.performance.venue.publicly_listed,
-            "slug": bookingTest.performance.venue.slug,
->>>>>>> 317a2635
         },
         "extra_information": booking.performance.extra_information,
         "start": booking.performance.start.strftime(date_format),
@@ -97,6 +85,7 @@
             "id": booking.performance.venue.id,
             "name": booking.performance.venue.name,
             "slug": booking.performance.venue.slug,
+            "publicly_listed": booking.performance.venue.publicly_listed,
         },
         "extra_information": booking.performance.extra_information,
         "start": booking.performance.start.strftime(date_format),
