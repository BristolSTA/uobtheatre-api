--- conflicted
+++ resolved
@@ -971,26 +971,23 @@
 
 
 @pytest.mark.django_db
+def test_booking_expiration():
+    unexpired_booking = BookingFactory(status=Booking.BookingStatus.IN_PROGRESS)
+
+    expired_bookings = BookingFactory(status=Booking.BookingStatus.IN_PROGRESS)
+    expired_bookings.expiration_time = timezone.now() - datetime.timedelta(seconds=900)
+
+    assert not unexpired_booking.is_reservation_expired()
+    assert expired_bookings.is_reservation_expired
+
+
+@pytest.mark.django_db
 def test_complete():
     booking = BookingFactory(status=Booking.BookingStatus.IN_PROGRESS)
     with patch.object(booking, "send_confirmation_email") as mock_send_email:
         booking.complete()
         mock_send_email.assert_called_once()
 
-<<<<<<< HEAD
-    assert list(Booking.objects.active(False)) == [booking_past]
-
-
-@pytest.mark.django_db
-def test_booking_expiration():
-    unexpired_booking = BookingFactory(status=Booking.BookingStatus.IN_PROGRESS)
-
-    expired_bookings = BookingFactory(status=Booking.BookingStatus.IN_PROGRESS)
-    expired_bookings.expiration_time = timezone.now() - datetime.timedelta(seconds=900)
-
-    assert not unexpired_booking.is_reservation_expired()
-    assert expired_bookings.is_reservation_expired
-=======
     booking.refresh_from_db()
     assert booking.status == Booking.BookingStatus.PAID
 
@@ -1014,5 +1011,4 @@
     assert email.subject == "Your booking is confirmed!"
     assert "https://example.com/user/booking/abc" in email.body
     assert "Legally Ginger" in email.body
-    assert "on Wednesday, 20 October 2021" in email.body
->>>>>>> 2ba68beb
+    assert "on Wednesday, 20 October 2021" in email.body