--- conflicted
+++ resolved
@@ -515,7 +515,6 @@
 
 
 @pytest.mark.django_db
-<<<<<<< HEAD
 def test_cannot_create_2_discounts_with_the_same_requirements():
     dis_1 = DiscountFactory()
     dis_2 = DiscountFactory()
@@ -533,7 +532,9 @@
 
     with pytest.raises(ValidationError):
         dis_1.validate_unique()
-=======
+
+
+@pytest.mark.django_db
 @pytest.mark.parametrize(
     "value, percentage, error",
     [(None, None, True), (None, 1, False), (1, None, False), (1, 1, True)],
@@ -553,5 +554,4 @@
         MiscCost.objects.create(**args)
     else:
         with pytest.raises(IntegrityError):
-            MiscCost.objects.create(**args)
->>>>>>> b50807b4
+            MiscCost.objects.create(**args)