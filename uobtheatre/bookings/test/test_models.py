--- conflicted
+++ resolved
@@ -335,17 +335,10 @@
         concession_type=concession_type_student, number=1, discount=discount_student
     )
     discount_combination = DiscountCombination((discount_student,))
-<<<<<<< HEAD
-    assert discount_student.percentage == 0.2
-    assert round(
-        booking.get_price_with_discount_combination(discount_combination)
-    ) == round((seating.price * (1 - discount_student.percentage)) + seating.price)
-=======
     assert discount_student.discount == 0.2
     assert booking.get_price_with_discount_combination(
         discount_combination
     ) == math.ceil((seating.price * (1 - discount_student.discount)) + seating.price)
->>>>>>> ff3dd6c9
 
     discount_family = DiscountFactory(name="Family", percentage=0.2)
     discount_family.performances.set([performance])
@@ -370,16 +363,10 @@
     discount_combination = DiscountCombination((discount_student, discount_family))
     assert (
         booking.get_price_with_discount_combination(discount_combination)
-<<<<<<< HEAD
-    ) == round(
-        (seating.price * (1 - discount_student.percentage))
-        + (seating.price * 3 * (1 - discount_family.percentage))
-=======
         # Price is calculated a ticket level so each ticket price should be rounded individually
         == math.ceil(seating.price * (1 - discount_student.discount))
         # TODO This isnt right - each seat needs to be ceiled individually
         + (3 * math.ceil(seating.price * (1 - discount_family.discount)))
->>>>>>> ff3dd6c9
     )
 
 
