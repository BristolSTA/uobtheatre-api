--- conflicted
+++ resolved
@@ -1068,38 +1068,21 @@
         status=Payable.Status.IN_PROGRESS,
         accessibility_info=("Something" if with_accessibility else None),
     )
-<<<<<<< HEAD
     with patch(
         "uobtheatre.bookings.emails.send_booking_confirmation_email"
     ) as mock_send_email, patch(
         "uobtheatre.bookings.emails.send_booking_accessibility_info_email"
     ) as mock_send_accessibility_email:
-=======
-    # with patch(
-    #     "uobtheatre.bookings.emails.send_booking_confirmation_email"
-    # ) as mock_send_email, patch(
-    #     "uobtheatre.bookings.emails.send_booking_accessibility_info_email"
-    # ) as mock_send_accessibility_email:
->>>>>>> b0a54393
-    kwargs = {}
-    if with_payment:
-        kwargs["payment"] = TransactionFactory()
-    booking.complete(**kwargs)
-<<<<<<< HEAD
+        kwargs = {}
+        if with_payment:
+            kwargs["payment"] = TransactionFactory()
+        booking.complete(**kwargs)
         mock_send_email.assert_called_once()
 
         if with_accessibility:
             mock_send_accessibility_email.assert_called_once()
         else:
             mock_send_accessibility_email.assert_not_called()
-=======
-        # mock_send_email.assert_called_once()
-
-        # if with_accessibility:
-        #     mock_send_accessibility_email.assert_called_once()
-        # else:
-        #     mock_send_accessibility_email.assert_not_called()
->>>>>>> b0a54393
 
     booking.refresh_from_db()
     assert booking.status == Payable.Status.PAID
