# pylint: disable=too-many-lines
import datetime
import math
from unittest.mock import PropertyMock, patch
from urllib.parse import quote_plus

import pytest
import pytz
from django.db.utils import IntegrityError
from django.utils import timezone
from graphql_relay.node.node import to_global_id

from uobtheatre.bookings.models import Booking, MiscCost, Ticket
from uobtheatre.bookings.test.factories import (
    BookingFactory,
    PercentageMiscCostFactory,
    PerformanceSeatingFactory,
    TicketFactory,
    ValueMiscCostFactory,
)
from uobtheatre.discounts.models import DiscountCombination
from uobtheatre.discounts.test.factories import (
    ConcessionTypeFactory,
    DiscountFactory,
    DiscountRequirementFactory,
)
<<<<<<< HEAD
from uobtheatre.images.test.factories import ImageFactory
from uobtheatre.payments import transaction_providers
from uobtheatre.payments.exceptions import (
    CantBePaidForException,
    CantBeRefundedException,
)
=======
from uobtheatre.payments.exceptions import CantBeRefundedException
from uobtheatre.payments.models import Transaction
>>>>>>> d040877a
from uobtheatre.payments.payables import Payable
from uobtheatre.payments.test.factories import TransactionFactory, mock_payment_method
from uobtheatre.productions.models import Production
from uobtheatre.productions.test.factories import PerformanceFactory, ProductionFactory
from uobtheatre.users.test.factories import UserFactory
from uobtheatre.utils.exceptions import GQLException
from uobtheatre.utils.test_utils import ticket_dict_list_dict_gen, ticket_list_dict_gen
from uobtheatre.venues.test.factories import SeatFactory, SeatGroupFactory, VenueFactory


@pytest.mark.django_db
def test_is_valid_single_discount():
    booking = BookingFactory()
    discount = DiscountFactory()
    discount.performance = booking.performance

    # Create a discount that requires one student
    concession_type_student = ConcessionTypeFactory(name="Student")
    DiscountRequirementFactory(
        concession_type=concession_type_student, number=1, discount=discount
    )

    # When no seats are booked assert this discount cannot be applied
    assert not booking.is_valid_discount_combination(DiscountCombination((discount,)))

    # When one non student seat is booked assert this discount cannot be applied
    TicketFactory(booking=booking)
    assert not booking.is_valid_discount_combination(DiscountCombination((discount,)))

    # When a student seat is booked assert this discount can be applied
    TicketFactory(booking=booking, concession_type=concession_type_student)
    assert booking.is_valid_discount_combination(DiscountCombination((discount,)))


@pytest.mark.django_db
def test_is_valid_multi_discount():
    booking = BookingFactory()
    discount = DiscountFactory()
    discount.performance = booking.performance

    # Create a discount that requires one student
    concession_type_student = ConcessionTypeFactory(name="Student")
    concession_type_adult = ConcessionTypeFactory(name="Adult")
    DiscountRequirementFactory(
        concession_type=concession_type_student, number=2, discount=discount
    )
    DiscountRequirementFactory(
        concession_type=concession_type_adult, number=1, discount=discount
    )

    # When no seats are booked assert this discount cannot be applied
    assert not booking.is_valid_discount_combination(DiscountCombination((discount,)))

    # When only one student seat is booked and two adult seat assert this
    # discount cannot be applied
    TicketFactory(booking=booking, concession_type=concession_type_adult)
    TicketFactory(booking=booking, concession_type=concession_type_adult)
    TicketFactory(booking=booking, concession_type=concession_type_student)
    assert not booking.is_valid_discount_combination(DiscountCombination((discount,)))

    # When a student seat is booked assert this discount can be applied
    TicketFactory(booking=booking, concession_type=concession_type_student)
    assert booking.is_valid_discount_combination(DiscountCombination((discount,)))


@pytest.mark.django_db
def test_get_valid_discounts():
    performance = PerformanceFactory()
    booking = BookingFactory(performance=performance)

    # Create some concession types
    concession_type_student = ConcessionTypeFactory(name="Student")
    concession_type_adult = ConcessionTypeFactory(name="Adult")

    # Create a family discount - 1 student ticket and 2 adults required
    discount_family = DiscountFactory(name="Family", percentage=0.2)
    discount_family.performances.set([performance])
    DiscountRequirementFactory(
        concession_type=concession_type_student, number=1, discount=discount_family
    )
    DiscountRequirementFactory(
        concession_type=concession_type_adult, number=2, discount=discount_family
    )

    # Create a student discount - 1 student ticket required
    discount_student = DiscountFactory(name="Student", percentage=0.2)
    discount_student.performances.set([performance])
    DiscountRequirementFactory(
        concession_type=concession_type_student, number=1, discount=discount_student
    )

    # Check that both discounts have been created
    assert performance.discounts.all().count() == 2

    # When no seats are booked there are no valid discounts
    assert booking.get_valid_discounts() == []

    # When one student seat is booked the student discount should be available
    TicketFactory(booking=booking, concession_type=concession_type_student)
    assert booking.get_valid_discounts() == [DiscountCombination((discount_student,))]

    TicketFactory(booking=booking, concession_type=concession_type_adult)
    TicketFactory(booking=booking, concession_type=concession_type_adult)
    assert set(
        map(lambda d: d.discount_combination, booking.get_valid_discounts())
    ) == set(
        [
            (discount_student,),
            (discount_family,),
        ]
    )

    TicketFactory(booking=booking, concession_type=concession_type_student)
    assert set(
        map(lambda d: d.discount_combination, booking.get_valid_discounts())
    ) == set(
        [
            (discount_family, discount_student),
            (discount_student, discount_family),
            (discount_family,),
            (discount_student,),
            (discount_student, discount_student),
        ]
    )


@pytest.mark.django_db
def test_get_price():
    performance = PerformanceFactory()
    booking = BookingFactory(performance=performance)
    assert booking.get_price() == 0

    # Set seat type price for performance
    performance_seat_group = PerformanceSeatingFactory(
        performance=performance, price=500
    )

    # Create a seat booking
    TicketFactory(booking=booking, seat_group=performance_seat_group.seat_group)

    assert booking.get_price() == 500

    TicketFactory(booking=booking, seat_group=performance_seat_group.seat_group)
    assert booking.get_price() == 1000

    performance_seat_group_2 = PerformanceSeatingFactory(
        performance=performance, price=100
    )
    TicketFactory(booking=booking, seat_group=performance_seat_group_2.seat_group)
    assert booking.get_price() == 1100


@pytest.mark.django_db
def test_ticket_price():
    performance = PerformanceFactory()
    booking = BookingFactory(performance=performance)

    # Set seat type price for performance
    performance_seat_group = PerformanceSeatingFactory(performance=performance)

    # Create a seat booking
    ticket = TicketFactory(
        booking=booking, seat_group=performance_seat_group.seat_group
    )

    assert ticket.seat_price() == performance_seat_group.price


@pytest.mark.django_db
@pytest.mark.parametrize(
    "discount_amount, number_req, seat_group_price, discount_price",
    [
        (0.2, 1, 1200, 960),
        (0.3, 1, 1300, 910),
        (0, 1, 1200, 1200),
        (0.2, 2, 1200, 1200),
    ],
)
def test_ticket_discounted_price(
    discount_amount, number_req, seat_group_price, discount_price
):
    performance = PerformanceFactory()
    booking = BookingFactory(performance=performance)

    test_concession_type = ConcessionTypeFactory(name="Student")
    discount_student = DiscountFactory(name="Student", percentage=discount_amount)
    discount_student.performances.set([performance])
    DiscountRequirementFactory(
        concession_type=test_concession_type,
        number=number_req,
        discount=discount_student,
    )
    # Set seat type price for performance
    performance_seat_group = PerformanceSeatingFactory(
        performance=performance, price=seat_group_price
    )

    # Create a seat booking
    ticket = TicketFactory(
        booking=booking,
        concession_type=test_concession_type,
        seat_group=performance_seat_group.seat_group,
    )

    assert ticket.discounted_price() == discount_price
    assert ticket.discounted_price(performance.single_discounts_map) == discount_price


@pytest.mark.django_db
def test_ticket_discount_with_discount_map():
    performance = PerformanceFactory()

    booking = BookingFactory(performance=performance)
    performance_seat_group = PerformanceSeatingFactory(
        performance=performance, price=1000
    )

    concession_type_1 = ConcessionTypeFactory(name="student")
    concession_type_2 = ConcessionTypeFactory(name="child")

    ticket_1 = TicketFactory(
        booking=booking,
        concession_type=concession_type_1,
        seat_group=performance_seat_group.seat_group,
    )

    ticket_2 = TicketFactory(
        booking=booking,
        concession_type=concession_type_2,
        seat_group=performance_seat_group.seat_group,
    )

    single_discounts_map = {
        concession_type_1: 0.2,
    }

    assert ticket_1.discounted_price(single_discounts_map) == 800
    assert ticket_2.discounted_price(single_discounts_map) == 1000


@pytest.mark.django_db
def test_single_discounts_map():
    performance = PerformanceFactory()

    concession_type_1 = ConcessionTypeFactory()
    concession_type_2 = ConcessionTypeFactory()
    concession_type_3 = ConcessionTypeFactory()

    concession_type_1 = ConcessionTypeFactory()
    discount_1 = DiscountFactory(name="Family")
    DiscountRequirementFactory(
        discount=discount_1, number=1, concession_type=concession_type_1
    )

    discount_2 = DiscountFactory(name="Student")
    DiscountRequirementFactory(
        discount=discount_2, number=1, concession_type=concession_type_2
    )

    discount_3 = DiscountFactory(name="Student")
    DiscountRequirementFactory(
        discount=discount_3, number=1, concession_type=concession_type_2
    )
    DiscountRequirementFactory(
        discount=discount_3, number=1, concession_type=concession_type_3
    )

    discount_1.performances.set([performance])
    discount_2.performances.set([performance])
    discount_3.performances.set([performance])

    booking = BookingFactory(performance=performance)

    assert booking.single_discounts_map == performance.single_discounts_map
    assert performance.single_discounts_map == {
        concession_type_1: discount_1.percentage,
        concession_type_2: discount_2.percentage,
    }


@pytest.mark.django_db
def test_get_price_with_discount_combination():
    venue = VenueFactory()
    performance = PerformanceFactory(venue=venue)
    booking = BookingFactory(performance=performance)

    concession_type_student = ConcessionTypeFactory(name="Student")
    concession_type_adult = ConcessionTypeFactory(name="Adult")

    # Set seat type price for performance
    seating = PerformanceSeatingFactory(performance=performance)

    # Create a seat booking
    TicketFactory(
        booking=booking,
        seat_group=seating.seat_group,
        concession_type=concession_type_student,
    )
    TicketFactory(
        booking=booking,
        seat_group=seating.seat_group,
        concession_type=concession_type_student,
    )

    # Check price without discount
    assert booking.get_price() == seating.price * 2

    discount_student = DiscountFactory(name="Student", percentage=0.2)
    discount_student.performances.set([performance])
    DiscountRequirementFactory(
        concession_type=concession_type_student, number=1, discount=discount_student
    )
    discount_combination = DiscountCombination((discount_student,))
    assert discount_student.percentage == 0.2
    assert booking.get_price_with_discount_combination(
        discount_combination
    ) == math.ceil((seating.price * (1 - discount_student.percentage)) + seating.price)

    discount_family = DiscountFactory(name="Family", percentage=0.2)
    discount_family.performances.set([performance])
    DiscountRequirementFactory(
        concession_type=concession_type_student, number=1, discount=discount_family
    )
    DiscountRequirementFactory(
        concession_type=concession_type_adult, number=2, discount=discount_family
    )

    TicketFactory(
        booking=booking,
        seat_group=seating.seat_group,
        concession_type=concession_type_adult,
    )
    TicketFactory(
        booking=booking,
        seat_group=seating.seat_group,
        concession_type=concession_type_adult,
    )

    discount_combination = DiscountCombination((discount_student, discount_family))
    assert (
        booking.get_price_with_discount_combination(discount_combination)
        # Price is calculated a ticket level so each ticket price should be rounded individually
        == math.ceil(seating.price * (1 - discount_student.percentage))
        + (3 * math.ceil(seating.price * (1 - discount_family.percentage)))
    )


@pytest.mark.django_db
def test_get_best_discount_combination():
    performance = PerformanceFactory()
    booking = BookingFactory(performance=performance)
    venue = VenueFactory()

    # Create some concession types
    concession_type_student = ConcessionTypeFactory(name="Student")
    concession_type_adult = ConcessionTypeFactory(name="Adult")

    seat_group = SeatGroupFactory(venue=venue)

    # Set seat type price for performance
    PerformanceSeatingFactory(performance=performance, seat_group=seat_group)

    # Create a family discount - 1 student ticket and 2 adults required
    discount_family = DiscountFactory(name="Family", percentage=0.2)
    discount_family.performances.set([performance])
    DiscountRequirementFactory(
        concession_type=concession_type_student, number=1, discount=discount_family
    )
    DiscountRequirementFactory(
        concession_type=concession_type_adult, number=2, discount=discount_family
    )

    # Create a student discount - 1 student ticket required
    discount_student = DiscountFactory(name="Student", percentage=0.2)
    discount_student.performances.set([performance])
    DiscountRequirementFactory(
        concession_type=concession_type_student, number=1, discount=discount_student
    )

    TicketFactory(
        booking=booking, concession_type=concession_type_student, seat_group=seat_group
    )
    TicketFactory(
        booking=booking, concession_type=concession_type_adult, seat_group=seat_group
    )
    TicketFactory(
        booking=booking, concession_type=concession_type_adult, seat_group=seat_group
    )
    TicketFactory(
        booking=booking, concession_type=concession_type_student, seat_group=seat_group
    )

    assert booking.performance.discounts.count() == 2

    assert booking.performance.discounts.first().name == "Family"
    assert booking.performance.discounts.first().percentage == 0.2
    assert set(booking.get_best_discount_combination().discount_combination) == set(
        (
            discount_student,
            discount_family,
        )
    )


@pytest.mark.django_db
@pytest.mark.parametrize(
    "students, adults, is_single",
    [
        (1, 0, True),
        (0, 1, True),
        (2, 1, False),
        (0, 0, False),
    ],
)
def test_is_single_discount(students, adults, is_single):
    # Create a discount
    discount = DiscountFactory(name="Family")
    DiscountRequirementFactory(number=students, discount=discount)
    DiscountRequirementFactory(number=adults, discount=discount)

    assert discount.is_single_discount() == is_single


@pytest.mark.django_db
def test_str_discount():
    discount = DiscountFactory(percentage=0.12, name="student")
    assert str(discount) == "12.0% off for student"


@pytest.mark.django_db
def test_str_booking():
    booking = BookingFactory()
    assert str(booking) == str(booking.reference)


@pytest.mark.django_db
def test_str_concession_type():
    concession_type = ConcessionTypeFactory()
    assert str(concession_type) == concession_type.name


@pytest.mark.django_db
def test_percentage_misc_cost_value():
    misc_cost = PercentageMiscCostFactory(percentage=0.2)

    # Create a booking costing £12
    booking = BookingFactory()
    psg = PerformanceSeatingFactory(performance=booking.performance, price=1200)
    TicketFactory(booking=booking, seat_group=psg.seat_group)

    assert misc_cost.get_value(booking) == 240


@pytest.mark.django_db
def test_misc_costs_value():
    ValueMiscCostFactory(value=200)
    PercentageMiscCostFactory(percentage=0.1)

    # Create a booking costing £12
    booking = BookingFactory()
    psg = PerformanceSeatingFactory(performance=booking.performance, price=1200)
    TicketFactory(booking=booking, seat_group=psg.seat_group)
    assert booking.misc_costs_value == 320


@pytest.mark.django_db
def test_subtotal_with_group_discounts():
    performance = PerformanceFactory()
    group_discount = DiscountFactory()
    group_discount.performances.set([performance])
    DiscountRequirementFactory(discount=group_discount)
    DiscountRequirementFactory(discount=group_discount)
    booking = BookingFactory(performance=performance)

    assert booking.subtotal == booking.get_best_discount_combination_with_price()[1]


@pytest.mark.django_db
def test_total():
    ValueMiscCostFactory(value=200)
    PercentageMiscCostFactory(percentage=0.1)

    # Create a booking costing £12
    booking = BookingFactory()
    psg = PerformanceSeatingFactory(performance=booking.performance, price=1200)
    ticket = TicketFactory(booking=booking, seat_group=psg.seat_group)
    assert ticket.booking.total == 1520


@pytest.mark.django_db
@pytest.mark.parametrize(
    "admin_discount, expected_price, expected_misc_costs_value",
    [(0.2, 1256, 296), (1, 0, 0)],
)
def test_total_with_admin_discount(
    admin_discount, expected_price, expected_misc_costs_value
):
    ValueMiscCostFactory(value=200)
    PercentageMiscCostFactory(percentage=0.1)

    # Create a booking costing £12
    booking = BookingFactory(admin_discount_percentage=admin_discount)
    psg = PerformanceSeatingFactory(performance=booking.performance, price=1200)
    ticket = TicketFactory(booking=booking, seat_group=psg.seat_group)
    assert booking.misc_costs_value == expected_misc_costs_value
    assert ticket.booking.total == expected_price


@pytest.mark.django_db
def test_draft_uniqueness():
    args = {
        "user": UserFactory(),
        "performance": PerformanceFactory(),
        "status": Payable.Status.IN_PROGRESS,
    }

    # Check that can make more bookings that are no in_progress
    BookingFactory(
        status=Payable.Status.PAID,
        performance=args["performance"],
        user=args["user"],
    )

    # Cannot create 2 booking with in_progress status
    BookingFactory(**args)
    with pytest.raises(IntegrityError):
        BookingFactory(**args)


@pytest.mark.django_db
@pytest.mark.parametrize(
    "value, percentage, error",
    [(None, None, True), (None, 1, False), (1, None, False), (1, 1, True)],
)
def test_misc_cost_constraints(value, percentage, error):
    """
    Check a when creating a misc cost you must have either a value or a
    percentage but not both.
    """
    args = {
        "name": "Some misc cost",
        "value": value,
        "percentage": percentage,
    }

    if not error:
        MiscCost.objects.create(**args)
    else:
        with pytest.raises(IntegrityError):
            MiscCost.objects.create(**args)


@pytest.mark.django_db
@pytest.mark.parametrize(
    "existing_list, new_list, add_list, delete_list, expected_total_number_of_tickets",
    [
        # SAME, SAME, null, null  - SAME
        (
            [
                {
                    "seat_group_id": 2,
                    "concession_type_id": 1,
                    "seat_id": 1,
                    "id": 1,
                },
                {
                    "seat_group_id": 1,
                    "concession_type_id": 1,
                    "seat_id": 1,
                    "id": 2,
                },
            ],
            [
                {
                    "seat_group_id": 2,
                    "concession_type_id": 1,
                    "seat_id": 1,
                    "id": 1,
                },
                {
                    "seat_group_id": 1,
                    "concession_type_id": 1,
                    "seat_id": 1,
                    "id": 2,
                },
            ],
            [],
            [],
            2,
        ),
        # 1&2, 1, null, 2 - DELETE 1
        (
            [
                {
                    "seat_group_id": 2,
                    "concession_type_id": 1,
                    "seat_id": 1,
                    "id": 1,
                },
                {
                    "seat_group_id": 1,
                    "concession_type_id": 1,
                    "seat_id": 1,
                    "id": 2,
                },
            ],
            [
                {
                    "seat_group_id": 2,
                    "concession_type_id": 1,
                    "seat_id": 1,
                    "id": 1,
                },
            ],
            [],
            [
                {
                    "seat_group_id": 1,
                    "concession_type_id": 1,
                    "seat_id": 1,
                    "id": 2,
                }
            ],
            1,
        ),
        # 1, 1&2, 2, null - ADD 1
        (
            [
                {
                    "seat_group_id": 2,
                    "concession_type_id": 1,
                    "seat_id": 1,
                    "id": 1,
                },
            ],
            [
                {
                    "seat_group_id": 2,
                    "concession_type_id": 1,
                    "seat_id": 1,
                    "id": 1,
                },
                {
                    "seat_group_id": 1,
                    "concession_type_id": 1,
                    "seat_id": 1,
                },
            ],
            [
                {
                    "seat_group_id": 1,
                    "concession_type_id": 1,
                    "seat_id": 1,
                }
            ],
            [],
            2,
        ),
        # 1&2, null, null, 1&2 - DELETE ALL
        (
            [
                {
                    "seat_group_id": 2,
                    "concession_type_id": 1,
                    "seat_id": 1,
                    "id": 1,
                },
                {
                    "seat_group_id": 1,
                    "concession_type_id": 1,
                    "seat_id": 1,
                    "id": 2,
                },
            ],
            [],
            [],
            [
                {
                    "seat_group_id": 2,
                    "concession_type_id": 1,
                    "seat_id": 1,
                    "id": 1,
                },
                {
                    "seat_group_id": 1,
                    "concession_type_id": 1,
                    "seat_id": 1,
                    "id": 2,
                },
            ],
            0,
        ),
        # null, 1&2, 1&2, null - ADD ALL
        (
            [],
            [
                {
                    "seat_group_id": 2,
                    "concession_type_id": 1,
                    "seat_id": 1,
                },
                {
                    "seat_group_id": 1,
                    "concession_type_id": 1,
                    "seat_id": 1,
                },
            ],
            [
                {
                    "seat_group_id": 2,
                    "concession_type_id": 1,
                    "seat_id": 1,
                },
                {
                    "seat_group_id": 1,
                    "concession_type_id": 1,
                    "seat_id": 1,
                },
            ],
            [],
            2,
        ),
        # 1, 2, 2, 1 - SWAP
        (
            [
                {
                    "seat_group_id": 2,
                    "concession_type_id": 1,
                    "seat_id": 1,
                    "id": 1,
                },
            ],
            [
                {
                    "seat_group_id": 1,
                    "concession_type_id": 1,
                    "seat_id": 1,
                }
            ],
            [
                {
                    "seat_group_id": 1,
                    "concession_type_id": 1,
                    "seat_id": 1,
                }
            ],
            [
                {
                    "seat_group_id": 2,
                    "concession_type_id": 1,
                    "seat_id": 1,
                    "id": 1,
                },
            ],
            1,
        ),
    ],
)
def test_booking_ticket_diff(
    existing_list, new_list, add_list, delete_list, expected_total_number_of_tickets
):
    SeatGroupFactory(id=1)
    SeatGroupFactory(id=2)
    ConcessionTypeFactory(id=1)
    ConcessionTypeFactory(id=2)
    SeatFactory(id=1)
    SeatFactory(id=2)

    booking = BookingFactory()

    _ = [TicketFactory(booking=booking, **ticket) for ticket in existing_list]
    new_tickets = [Ticket(**ticket) for ticket in new_list]
    add_tickets = [Ticket(**ticket) for ticket in add_list]
    delete_tickets = [Ticket(**ticket) for ticket in delete_list]

    add_tickets, delete_tickets, total_number_of_tickets = booking.get_ticket_diff(
        new_tickets
    )
    expected_add_tickets, expected_delete_tickets = map(
        ticket_dict_list_dict_gen,
        [
            add_list,
            delete_list,
        ],
    )
    actual_add_tickets, actual_delete_tickets = map(
        ticket_list_dict_gen,
        [
            add_tickets,
            delete_tickets,
        ],
    )
    assert expected_add_tickets == actual_add_tickets
    assert expected_delete_tickets == actual_delete_tickets
    assert total_number_of_tickets == expected_total_number_of_tickets


@pytest.mark.django_db
def test_booking_pay_with_payment():
    """
    When the payment_method pay return a payment assert the booking is marked
    as paid.
    """

    payment_method = mock_payment_method()
    booking = BookingFactory(status=Payable.Status.IN_PROGRESS)

    booking.pay(payment_method)  # type: ignore

    assert booking.status == Payable.Status.PAID


@pytest.mark.django_db
def test_booking_pay():
    """
    Raise exception when trying to pay for an expired booking.
    """

    payment_method = mock_payment_method()
    booking = BookingFactory(status=Payable.Status.IN_PROGRESS)

    with patch(
        "uobtheatre.bookings.models.Booking.is_reservation_expired",
        new_callable=PropertyMock(return_value=False),
    ):
        booking.pay(payment_method)  # type: ignore
    payment_method.pay.assert_called_once()


@pytest.mark.django_db
def test_booking_pay_expired_booking():
    payment_method = mock_payment_method()
    booking = BookingFactory(status=Payable.Status.IN_PROGRESS)

    with patch(
        "uobtheatre.bookings.models.Booking.is_reservation_expired",
        new_callable=PropertyMock(return_value=True),
    ), pytest.raises(
        CantBePaidForException,
        match="This booking has expired. Please create a new booking",
    ):
        booking.pay(payment_method)

    payment_method.pay.assert_not_called()


@pytest.mark.django_db
def test_ticket_check_in():
    """
    Test ticket check in method
    """
    mock_ticket_check_in_time = datetime.datetime(2020, 1, 2, 23, 45)
    user = UserFactory()

    ticket_unchecked = TicketFactory(set_checked_in=False)
    assert not ticket_unchecked.checked_in

    with patch.object(timezone, "now", return_value=mock_ticket_check_in_time) as _:
        ticket_unchecked.check_in(user=user)

    assert ticket_unchecked.checked_in
    assert ticket_unchecked.checked_in_at == mock_ticket_check_in_time
    assert ticket_unchecked.checked_in_by == user


@pytest.mark.django_db
def test_ticket_check_in_fails_if_ticket_already_checked_in():
    ticket_checked = TicketFactory(set_checked_in=True)
    assert ticket_checked.checked_in

    with pytest.raises(GQLException) as exception:
        ticket_checked.check_in(user=UserFactory())
    assert (
        exception.value.message
        == f"Ticket of id {ticket_checked.id} is already checked-in."
    )


@pytest.mark.django_db
def test_ticket_uncheck_in():
    ticket_checked = TicketFactory(set_checked_in=True)
    assert ticket_checked.checked_in

    ticket_checked.uncheck_in()
    assert not ticket_checked.checked_in
    assert Ticket.objects.first().checked_in_at is None
    assert ticket_checked.checked_in_by is None


@pytest.mark.django_db
def test_ticket_uncheck_in_fails_if_ticket_not_checked_in():
    ticket_unchecked = TicketFactory(set_checked_in=False)
    assert not ticket_unchecked.checked_in

    with pytest.raises(GQLException) as exception:
        ticket_unchecked.uncheck_in()
    assert (
        exception.value.message
        == f"Ticket of id {ticket_unchecked.id} cannot be un-checked in as it is not checked-in."
    )


@pytest.mark.django_db
def test_filter_order_by_checked_in():
    """
    Filter by booking tickets checked in
    Order by booking tickets checked in
    """
    # No tickets booking
    booking_no_tickets = BookingFactory()

    # None checked in
    booking_none = BookingFactory()
    TicketFactory(booking=booking_none)
    TicketFactory(booking=booking_none)

    # Some checked in
    booking_some = BookingFactory()
    TicketFactory(booking=booking_some, set_checked_in=True)
    TicketFactory(booking=booking_some)

    # All checked in
    booking_all = BookingFactory()
    TicketFactory(booking=booking_all, set_checked_in=True)
    TicketFactory(booking=booking_all, set_checked_in=True)

    assert {
        (booking.reference, booking.proportion)
        for booking in Booking.objects.annotate_checked_in_proportion()
    } == {
        (booking_no_tickets.reference, 0),
        (booking_none.reference, 0),
        (booking_some.reference, 0.5),
        (booking_all.reference, 1),
    }

    assert set(Booking.objects.checked_in()) == {booking_all}
    assert set(Booking.objects.checked_in(True)) == {booking_all}
    assert set(Booking.objects.checked_in(False)) == {booking_none, booking_some}


@pytest.mark.django_db
def test_filter_by_active():
    """
    Filter active bookings
        Active - performance end date is in the future
        Not active - performance end date in the past
    """

    now = timezone.now()

    production = ProductionFactory()

    performance_future = PerformanceFactory(
        production=production, end=now + datetime.timedelta(days=2)
    )
    performance_past = PerformanceFactory(
        production=production, end=now + datetime.timedelta(days=-2)
    )

    booking_future = BookingFactory(performance=performance_future)
    booking_past = BookingFactory(performance=performance_past)

    assert list(Booking.objects.active()) == [booking_future]
    assert list(Booking.objects.active(True)) == [booking_future]
    assert list(Booking.objects.active(False)) == [booking_past]


@pytest.mark.django_db
def test_booking_expiration():
    unexpired_booking = BookingFactory(status=Payable.Status.IN_PROGRESS)

    expired_booking = BookingFactory(
        status=Payable.Status.IN_PROGRESS,
        expires_at=timezone.now() - datetime.timedelta(minutes=16),
    )

    assert unexpired_booking.expires_at > timezone.now() + datetime.timedelta(
        minutes=14
    )
    assert unexpired_booking.expires_at < timezone.now() + datetime.timedelta(
        minutes=16
    )

    assert not unexpired_booking.is_reservation_expired
    assert expired_booking.is_reservation_expired

    expired_booking.status = Payable.Status.PAID
    expired_booking.save()
    assert not expired_booking.is_reservation_expired

    expired_booking.status = Payable.Status.CANCELLED
    expired_booking.save()
    assert not expired_booking.is_reservation_expired


@pytest.mark.django_db
@pytest.mark.parametrize(
    "is_refunded,status,production_status,expected",
    [
        (False, Payable.Status.PAID, Production.Status.PUBLISHED, True),
        (False, Payable.Status.PAID, Production.Status.PENDING, True),
        (True, Payable.Status.PAID, Production.Status.PUBLISHED, False),
        (False, Payable.Status.CANCELLED, Production.Status.PUBLISHED, True),
        (True, Payable.Status.CANCELLED, Production.Status.PUBLISHED, False),
        (False, Payable.Status.PAID, Production.Status.CLOSED, False),
    ],
)
def test_booking_can_be_refunded(is_refunded, status, production_status, expected):
    production = ProductionFactory(status=production_status)

    with patch(
        "uobtheatre.bookings.models.Booking.is_refunded",
        new_callable=PropertyMock(return_value=is_refunded),
    ):

        booking = BookingFactory(
            performance=PerformanceFactory(production=production), status=status
        )
        TransactionFactory(pay_object=booking)
        assert booking.can_be_refunded == expected

        if expected:
            assert booking.validate_cant_be_refunded() is None
        else:
            assert (
                isinstance(booking.validate_cant_be_refunded(), CantBeRefundedException)
                is True
            )


@pytest.mark.django_db
@pytest.mark.parametrize(
<<<<<<< HEAD
    "with_payment",
    [False, True],
)
def test_complete(with_payment):
    booking = BookingFactory(status=Payable.Status.IN_PROGRESS)

    with patch.object(booking, "send_confirmation_email") as mock_send_email:
=======
    "with_payment,with_accessibility",
    [(False, False), (True, False), (False, True), (True, True)],
)
def test_complete(with_payment, with_accessibility):
    booking = BookingFactory(
        status=Payable.Status.IN_PROGRESS,
        accessibility_info=("Something" if with_accessibility else None),
    )
    with patch(
        "uobtheatre.bookings.emails.send_booking_confirmation_email"
    ) as mock_send_email, patch(
        "uobtheatre.bookings.emails.send_booking_accessibility_info_email"
    ) as mock_send_accessibility_email:
>>>>>>> d040877a
        kwargs = {}
        if with_payment:
            kwargs["payment"] = TransactionFactory()
        booking.complete(**kwargs)
        mock_send_email.assert_called_once()

        if with_accessibility:
            mock_send_accessibility_email.assert_called_once()
        else:
            mock_send_accessibility_email.assert_not_called()

    booking.refresh_from_db()
    assert booking.status == Payable.Status.PAID


@pytest.mark.django_db
<<<<<<< HEAD
@pytest.mark.parametrize(
    "with_payment, provider_transaction_id, with_image",
    [
        (True, "SQUARE_PAYMENT_ID", True),
        (True, None, False),
        (False, None, True),
        (True, "SQUARE_PAYMENT_ID", True),
        (True, None, False),
        (False, None, True),
    ],
)
def test_send_confirmation_email(
    mailoutbox, with_payment, provider_transaction_id, with_image
):
    image = ImageFactory() if with_image else None
    production = ProductionFactory(name="Legally Ginger", featured_image=image)
    venue = VenueFactory(address=AddressFactory(latitude=51.4, longitude=-2.61))
    performance = PerformanceFactory(
        venue=venue,
        doors_open=datetime.datetime(
            day=4,
            month=11,
            year=2021,
            hour=18,
            minute=15,
            tzinfo=timezone.get_current_timezone(),
        ),
        start=datetime.datetime(
            day=4,
            month=11,
            year=2021,
            hour=19,
            minute=15,
            tzinfo=timezone.get_current_timezone(),
        ),
        production=production,
    )
    booking = BookingFactory(
        status=Payable.Status.IN_PROGRESS,
        reference="abc",
        performance=performance,
    )
    booking.user.status.verified = True

    payment = (
        TransactionFactory(
            pay_object=booking,
            value=1000,
            provider_name=transaction_providers.SquareOnline.name,
            provider_transaction_id=provider_transaction_id,
        )
        if with_payment
        else None
    )

    booking.send_confirmation_email(payment)

    assert len(mailoutbox) == 1
    email = mailoutbox[0]

    assert email.subject == "Your booking is confirmed!"
    assert "Your booking to" in email.body

    assert "View Booking (https://example.com/user/booking/abc" in email.body
    assert (
        "View Tickets (https://example.com%s" % booking.web_tickets_path in email.body
    )
    assert "Legally Ginger" in email.body
    assert "opens at 04 November 2021 18:15 GMT for a 19:15 GMT start" in email.body
    if with_payment:
        assert "Payment Information" in email.body
        assert "10.00 GBP" in email.body
        assert (
            "(Square online card payment - ID SQUARE_PAYMENT_ID)"
            if provider_transaction_id
            else "(Square online card payment)" in email.body
        )
    else:
        assert "Payment Information" not in email.body


@pytest.mark.django_db
def test_send_confirmation_email_for_anonymous(mailoutbox):
    production = ProductionFactory(name="Legally Ginger")
    venue = VenueFactory(address=AddressFactory(latitude=51.4, longitude=-2.61))
    performance = PerformanceFactory(
        doors_open=datetime.datetime(
            day=20,
            month=10,
            year=2021,
            hour=18,
            minute=15,
            tzinfo=timezone.get_current_timezone(),
        ),
        start=datetime.datetime(
            day=20,
            month=10,
            year=2021,
            hour=19,
            minute=15,
            tzinfo=timezone.get_current_timezone(),
        ),
        production=production,
        venue=venue,
    )
    booking = BookingFactory(
        status=Payable.Status.IN_PROGRESS,
        reference="abc",
        performance=performance,
    )

    booking.send_confirmation_email()

    assert len(mailoutbox) == 1
    email = mailoutbox[0]
    assert email.subject == "Your booking is confirmed!"
    assert "View Booking (https://example.com/user/booking/abc" not in email.body
    assert (
        "View Tickets (https://example.com%s" % booking.web_tickets_path in email.body
    )
    assert "Legally Ginger" in email.body
    assert "opens at 20 October 2021 19:15 BST for a 20:15 BST start" in email.body
    assert "reference (abc)" in email.body


@pytest.mark.django_db
=======
>>>>>>> d040877a
def test_web_tickets_path_property():
    booking = BookingFactory(reference="abcd1234")
    ticket_ids = [
        # Get URL safe global ids
        quote_plus((to_global_id("TicketNode", ticket.id)))
        for ticket in [TicketFactory(booking=booking, id=i) for i in range(3)]
    ]
    performance_id = quote_plus(to_global_id("PerformanceNode", booking.performance.id))
    assert (
        booking.web_tickets_path
        == f"/user/booking/abcd1234/tickets?performanceID={performance_id}&ticketID={ticket_ids[0]}&ticketID={ticket_ids[1]}&ticketID={ticket_ids[2]}"
    )


@pytest.mark.django_db
def test_booking_display_name():
    production = ProductionFactory(name="My Production")
    performance = PerformanceFactory(
        production=production,
        start=datetime.datetime(2022, 1, 14, 10, 0, tzinfo=pytz.UTC),
    )
    booking = BookingFactory(performance=performance, reference="abcd")

    assert (
        booking.display_name
        == "Booking Ref. abcd for performance of my production at 10:00 on 14/01/2022"
    )


@pytest.mark.django_db
def test_booking_clone():
    # Create a booking
    booking = BookingFactory()
    assert Booking.objects.count() == 1

    # Clone it
    booking_clone = booking.clone()
    assert Booking.objects.count() == 1

    # Check a unique booking reference is assigned
    assert booking_clone.reference is not None
    assert booking_clone.reference != booking.reference<|MERGE_RESOLUTION|>--- conflicted
+++ resolved
@@ -24,17 +24,10 @@
     DiscountFactory,
     DiscountRequirementFactory,
 )
-<<<<<<< HEAD
-from uobtheatre.images.test.factories import ImageFactory
-from uobtheatre.payments import transaction_providers
 from uobtheatre.payments.exceptions import (
     CantBePaidForException,
     CantBeRefundedException,
 )
-=======
-from uobtheatre.payments.exceptions import CantBeRefundedException
-from uobtheatre.payments.models import Transaction
->>>>>>> d040877a
 from uobtheatre.payments.payables import Payable
 from uobtheatre.payments.test.factories import TransactionFactory, mock_payment_method
 from uobtheatre.productions.models import Production
@@ -1068,15 +1061,6 @@
 
 @pytest.mark.django_db
 @pytest.mark.parametrize(
-<<<<<<< HEAD
-    "with_payment",
-    [False, True],
-)
-def test_complete(with_payment):
-    booking = BookingFactory(status=Payable.Status.IN_PROGRESS)
-
-    with patch.object(booking, "send_confirmation_email") as mock_send_email:
-=======
     "with_payment,with_accessibility",
     [(False, False), (True, False), (False, True), (True, True)],
 )
@@ -1090,7 +1074,6 @@
     ) as mock_send_email, patch(
         "uobtheatre.bookings.emails.send_booking_accessibility_info_email"
     ) as mock_send_accessibility_email:
->>>>>>> d040877a
         kwargs = {}
         if with_payment:
             kwargs["payment"] = TransactionFactory()
@@ -1107,135 +1090,6 @@
 
 
 @pytest.mark.django_db
-<<<<<<< HEAD
-@pytest.mark.parametrize(
-    "with_payment, provider_transaction_id, with_image",
-    [
-        (True, "SQUARE_PAYMENT_ID", True),
-        (True, None, False),
-        (False, None, True),
-        (True, "SQUARE_PAYMENT_ID", True),
-        (True, None, False),
-        (False, None, True),
-    ],
-)
-def test_send_confirmation_email(
-    mailoutbox, with_payment, provider_transaction_id, with_image
-):
-    image = ImageFactory() if with_image else None
-    production = ProductionFactory(name="Legally Ginger", featured_image=image)
-    venue = VenueFactory(address=AddressFactory(latitude=51.4, longitude=-2.61))
-    performance = PerformanceFactory(
-        venue=venue,
-        doors_open=datetime.datetime(
-            day=4,
-            month=11,
-            year=2021,
-            hour=18,
-            minute=15,
-            tzinfo=timezone.get_current_timezone(),
-        ),
-        start=datetime.datetime(
-            day=4,
-            month=11,
-            year=2021,
-            hour=19,
-            minute=15,
-            tzinfo=timezone.get_current_timezone(),
-        ),
-        production=production,
-    )
-    booking = BookingFactory(
-        status=Payable.Status.IN_PROGRESS,
-        reference="abc",
-        performance=performance,
-    )
-    booking.user.status.verified = True
-
-    payment = (
-        TransactionFactory(
-            pay_object=booking,
-            value=1000,
-            provider_name=transaction_providers.SquareOnline.name,
-            provider_transaction_id=provider_transaction_id,
-        )
-        if with_payment
-        else None
-    )
-
-    booking.send_confirmation_email(payment)
-
-    assert len(mailoutbox) == 1
-    email = mailoutbox[0]
-
-    assert email.subject == "Your booking is confirmed!"
-    assert "Your booking to" in email.body
-
-    assert "View Booking (https://example.com/user/booking/abc" in email.body
-    assert (
-        "View Tickets (https://example.com%s" % booking.web_tickets_path in email.body
-    )
-    assert "Legally Ginger" in email.body
-    assert "opens at 04 November 2021 18:15 GMT for a 19:15 GMT start" in email.body
-    if with_payment:
-        assert "Payment Information" in email.body
-        assert "10.00 GBP" in email.body
-        assert (
-            "(Square online card payment - ID SQUARE_PAYMENT_ID)"
-            if provider_transaction_id
-            else "(Square online card payment)" in email.body
-        )
-    else:
-        assert "Payment Information" not in email.body
-
-
-@pytest.mark.django_db
-def test_send_confirmation_email_for_anonymous(mailoutbox):
-    production = ProductionFactory(name="Legally Ginger")
-    venue = VenueFactory(address=AddressFactory(latitude=51.4, longitude=-2.61))
-    performance = PerformanceFactory(
-        doors_open=datetime.datetime(
-            day=20,
-            month=10,
-            year=2021,
-            hour=18,
-            minute=15,
-            tzinfo=timezone.get_current_timezone(),
-        ),
-        start=datetime.datetime(
-            day=20,
-            month=10,
-            year=2021,
-            hour=19,
-            minute=15,
-            tzinfo=timezone.get_current_timezone(),
-        ),
-        production=production,
-        venue=venue,
-    )
-    booking = BookingFactory(
-        status=Payable.Status.IN_PROGRESS,
-        reference="abc",
-        performance=performance,
-    )
-
-    booking.send_confirmation_email()
-
-    assert len(mailoutbox) == 1
-    email = mailoutbox[0]
-    assert email.subject == "Your booking is confirmed!"
-    assert "View Booking (https://example.com/user/booking/abc" not in email.body
-    assert (
-        "View Tickets (https://example.com%s" % booking.web_tickets_path in email.body
-    )
-    assert "Legally Ginger" in email.body
-    assert "opens at 20 October 2021 19:15 BST for a 20:15 BST start" in email.body
-    assert "reference (abc)" in email.body
-
-
-@pytest.mark.django_db
-=======
->>>>>>> d040877a
 def test_web_tickets_path_property():
     booking = BookingFactory(reference="abcd1234")
     ticket_ids = [
