--- conflicted
+++ resolved
@@ -786,7 +786,7 @@
 
 
 @pytest.mark.django_db
-def test_pay_booking_mutation_wrong_price(gql_client, gql_id):
+def test_pay_booking_mutation_wrong_price(gql_client):
     booking = BookingFactory()
 
     request_query = """
@@ -808,7 +808,7 @@
         }
     """
     response = gql_client.login().execute(
-        request_query % gql_id(booking.id, "BookingNode")
+        request_query % to_global_id("BookingNode", booking.id)
     )
     assert response == {
         "data": {
@@ -827,8 +827,7 @@
 
 
 @pytest.mark.django_db
-<<<<<<< HEAD
-def test_pay_booking_square_pos_no_device_id(gql_client_flexible):
+def test_pay_booking_square_pos_no_device_id(gql_client):
     request_query = """
     mutation {
 	payBooking(
@@ -848,9 +847,10 @@
           }
         }
     """
+    gql_client.login()
     booking = BookingFactory(status=Booking.BookingStatus.IN_PROGRESS)
-    assign_perm("boxoffice", gql_client_flexible.user, booking.performance.production)
-    response = gql_client_flexible.execute(
+    assign_perm("boxoffice", gql_client.user, booking.performance.production)
+    response = gql_client.execute(
         request_query % to_global_id("BookingNode", booking.id)
     )
     assert response == {
@@ -871,10 +871,7 @@
 
 
 @pytest.mark.django_db
-def test_pay_booking_square_error(mock_square, gql_client_flexible):
-=======
-def test_pay_booking_square_error(mock_square, gql_client, gql_id):
->>>>>>> dd062b3c
+def test_pay_booking_square_error(mock_square, gql_client):
     booking = BookingFactory(status=Booking.BookingStatus.IN_PROGRESS)
     client = gql_client.login()
 
@@ -925,11 +922,7 @@
 
 
 @pytest.mark.django_db
-<<<<<<< HEAD
-def test_pay_booking_mutation_paid_booking(gql_client_flexible, gql_id):
-=======
-def test_pay_booking_mutation_payed_booking(gql_client, gql_id):
->>>>>>> dd062b3c
+def test_pay_booking_mutation_payed_booking(gql_client):
     booking = BookingFactory(status=Booking.BookingStatus.PAID)
     client = gql_client.login()
 
@@ -951,7 +944,7 @@
           }
         }
     """
-    response = client.execute(request_query % gql_id(booking.id, "BookingNode"))
+    response = client.execute(request_query % to_global_id("BookingNode", booking.id))
     assert response == {
         "data": {
             "payBooking": {
@@ -969,7 +962,7 @@
 
 
 @pytest.mark.django_db
-def test_pay_booking_mutation_unauthorized_provider(gql_client, gql_id):
+def test_pay_booking_mutation_unauthorized_provider(gql_client):
     booking = BookingFactory(status=Booking.BookingStatus.IN_PROGRESS)
     client = gql_client.login()
 
@@ -992,7 +985,7 @@
           }
         }
     """
-    response = client.execute(request_query % gql_id(booking.id, "BookingNode"))
+    response = client.execute(request_query % to_global_id("BookingNode", booking.id))
     assert response == {
         "data": {
             "payBooking": {
@@ -1011,7 +1004,7 @@
 
 
 @pytest.mark.django_db
-def test_pay_booking_mutation_online_without_nonce(gql_client, gql_id):
+def test_pay_booking_mutation_online_without_nonce(gql_client):
     booking = BookingFactory(status=Booking.BookingStatus.IN_PROGRESS)
     client = gql_client.login()
 
@@ -1033,7 +1026,7 @@
           }
         }
     """
-    response = client.execute(request_query % gql_id(booking.id, "BookingNode"))
+    response = client.execute(request_query % to_global_id("BookingNode", booking.id))
     assert response == {
         "data": {
             "payBooking": {
@@ -1052,11 +1045,7 @@
 
 
 @pytest.mark.django_db
-<<<<<<< HEAD
-def test_pay_booking_success(mock_square, gql_client_flexible):
-=======
-def test_pay_booking_success(mock_square, gql_client, gql_id):
->>>>>>> dd062b3c
+def test_pay_booking_success(mock_square, gql_client):
     booking = BookingFactory(status=Booking.BookingStatus.IN_PROGRESS)
     client = gql_client.login()
 
@@ -1158,12 +1147,8 @@
 
 
 @pytest.mark.django_db
-<<<<<<< HEAD
 @pytest.mark.parametrize("payment_method", ["CARD", "CASH"])
-def test_pay_booking_manual(gql_client_flexible, payment_method):
-=======
-def test_pay_booking_manual(gql_client):
->>>>>>> dd062b3c
+def test_pay_booking_manual(gql_client, payment_method):
     booking = BookingFactory(status=Booking.BookingStatus.IN_PROGRESS)
     client = gql_client.login()
     assign_perm("boxoffice", client.user, booking.performance.production)
