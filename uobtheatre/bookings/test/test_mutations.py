--- conflicted
+++ resolved
@@ -923,13 +923,7 @@
 
 @pytest.mark.django_db
 def test_update_booking_no_tickets(gql_client):
-<<<<<<< HEAD
     booking = BookingFactory(user=gql_client.login().user)
-=======
-    booking = BookingFactory(
-        user=gql_client.login(), status=Booking.BookingStatus.IN_PROGRESS
-    )
->>>>>>> 3aaa8284
     tickets = [TicketFactory(booking=booking) for _ in range(10)]
 
     request_query = """
@@ -955,13 +949,8 @@
 @pytest.mark.django_db
 def test_update_booking_set_target_user(gql_client):
 
-<<<<<<< HEAD
     creator = gql_client.login().user
-    booking = BookingFactory(user=creator)
-=======
-    creator = gql_client.login()
     booking = BookingFactory(user=creator, status=Booking.BookingStatus.IN_PROGRESS)
->>>>>>> 3aaa8284
 
     creator.is_superuser = True
     creator.save()
@@ -1128,13 +1117,9 @@
 
     seat_group = SeatGroupFactory()
     concession_type = ConcessionTypeFactory()
-<<<<<<< HEAD
-    booking = BookingFactory(user=gql_client.login().user)
-=======
     booking = BookingFactory(
-        user=gql_client.login(), status=Booking.BookingStatus.IN_PROGRESS
-    )
->>>>>>> 3aaa8284
+        user=gql_client.login().user, status=Booking.BookingStatus.IN_PROGRESS
+    )
     request_query = """
         mutation {
             updateBooking (
@@ -1188,7 +1173,9 @@
 
     seat_group = SeatGroupFactory()
     concession_type = ConcessionTypeFactory()
-    booking = BookingFactory(user=gql_client.login(), status=Booking.BookingStatus.PAID)
+    booking = BookingFactory(
+        user=gql_client.login().user, status=Booking.BookingStatus.PAID
+    )
     request_query = """
         mutation {
             updateBooking (
@@ -2056,7 +2043,9 @@
 @pytest.mark.django_db
 def test_pay_booking_fails_if_already_paid(gql_client):
 
-    booking = BookingFactory(user=gql_client.login(), status=Booking.BookingStatus.PAID)
+    booking = BookingFactory(
+        user=gql_client.login().user, status=Booking.BookingStatus.PAID
+    )
     request_query = """
         mutation {
             payBooking (
