# pylint: disable=too-many-lines

<<<<<<< HEAD

from datetime import timedelta
=======
from datetime import datetime, timedelta
>>>>>>> f35631a0

import pytest
from django.utils import timezone
from graphql_relay.node.node import from_global_id, to_global_id
from guardian.shortcuts import assign_perm

from uobtheatre.bookings.models import Booking
from uobtheatre.bookings.schema import PayBooking, parse_target_user_email
from uobtheatre.bookings.test.factories import (
    BookingFactory,
    PerformanceSeatingFactory,
    TicketFactory,
)
from uobtheatre.discounts.test.factories import ConcessionTypeFactory
from uobtheatre.payments.payment_methods import SquareOnline, SquarePOS
from uobtheatre.productions.test.factories import PerformanceFactory
from uobtheatre.users.models import User
from uobtheatre.users.test.factories import UserFactory
from uobtheatre.utils.exceptions import AuthorizationException, GQLException
from uobtheatre.utils.test_utils import ticket_dict_list_dict_gen, ticket_list_dict_gen
from uobtheatre.venues.test.factories import SeatFactory, SeatGroupFactory


@pytest.mark.django_db
@pytest.mark.parametrize(
    "data, seat_group_capacity, performance_capacity, is_valid",
    [
        # Check performance is required to create booking
        (
            """
            tickets: [
                {
                    seatGroupId: "U2VhdEdyb3VwTm9kZTox"
                    concessionTypeId: "Q29uY2Vzc2lvblR5cGVOb2RlOjE="
                }
            ]
            """,
            10,
            10,
            False,
        ),
        # Assert seat group is required for each seat booking
        (
            """
            performanceId: "UGVyZm9ybWFuY2VOb2RlOjE="
            tickets: [
                {
                    concessionTypeId: "Q29uY2Vzc2lvblR5cGVOb2RlOjE="
                }
            ]
            """,
            10,
            10,
            False,
        ),
        # Check concession type is not required (default to adult)
        # TODO For now concession # pylint: disable=fixme
        # type is required as there is no default, but when this is not the
        # case we need to check adult is default.
        # (
        #     """
        #     performanceId: "UGVyZm9ybWFuY2VOb2RlOjE="
        #     tickets: [
        #         {
        #             seatGroupId: "U2VhdEdyb3VwTm9kZTox"
        #         }
        #     ]
        #     """,
        #     10,
        #     10,
        #     True,
        # ),
        # Check seat booking is not required
        (
            """
            performanceId: "UGVyZm9ybWFuY2VOb2RlOjE="
            """,
            10,
            10,
            True,
        ),
        (
            # Check booking with all data is valid
            """
            performanceId: "UGVyZm9ybWFuY2VOb2RlOjE="
            tickets: [
                {
                    seatGroupId: "U2VhdEdyb3VwTm9kZTox"
                    concessionTypeId: "Q29uY2Vzc2lvblR5cGVOb2RlOjE="
                }
            ]
            """,
            10,
            10,
            True,
        ),
        (
            # Check if there is not enough performance capcaity it is not valid
            """
            performanceId: "UGVyZm9ybWFuY2VOb2RlOjE="
            tickets: [
                {
                    seatGroupId: "U2VhdEdyb3VwTm9kZTox"
                    concessionTypeId: "Q29uY2Vzc2lvblR5cGVOb2RlOjE="
                }
                {
                    seatGroupId: "U2VhdEdyb3VwTm9kZTox"
                    concessionTypeId: "Q29uY2Vzc2lvblR5cGVOb2RlOjE="
                }
                {
                    seatGroupId: "U2VhdEdyb3VwTm9kZTox"
                    concessionTypeId: "Q29uY2Vzc2lvblR5cGVOb2RlOjE="
                }
            ]
            """,
            10,
            2,
            False,
        ),
        (
            # Check if there is not enough seat_group capcaity it is not valid
            """
            performanceId: "UGVyZm9ybWFuY2VOb2RlOjE="
            tickets: [
                {
                    seatGroupId: "U2VhdEdyb3VwTm9kZTox"
                    concessionTypeId: "Q29uY2Vzc2lvblR5cGVOb2RlOjE="
                }
                {
                    seatGroupId: "U2VhdEdyb3VwTm9kZTox",
                    concessionTypeId: "Q29uY2Vzc2lvblR5cGVOb2RlOjE="
                }
                {
                    seatGroupId: "U2VhdEdyb3VwTm9kZTox"
                    concessionTypeId: "Q29uY2Vzc2lvblR5cGVOb2RlOjE="
                }
            ],
            """,
            2,
            10,
            False,
        ),
    ],
)
def test_create_booking_mutation(
    data, seat_group_capacity, performance_capacity, is_valid, gql_client
):

    performance = PerformanceFactory(id=1, capacity=performance_capacity)
    seat_group = SeatGroupFactory(id=1)
    PerformanceSeatingFactory(
        performance=performance, seat_group=seat_group, capacity=seat_group_capacity
    )
    ConcessionTypeFactory(id=1)
    request = """
        mutation {
          createBooking(
            %s
          ) {
            booking {
              id
            }
            success
            errors {
              __typename
              ... on NonFieldError {
                message
                code
              }
            }
         }
        }
    """

    gql_client.login()
    response = gql_client.execute(request % data)

    if not is_valid:
        assert response.get("errors") or (
            response["data"]["createBooking"]["errors"]
            and not response["data"]["createBooking"]["success"]
        )
    else:
        assert (
            not response.get("errors")
            and response["data"]["createBooking"]["success"]
            and response["data"]["createBooking"]["errors"] is None
        )


@pytest.mark.django_db
<<<<<<< HEAD
@pytest.mark.parametrize("with_boxoffice_perms", [False, True])
def test_create_booking_with_too_many_tickets(gql_client, with_boxoffice_perms):
    performance = PerformanceFactory(id=1, capacity=100)
    seat_group = SeatGroupFactory(id=1)
    PerformanceSeatingFactory(
        performance=performance, seat_group=seat_group, capacity=100
    )
    concession_type = ConcessionTypeFactory()

    request = """
        mutation {{
          createBooking(
            performanceId: "{0}"
            tickets: [
                {{seatGroupId: "{1}", concessionTypeId: "{2}"}},
                {{seatGroupId: "{1}", concessionTypeId: "{2}"}},
                {{seatGroupId: "{1}", concessionTypeId: "{2}"}},
                {{seatGroupId: "{1}", concessionTypeId: "{2}"}},
                {{seatGroupId: "{1}", concessionTypeId: "{2}"}},
                {{seatGroupId: "{1}", concessionTypeId: "{2}"}},
                {{seatGroupId: "{1}", concessionTypeId: "{2}"}},
                {{seatGroupId: "{1}", concessionTypeId: "{2}"}},
                {{seatGroupId: "{1}", concessionTypeId: "{2}"}},
                {{seatGroupId: "{1}", concessionTypeId: "{2}"}},
                {{seatGroupId: "{1}", concessionTypeId: "{2}"}},
            ]
          ) {{
            success
            errors {{
              __typename
              ... on NonFieldError {{
                message
              }}
            }}
         }}
        }}
    """.format(
        to_global_id("PerformanceNode", performance.id),
        to_global_id("SeatGroupNode", seat_group.id),
        to_global_id("ConcessionType", concession_type.id),
    )

    gql_client.login()
    if with_boxoffice_perms:
        assign_perm("boxoffice", gql_client.user, performance.production)

    response = gql_client.execute(request)

    assert response["data"]["createBooking"]["success"] is with_boxoffice_perms

    if not with_boxoffice_perms:
        assert (
            response["data"]["createBooking"]["errors"][0]["message"]
            == "You may only book a maximum of 10 tickets"
        )
=======
def test_cant_create_booking_with_unbookable_performance(gql_client):
    performance = PerformanceFactory(end=(datetime.now() - timedelta(days=1)))
    request = """
        mutation{
            createBooking(performanceId: "%s") {
                success
                errors {
                    ... on NonFieldError {
                        message
                    }
                }
            }
        }
    """ % to_global_id(
        "PerformanceNode", performance.id
    )

    gql_client.login()
    response = gql_client.execute(request)

    assert response["data"]["createBooking"]["success"] is False
    assert (
        response["data"]["createBooking"]["errors"][0]["message"]
        == "This performance is not able to be booked at the moment"
    )
>>>>>>> f35631a0


@pytest.mark.django_db
def test_create_booking_with_taget_user_without_perms(gql_client):

    psg = PerformanceSeatingFactory()
    request = """
        mutation {
          createBooking(
            performanceId: "%s"
            targetUserEmail: "abc@email.com"
          ) {
            booking {
              id
            }
            success
            errors {
              __typename
              ... on FieldError {
                message
                code
                field
              }
            }
         }
        }
    """ % to_global_id(
        "PerformanceNode", psg.performance.id
    )

    gql_client.login()
    response = gql_client.execute(request)
    assert response["data"]["createBooking"]["success"] is False
    assert response["data"]["createBooking"]["errors"] == [
        {
            "__typename": "FieldError",
            "message": "You do not have permission to create a booking for another user.",
            "code": "403",
            "field": "targetUserEmail",
        }
    ]


@pytest.mark.django_db
def test_create_booking_with_taget_user(gql_client):

    user = UserFactory(email="abc@email.com")
    psg = PerformanceSeatingFactory()
    request = """
        mutation {
          createBooking(
            performanceId: "%s"
            targetUserEmail: "abc@email.com"
          ) {
            booking {
              id
            }
            success
            errors {
              __typename
              ... on NonFieldError {
                message
                code
              }
            }
         }
        }
    """ % to_global_id(
        "PerformanceNode", psg.performance.id
    )

    assign_perm("boxoffice", gql_client.login(), psg.performance.production)
    response = gql_client.execute(request)

    assert response["data"]["createBooking"]["success"] is True
    booking = Booking.objects.first()
    assert str(booking.user.id) == str(user.id)
    assert str(booking.creator.id) == str(gql_client.user.id)


@pytest.mark.django_db
def test_create_booking_with_new_taget_user(gql_client):

    psg = PerformanceSeatingFactory()
    request = """
        mutation {
          createBooking(
            performanceId: "%s"
            targetUserEmail: "abc@email.com"
          ) {
            booking {
              id
            }
            success
            errors {
              __typename
              ... on NonFieldError {
                message
                code
              }
            }
         }
        }
    """ % to_global_id(
        "PerformanceNode", psg.performance.id
    )

    assign_perm("boxoffice", gql_client.login(), psg.performance.production)
    response = gql_client.execute(request)

    assert response["data"]["createBooking"]["success"] is True

    # Assert new user created
    assert User.objects.filter(email="abc@email.com").exists()

    booking = Booking.objects.first()
    assert booking.user.email == "abc@email.com"
    assert str(booking.creator.id) == str(gql_client.user.id)


@pytest.mark.django_db
def test_create_booking_admin_discount_without_perms(gql_client):
    performance = PerformanceFactory()
    PerformanceSeatingFactory(performance=performance)
    request = """
        mutation {
          createBooking(
            performanceId: "%s"
            adminDiscountPercentage: 0.8
          ) {
            booking {
              id
            }
            success
            errors {
              __typename
              ... on FieldError {
                message
                field
              }
            }
         }
        }
    """ % to_global_id(
        "PerformanceNode", performance.id
    )
    gql_client.login()
    response = gql_client.execute(request)

    assert response["data"]["createBooking"]["success"] is False
    assert (
        response["data"]["createBooking"]["errors"][0]["message"]
        == "You do not have permission to assign an admin discount"
    )
    assert (
        response["data"]["createBooking"]["errors"][0]["field"]
        == "adminDiscountPercentage"
    )


@pytest.mark.django_db
@pytest.mark.parametrize(
    "discount,should_be_valid",
    [
        (0.8, True),
        (-1, False),
        (1.2, False),
    ],
)
def test_create_booking_admin_discount(gql_client, discount, should_be_valid):
    performance = PerformanceFactory()
    PerformanceSeatingFactory(performance=performance)
    request = """
        mutation {
          createBooking(
            performanceId: "%s"
            adminDiscountPercentage: %s
          ) {
            booking {
              id
              adminDiscountPercentage
            }
            success
            errors {
              __typename
              ... on FieldError {
                message
                field
              }
            }
         }
        }
    """ % (
        to_global_id("PerformanceNode", performance.id),
        discount,
    )
    gql_client.login()
    assign_perm("change_production", gql_client.user, performance.production)
    response = gql_client.execute(request)

    assert response["data"]["createBooking"]["success"] is should_be_valid

    if not should_be_valid:
        assert (
            response["data"]["createBooking"]["errors"][0]["field"]
            == "adminDiscountPercentage"
        )
    else:
        assert (
            response["data"]["createBooking"]["booking"]["adminDiscountPercentage"]
            == 0.8
        )


@pytest.mark.django_db
@pytest.mark.parametrize(
    "current_tickets, planned_tickets, expected_tickets",
    [
        # No change in tickets
        (
            [
                {
                    "seat_group_id": 2,
                    "concession_type_id": 1,
                    "seat_id": 1,
                    "id": 1,
                },
                {
                    "seat_group_id": 1,
                    "concession_type_id": 1,
                    "seat_id": 1,
                    "id": 2,
                },
            ],
            [
                {
                    "seat_group_id": 2,
                    "concession_type_id": 1,
                    "seat_id": 1,
                    "id": 1,
                },
                {
                    "seat_group_id": 1,
                    "concession_type_id": 1,
                    "seat_id": 1,
                    "id": 2,
                },
            ],
            [
                {
                    "seat_group_id": 2,
                    "concession_type_id": 1,
                    "seat_id": 1,
                    "id": 1,
                },
                {
                    "seat_group_id": 1,
                    "concession_type_id": 1,
                    "seat_id": 1,
                    "id": 2,
                },
            ],
        ),
        # Create a new ticket
        (
            [
                {
                    "seat_group_id": 2,
                    "concession_type_id": 1,
                    "seat_id": 1,
                    "id": 1,
                },
            ],
            [
                {
                    "seat_group_id": 2,
                    "concession_type_id": 1,
                    "seat_id": 1,
                    "id": 1,
                },
                {
                    "seat_group_id": 1,
                    "concession_type_id": 1,
                    "seat_id": 1,
                },
            ],
            [
                {
                    "seat_group_id": 2,
                    "concession_type_id": 1,
                    "seat_id": 1,
                    "id": 1,
                },
                {
                    "seat_group_id": 1,
                    "concession_type_id": 1,
                    "seat_id": 1,
                },
            ],
        ),
        # Delete all tickets
        (
            [
                {
                    "seat_group_id": 2,
                    "concession_type_id": 1,
                    "seat_id": 1,
                    "id": 1,
                },
                {
                    "seat_group_id": 1,
                    "concession_type_id": 1,
                    "seat_id": 1,
                    "id": 2,
                },
            ],
            [],
            [],
        ),
        # All new tickets
        (
            [],
            [
                {
                    "seat_group_id": 2,
                    "concession_type_id": 1,
                    "seat_id": 1,
                },
                {
                    "seat_group_id": 1,
                    "concession_type_id": 1,
                    "seat_id": 1,
                },
            ],
            [
                {
                    "seat_group_id": 2,
                    "concession_type_id": 1,
                    "seat_id": 1,
                },
                {
                    "seat_group_id": 1,
                    "concession_type_id": 1,
                    "seat_id": 1,
                },
            ],
        ),
        # Add a similar ticket
        (
            [
                {
                    "seat_group_id": 2,
                    "concession_type_id": 1,
                    "seat_id": 1,
                    "id": 1,
                },
                {
                    "seat_group_id": 1,
                    "concession_type_id": 1,
                    "seat_id": 1,
                    "id": 2,
                },
            ],
            [
                {
                    "seat_group_id": 2,
                    "concession_type_id": 1,
                    "seat_id": 1,
                    "id": 1,
                },
                {
                    "seat_group_id": 1,
                    "concession_type_id": 1,
                    "seat_id": 1,
                    "id": 2,
                },
                {
                    "seat_group_id": 1,
                    "concession_type_id": 1,
                    "seat_id": 1,
                },
            ],
            [
                {
                    "seat_group_id": 2,
                    "concession_type_id": 1,
                    "seat_id": 1,
                    "id": 1,
                },
                {
                    "seat_group_id": 1,
                    "concession_type_id": 1,
                    "seat_id": 1,
                    "id": 2,
                },
                {
                    "seat_group_id": 1,
                    "concession_type_id": 1,
                    "seat_id": 1,
                },  # pylint: disable=too-many-locals
            ],
        ),
    ],
)
def test_update_booking(current_tickets, planned_tickets, expected_tickets, gql_client):

    seat_group_1 = SeatGroupFactory(id=1)
    seat_group_2 = SeatGroupFactory(id=2)
    ConcessionTypeFactory(id=1)
    ConcessionTypeFactory(id=2)
    SeatFactory(id=1)
    SeatFactory(id=2)
    performance = PerformanceFactory()
    PerformanceSeatingFactory(performance=performance, seat_group=seat_group_1)
    PerformanceSeatingFactory(performance=performance, seat_group=seat_group_2)

    # Create booking with current tickets
    booking = BookingFactory(
        performance=performance, status=Booking.BookingStatus.IN_PROGRESS
    )
    _ = [TicketFactory(booking=booking, **ticket) for ticket in current_tickets]
    # Generate mutation query from input data

    ticket_queries = ""
    for ticket in planned_tickets:
        if ticket.get("id") is not None:
            query_str = """
                        {
                            id: "%s"
                            seatId: "%s"
                            seatGroupId: "%s"
                            concessionTypeId: "%s"
                        }
                        """ % (
                to_global_id("TicketNode", ticket.get("id")),
                to_global_id("SeatNode", ticket.get("seat_id")),
                to_global_id("SeatGroupNode", ticket.get("seat_group_id")),
                to_global_id("ConcessionTypeNode", ticket.get("concession_type_id")),
            )
        else:
            query_str = """
                        {
                            seatId: "%s"
                            seatGroupId: "%s"
                            concessionTypeId: "%s"
                        }
                        """ % (
                to_global_id("SeatNode", ticket.get("seat_id")),
                to_global_id("SeatGroupNode", ticket.get("seat_group_id")),
                to_global_id("ConcessionTypeNode", ticket.get("concession_type_id")),
            )
        ticket_queries += query_str

    request_query = """
        mutation {
            updateBooking (
                bookingId: "%s"
                tickets: [
                    %s
                ]
            ){
                booking{
                    id
                }
            }
        }
        """ % (
        to_global_id("BookingNode", booking.id),
        ticket_queries,
    )

    gql_client.user = booking.user
    response = gql_client.execute(request_query)

    return_booking_id = response["data"]["updateBooking"]["booking"]["id"]

    local_booking_id = int(from_global_id(return_booking_id)[1])

    returned_booking = Booking.objects.get(id=local_booking_id)

    expected_booking_tickets = ticket_dict_list_dict_gen(expected_tickets)
    updated_booking_tickets = ticket_list_dict_gen(returned_booking.tickets.all())

    assert updated_booking_tickets == expected_booking_tickets


@pytest.mark.django_db
def test_update_expired_booking(gql_client):
    gql_client.login()
    booking = BookingFactory(
        user=gql_client.user,
        expires_at=timezone.now() - timedelta(minutes=20),
        status=Booking.BookingStatus.IN_PROGRESS,
    )

    request = """
        mutation {
          updateBooking(
            bookingId: "%s"
          ) {
            success
            errors {
              __typename
              ... on NonFieldError {
                message
              }
            }
         }
        }
    """ % to_global_id(
        "BookingNode", booking.id
    )

    response = gql_client.execute(request)

    assert response["data"]["updateBooking"]["success"] is False
    assert (
        response["data"]["updateBooking"]["errors"][0]["message"]
        == "This booking has expired. Please create a new booking."
    )


@pytest.mark.django_db
@pytest.mark.parametrize("with_boxoffice_perms", [False, True])
def test_update_booking_with_too_many_tickets(gql_client, with_boxoffice_perms):
    gql_client.login()
    performance = PerformanceFactory(id=1, capacity=100)
    booking = BookingFactory(
        performance=performance,
        user=gql_client.user,
        status=Booking.BookingStatus.IN_PROGRESS,
    )
    seat_group = SeatGroupFactory(id=1)
    PerformanceSeatingFactory(
        performance=performance, seat_group=seat_group, capacity=100
    )
    concession_type = ConcessionTypeFactory()
    TicketFactory(
        booking=booking, seat_group=seat_group, concession_type=concession_type
    )  # 3 exisiting tickets
    TicketFactory(
        booking=booking, seat_group=seat_group, concession_type=concession_type
    )
    TicketFactory(
        booking=booking, seat_group=seat_group, concession_type=concession_type
    )

    request = """
        mutation {{
          updateBooking(
            bookingId: "{0}"
            tickets: [
                {{seatGroupId: "{1}", concessionTypeId: "{2}"}},
                {{seatGroupId: "{1}", concessionTypeId: "{2}"}},
                {{seatGroupId: "{1}", concessionTypeId: "{2}"}},
                {{seatGroupId: "{1}", concessionTypeId: "{2}"}},
                {{seatGroupId: "{1}", concessionTypeId: "{2}"}},
                {{seatGroupId: "{1}", concessionTypeId: "{2}"}},
                {{seatGroupId: "{1}", concessionTypeId: "{2}"}},
                {{seatGroupId: "{1}", concessionTypeId: "{2}"}},
                {{seatGroupId: "{1}", concessionTypeId: "{2}"}},
                {{seatGroupId: "{1}", concessionTypeId: "{2}"}},
                {{seatGroupId: "{1}", concessionTypeId: "{2}"}},
            ]
          ) {{
            success
            errors {{
              __typename
              ... on NonFieldError {{
                message
              }}
            }}
         }}
        }}
    """.format(
        to_global_id("BookingNode", booking.id),
        to_global_id("SeatGroupNode", seat_group.id),
        to_global_id("ConcessionType", concession_type.id),
    )

    if with_boxoffice_perms:
        assign_perm("boxoffice", gql_client.user, performance.production)

    response = gql_client.execute(request)

    assert response["data"]["updateBooking"]["success"] is with_boxoffice_perms

    if not with_boxoffice_perms:
        assert (
            response["data"]["updateBooking"]["errors"][0]["message"]
            == "You may only book a maximum of 10 tickets"
        )


@pytest.mark.django_db
def test_update_booking_no_tickets(gql_client):
    booking = BookingFactory(
        user=gql_client.login(), status=Booking.BookingStatus.IN_PROGRESS
    )
    tickets = [TicketFactory(booking=booking) for _ in range(10)]

    request_query = """
        mutation {
            updateBooking (
                bookingId: "%s"
            ){
                booking{
                    id
                }
            }
        }
        """ % (
        to_global_id("BookingNode", booking.id),
    )

    gql_client.execute(request_query)

    # Assert the bookings ticket have not changed
    assert set(booking.tickets.all()) == set(tickets)


@pytest.mark.django_db
def test_update_booking_set_target_user(gql_client):

    creator = gql_client.login()
    booking = BookingFactory(user=creator, status=Booking.BookingStatus.IN_PROGRESS)

    creator.is_superuser = True
    creator.save()

    user = UserFactory(email="user@email.com")

    assert creator.bookings.count() == 1
    request_query = """
        mutation {
            updateBooking (
                bookingId: "%s"
                targetUserEmail: "user@email.com"
            ){
                booking{
                    id
                }
            }
        }
        """ % (
        to_global_id("BookingNode", booking.id),
    )

    gql_client.execute(request_query)

    # Assert the bookings ticket have not changed
    assert creator.bookings.count() == 0
    assert user.bookings.count() == 1


@pytest.mark.django_db
def test_update_booking_admin_discount_without_perms(gql_client):
    booking = BookingFactory(status=Booking.BookingStatus.IN_PROGRESS)
    request = """
        mutation {
          updateBooking(
            bookingId: "%s"
            adminDiscountPercentage: 0.8
          ) {
            booking {
              id
            }
            success
            errors {
              __typename
              ... on FieldError {
                message
                field
              }
            }
         }
        }
    """ % to_global_id(
        "BookingNode", booking.id
    )
    gql_client.login(booking.user)
    response = gql_client.execute(request)

    assert response["data"]["updateBooking"]["success"] is False
    assert (
        response["data"]["updateBooking"]["errors"][0]["message"]
        == "You do not have permission to assign an admin discount"
    )
    assert (
        response["data"]["updateBooking"]["errors"][0]["field"]
        == "adminDiscountPercentage"
    )


@pytest.mark.django_db
@pytest.mark.parametrize(
    "discount,should_be_valid",
    [
        (0.8, True),
        (-1, False),
        (1.2, False),
    ],
)
def test_update_booking_admin_discount(gql_client, discount, should_be_valid):
    booking = BookingFactory(status=Booking.BookingStatus.IN_PROGRESS)
    request = """
        mutation {
          updateBooking(
            bookingId: "%s"
            adminDiscountPercentage: %s
          ) {
            booking {
              id
              adminDiscountPercentage
            }
            errors{
                ...on FieldError {
                    message
                    field
                }
            }
            success
         }
        }
    """ % (
        to_global_id("BookingNode", booking.id),
        discount,
    )
    gql_client.login(booking.user)
    assign_perm("change_production", gql_client.user, booking.performance.production)
    response = gql_client.execute(request)

    assert response["data"]["updateBooking"]["success"] is should_be_valid

    if not should_be_valid:
        assert (
            response["data"]["updateBooking"]["errors"][0]["field"]
            == "adminDiscountPercentage"
        )
    else:
        assert (
            response["data"]["updateBooking"]["booking"]["adminDiscountPercentage"]
            == 0.8
        )


@pytest.mark.django_db
def test_update_booking_without_permission(gql_client):
    booking = BookingFactory(status=Booking.BookingStatus.IN_PROGRESS)

    request_query = """
        mutation {
            updateBooking (
                bookingId: "%s"
            ){
                booking{
                    id
                }
                errors {
                  ... on NonFieldError {
                    message
                    code
                  }
                }
            }
        }
        """ % (
        to_global_id("BookingNode", booking.id),
    )

    gql_client.login()
    response = gql_client.execute(request_query)
    assert response == {
        "data": {
            "updateBooking": {
                "booking": None,
                "errors": [
                    {
                        "code": "403",
                        "message": "You do not have permission to access this booking.",
                    }
                ],
            }
        }
    }


@pytest.mark.django_db
def test_update_booking_capacity_error(gql_client):

    seat_group = SeatGroupFactory()
    concession_type = ConcessionTypeFactory()
    booking = BookingFactory(
        user=gql_client.login(), status=Booking.BookingStatus.IN_PROGRESS
    )
    request_query = """
        mutation {
            updateBooking (
                bookingId: "%s"
                tickets: [
                  {
                    seatGroupId: "%s"
                    concessionTypeId: "%s"
                  }
                ]
            ){
                booking{
                    id
                }
                success
                errors {
                  __typename
                  ... on NonFieldError {
                    message
                    code
                  }
                }
            }
        }
        """ % (
        to_global_id("BookingNode", booking.id),
        to_global_id("SeatGroupNode", seat_group.id),
        to_global_id("ConcessionTypeNode", concession_type.id),
    )
    response = gql_client.execute(request_query)

    assert response == {
        "data": {
            "updateBooking": {
                "booking": None,
                "success": False,
                "errors": [
                    {
                        "__typename": "NonFieldError",
                        "message": f"You cannot book a seat group that is not assigned to this performance, you have booked {seat_group} but the performance only has ",
                        "code": "400",
                    }
                ],
            }
        }
    }


@pytest.mark.django_db
<<<<<<< HEAD
def test_update_paid_booking_fails(gql_client):

    seat_group = SeatGroupFactory()
    concession_type = ConcessionTypeFactory()
    booking = BookingFactory(user=gql_client.login(), status=Booking.BookingStatus.PAID)
    request_query = """
        mutation {
            updateBooking (
                bookingId: "%s"
                tickets: [
                  {
                    seatGroupId: "%s"
                    concessionTypeId: "%s"
                  }
                ]
            ){
                success
                errors {
                  __typename
                  ... on NonFieldError {
                    message
                  }
                }
            }
        }
        """ % (
        to_global_id("BookingNode", booking.id),
        to_global_id("SeatGroupNode", seat_group.id),
        to_global_id("ConcessionTypeNode", concession_type.id),
    )
    response = gql_client.execute(request_query)

    assert response == {
        "data": {
            "updateBooking": {
                "success": False,
                "errors": [
                    {
                        "__typename": "NonFieldError",
                        "message": "This booking is not in progress, and so cannot be edited",
                    }
                ],
            }
        }
    }


@pytest.mark.django_db
def test_create_booking_capacity_error(gql_client):
=======
def test_booking_with_invalid_seat_group(gql_client):
>>>>>>> f35631a0

    seat_group = SeatGroupFactory()
    real_seatgroup = SeatGroupFactory(name="My seat group")
    concession_type = ConcessionTypeFactory()
    booking = BookingFactory(user=gql_client.login())
    PerformanceSeatingFactory(
        performance=booking.performance, seat_group=real_seatgroup, capacity=1
    )
    request_query = """
        mutation {
            createBooking (
                performanceId: "%s"
                tickets: [
                  {
                    seatGroupId: "%s"
                    concessionTypeId: "%s"
                  }
                ]
            ){
                booking{
                    id
                }
                success
                errors {
                  __typename
                  ... on NonFieldError {
                    message
                    code
                  }
                }
            }
        }
        """ % (
        to_global_id("PerformanceNode", booking.performance.id),
        to_global_id("SeatGroupNode", seat_group.id),
        to_global_id("ConcessionTypeNode", concession_type.id),
    )
    response = gql_client.execute(request_query)

    assert response == {
        "data": {
            "createBooking": {
                "booking": None,
                "success": False,
                "errors": [
                    {
                        "__typename": "NonFieldError",
                        "message": f"You cannot book a seat group that is not assigned to this performance, you have booked {seat_group} but the performance only has My seat group",
                        "code": "400",
                    }
                ],
            }
        }
    }


@pytest.mark.django_db
def test_pay_booking_mutation_wrong_price(gql_client):
    gql_client.login()
    booking = BookingFactory(
        user=gql_client.user, status=Booking.BookingStatus.IN_PROGRESS
    )

    request_query = """
    mutation {
	payBooking(
            bookingId: "%s"
            price: 102
            nonce: "cnon:card-nonce-ok"
        ) {
            success
            errors {
              __typename
              ... on NonFieldError {
                message
                code
              }
            }
          }
        }
    """
    response = gql_client.execute(
        request_query % to_global_id("BookingNode", booking.id)
    )
    assert response == {
        "data": {
            "payBooking": {
                "success": False,
                "errors": [
                    {
                        "__typename": "NonFieldError",
                        "message": "The booking price does not match the expected price",
                        "code": None,
                    }
                ],
            }
        }
    }


@pytest.mark.django_db
def test_pay_booking_square_pos_no_device_id(gql_client):
    request_query = """
    mutation {
	payBooking(
            bookingId: "%s"
            price: 0
            paymentProvider: SQUARE_POS
        ) {
            success
            errors {
              __typename
              ... on FieldError {
                message
                code
                field
              }
            }
          }
        }
    """
    gql_client.login()
    booking = BookingFactory(status=Booking.BookingStatus.IN_PROGRESS)
    assign_perm("boxoffice", gql_client.user, booking.performance.production)
    response = gql_client.execute(
        request_query % to_global_id("BookingNode", booking.id)
    )
    assert response == {
        "data": {
            "payBooking": {
                "success": False,
                "errors": [
                    {
                        "__typename": "FieldError",
                        "message": "A device_id is required when using SQUARE_POS provider.",
                        "code": "missing_required",
                        "field": "deviceId",
                    }
                ],
            }
        }
    }


@pytest.mark.django_db
def test_pay_booking_square_error(mock_square, gql_client):
    gql_client.login()
    booking = BookingFactory(
        status=Booking.BookingStatus.IN_PROGRESS, user=gql_client.user
    )

    request_query = """
    mutation {
	payBooking(
            bookingId: "%s"
            price: 0
            nonce: "cnon:card-nonce-ok"
        ) {
            success
            errors {
              __typename
              ... on NonFieldError {
                message
                code
              }
            }
          }
        }
    """

    with mock_square(
        SquareOnline.client.payments,
        "create_payment",
        success=False,
        reason_phrase="Some phrase",
        status_code=400,
    ):
        response = gql_client.execute(
            request_query % to_global_id("BookingNode", booking.id)
        )

    assert response == {
        "data": {
            "payBooking": {
                "success": False,
                "errors": [
                    {
                        "__typename": "NonFieldError",
                        "message": "Some phrase",
                        "code": "400",
                    }
                ],
            }
        }
    }


@pytest.mark.django_db
def test_pay_booking_mutation_unauthorized_provider(gql_client):
    gql_client.login()
    booking = BookingFactory(
        status=Booking.BookingStatus.IN_PROGRESS, user=gql_client.user
    )

    request_query = """
    mutation {
	payBooking(
            bookingId: "%s"
            price: 0
            paymentProvider: CARD
        ) {
            success
            errors {
              __typename
              ... on FieldError {
                message
                code
                field
              }
            }
          }
        }
    """
    response = gql_client.execute(
        request_query % to_global_id("BookingNode", booking.id)
    )
    assert response == {
        "data": {
            "payBooking": {
                "success": False,
                "errors": [
                    {
                        "__typename": "FieldError",
                        "message": "You do not have permission to pay for a booking with the CARD provider.",
                        "code": "403",
                        "field": "paymentProvider",
                    }
                ],
            }
        }
    }


@pytest.mark.django_db
def test_pay_booking_mutation_unauthorized_user(gql_client):
    gql_client.login()
    booking = BookingFactory(status=Booking.BookingStatus.IN_PROGRESS)

    request_query = """
    mutation {
	payBooking(
            bookingId: "%s"
            price: 0
        ) {
            success
            errors {
              __typename
              ... on NonFieldError {
                message
                code
              }
            }
          }
        }
    """
    response = gql_client.execute(
        request_query % to_global_id("BookingNode", booking.id)
    )
    assert response == {
        "data": {
            "payBooking": {
                "success": False,
                "errors": [
                    {
                        "__typename": "NonFieldError",
                        "message": "You do not have permission to access this booking.",
                        "code": "403",
                    }
                ],
            }
        }
    }


@pytest.mark.django_db
def test_pay_booking_mutation_expired_booking(gql_client):
    gql_client.login()
    booking = BookingFactory(
        status=Booking.BookingStatus.IN_PROGRESS,
        user=gql_client.user,
        expires_at=timezone.now() - timedelta(minutes=20),
    )

    request_query = """
    mutation {
	payBooking(
            bookingId: "%s"
            price: 0
        ) {
            success
            errors {
              __typename
              ... on NonFieldError {
                message
              }
            }
          }
        }
    """
    response = gql_client.execute(
        request_query % to_global_id("BookingNode", booking.id)
    )
    assert response == {
        "data": {
            "payBooking": {
                "success": False,
                "errors": [
                    {
                        "__typename": "NonFieldError",
                        "message": "This booking has expired. Please create a new booking.",
                    }
                ],
            }
        }
    }


@pytest.mark.django_db
def test_pay_booking_mutation_online_without_nonce(gql_client):
    gql_client.login()
    booking = BookingFactory(
        status=Booking.BookingStatus.IN_PROGRESS, user=gql_client.user
    )

    request_query = """
    mutation {
	payBooking(
            bookingId: "%s"
            price: 0
        ) {
            success
            errors {
              __typename
              ... on FieldError {
                message
                code
                field
              }
            }
          }
        }
    """
    response = gql_client.execute(
        request_query % to_global_id("BookingNode", booking.id)
    )
    assert response == {
        "data": {
            "payBooking": {
                "success": False,
                "errors": [
                    {
                        "__typename": "FieldError",
                        "message": "A nonce is required when using SQUARE_ONLINE provider.",
                        "code": "missing_required",
                        "field": "nonce",
                    }
                ],
            }
        }
    }


@pytest.mark.django_db
def test_pay_booking_success(mock_square, gql_client):
    booking = BookingFactory(
        status=Booking.BookingStatus.IN_PROGRESS, user=gql_client.login()
    )

    request_query = """
    mutation {
	payBooking(
            bookingId: "%s"
            price: 0
            nonce: "cnon:card-nonce-ok"
        ) {
            success
            errors {
              __typename
            }

            booking {
              status {
                value
              }
              payments {
                edges {
                  node {
                    id
                  }
                }
              }
            }

            payment {
              last4
              cardBrand
              provider {
                value
              }
              currency
              value
            }
          }
        }
    """

    with mock_square(
        SquareOnline.client.payments,
        "create_payment",
        body={
            "payment": {
                "id": "abc",
                "card_details": {
                    "card": {
                        "card_brand": "VISA",
                        "last_4": "1111",
                    }
                },
                "amount_money": {
                    "currency": "GBP",
                    "amount": 0,
                },
            }
        },
        success=True,
    ):
        response = gql_client.execute(
            request_query % to_global_id("BookingNode", booking.id)
        )
    print(response)
    assert response == {
        "data": {
            "payBooking": {
                "booking": {
                    "status": {
                        "value": "PAID",
                    },
                    "payments": {
                        "edges": [
                            {
                                "node": {
                                    "id": to_global_id(
                                        "PaymentNode", booking.payments.first().id
                                    )
                                }
                            }
                        ]
                    },
                },
                "payment": {
                    "last4": "1111",
                    "cardBrand": "VISA",
                    "provider": {
                        "value": "SQUARE_ONLINE",
                    },
                    "currency": "GBP",
                    "value": 0,
                },
                "success": True,
                "errors": None,
            }
        }
    }


@pytest.mark.django_db
def test_pay_booking_success_square_pos(mock_square, gql_client):
    booking = BookingFactory(status=Booking.BookingStatus.IN_PROGRESS)
    gql_client.login()
    assign_perm("boxoffice", gql_client.user, booking.performance.production)

    request_query = """
    mutation {
	payBooking(
            bookingId: "%s"
            price: 0
            deviceId: "abc"
            paymentProvider: SQUARE_POS
        ) {
            success
            errors {
              __typename
            }

            booking {
              status {
                value
              }
              payments {
                edges {
                  node {
                    id
                  }
                }
              }
            }

            payment {
              last4
              cardBrand
              provider {
                value
              }
              currency
              value
            }
          }
        }
    """

    with mock_square(
        SquarePOS.client.terminal,
        "create_terminal_checkout",
        body={
            "checkout": {
                "id": "qhpRUp4dPCfqO",
                "amount_money": {"amount": 1000, "currency": "GBP"},
                "device_options": {
                    "device_id": "121CS145A5000029",
                    "tip_settings": {"allow_tipping": False},
                    "skip_receipt_screen": False,
                },
                "status": "PENDING",
                "created_at": "2021-08-13T21:55:20.260Z",
                "updated_at": "2021-08-13T21:55:20.260Z",
                "app_id": "sq0idp-terKoT_PULVOpP8lAJHYQQ",
                "deadline_duration": "PT5M",
                "location_id": "LMHP97T10P8JV",
                "payment_type": "CARD_PRESENT",
            }
        },
        success=True,
    ):
        response = gql_client.execute(
            request_query % to_global_id("BookingNode", booking.id)
        )

    assert response == {
        "data": {
            "payBooking": {
                "booking": {
                    "status": {
                        "value": "IN_PROGRESS",
                    },
                    "payments": {"edges": []},
                },
                "payment": None,
                "success": True,
                "errors": None,
            }
        }
    }


@pytest.mark.django_db
@pytest.mark.parametrize("payment_method", ["CARD", "CASH"])
def test_pay_booking_manual(gql_client, payment_method):
    booking = BookingFactory(status=Booking.BookingStatus.IN_PROGRESS)
    gql_client.login()
    assign_perm("boxoffice", gql_client.user, booking.performance.production)

    request_query = """
    mutation {
	payBooking(
            bookingId: "%s"
            price: 0
            paymentProvider: %s
        ) {
            success
            errors {
              __typename
              ... on NonFieldError {
                message
                code
              }
            }

            booking {
              status {
                value
              }
              payments {
                edges {
                  node {
                    id
                  }
                }
              }
            }

            payment {
              last4
              cardBrand
              provider {
                value
              }
              currency
              value
            }
          }
        }
    """

    response = gql_client.execute(
        request_query % (to_global_id("BookingNode", booking.id), payment_method)
    )

    assert response == {
        "data": {
            "payBooking": {
                "booking": {
                    "status": {
                        "value": "PAID",
                    },
                    "payments": {
                        "edges": [
                            {
                                "node": {
                                    "id": to_global_id(
                                        "PaymentNode",
                                        booking.payments.first().id,
                                    )
                                }
                            }
                        ]
                    },
                },
                "payment": {
                    "last4": None,
                    "cardBrand": None,
                    "provider": {
                        "value": payment_method,
                    },
                    "currency": "GBP",
                    "value": 0,
                },
                "success": True,
                "errors": None,
            }
        }
    }


@pytest.mark.django_db
def test_pay_booking_unsupported_payment_provider(info):
    booking = BookingFactory(status=Booking.BookingStatus.IN_PROGRESS)
    assign_perm("boxoffice", info.context.user, booking.performance.production)

    with pytest.raises(GQLException) as exc:
        PayBooking.resolve_mutation(
            None, info, booking.id, booking.total(), payment_provider="NOT_A_THING"
        )
        assert exc.message == "Unsupported payment provider NOT_A_THING."


@pytest.mark.django_db
def test_pay_booking_fails_if_already_paid(gql_client):

    booking = BookingFactory(user=gql_client.login(), status=Booking.BookingStatus.PAID)
    request_query = """
        mutation {
            payBooking (
                bookingId: "%s"
                price: 0
            ){
                success
                errors {
                  __typename
                  ... on NonFieldError {
                    message
                  }
                }
            }
        }
        """ % (
        to_global_id("BookingNode", booking.id),
    )
    response = gql_client.execute(request_query)

    assert response == {
        "data": {
            "payBooking": {
                "success": False,
                "errors": [
                    {
                        "__typename": "NonFieldError",
                        "message": "This booking has already been paid for",
                    }
                ],
            }
        }
    }


@pytest.mark.django_db
@pytest.mark.parametrize(
    "performance_id, booking_obj, check_in_ticket_id_list, not_check_in_ticket_id_list, non_booking_ticket_id_list",
    [
        (1, {"booking_id": 1, "performance_id": 1}, [1, 2, 3], [4, 5, 6], []),
        (1, {"booking_id": 2, "performance_id": 1}, [1, 2, 3], [], []),
        (2, {"booking_id": 3, "performance_id": 1}, [1, 2, 3], [], []),
        (1, {"booking_id": 4, "performance_id": 1}, [1, 2, 3], [], [4, 5, 6]),
        (1, {"booking_id": 4, "performance_id": 1}, [], [], [7, 8, 9]),
        (1, {"booking_id": 4, "performance_id": 2}, [1, 2, 3], [], [4, 5, 6]),
    ],  # pylint: disable=too-many-arguments,too-many-locals,too-many-branches
)
def test_check_in_booking(
    performance_id,
    booking_obj,
    check_in_ticket_id_list,
    not_check_in_ticket_id_list,
    non_booking_ticket_id_list,
    gql_client,
):

    """
    What are we testing?
    that only the expected tickets are checked in
    that incorrect ticket refs are not checked in
    """
    gql_client.login()

    if booking_obj.get("performance_id") == performance_id:
        performance = PerformanceFactory(id=performance_id)
        booking = BookingFactory(
            id=booking_obj.get("booking_id"),
            performance=performance,
            user=gql_client.user,
        )
    else:
        booking_performance = PerformanceFactory(id=booking_obj.get("performance_id"))
        performance = PerformanceFactory(id=performance_id)
        booking = BookingFactory(
            id=booking_obj.get("booking_id"),
            performance=booking_performance,
            user=gql_client.user,
        )
    non_booking = BookingFactory(
        id=0,
        performance=performance,
        user=gql_client.user,
    )

    # Expected to check in and pass
    check_in_tickets = []
    for ticket_id in check_in_ticket_id_list:
        check_in_tickets.append(TicketFactory(id=ticket_id, booking=booking))

    # Tickets are not to be checked in, expect as much
    not_check_in_tickets = []
    for ticket_id in not_check_in_ticket_id_list:
        not_check_in_tickets.append(TicketFactory(id=ticket_id, booking=booking))

    # As these are not part of the correct booking expected to fail
    non_booking_tickets = []
    for ticket_id in non_booking_ticket_id_list:
        non_booking_tickets.append(TicketFactory(id=ticket_id, booking=non_booking))

    for ticket in check_in_tickets:
        assert not ticket.checked_in

    for ticket in not_check_in_tickets:
        assert not ticket.checked_in

    for ticket in non_booking_tickets:
        assert not ticket.checked_in

    ticket_queries = ""
    for ticket in check_in_tickets:
        query_str = """
                    {
                        ticketId: "%s"
                    }
                    """ % (
            to_global_id("TicketNode", ticket.id),
        )
        ticket_queries += query_str

    for ticket in non_booking_tickets:
        query_str = """
                    {
                        ticketId: "%s"
                    }
                    """ % (
            to_global_id("TicketNode", ticket.id),
        )
        ticket_queries += query_str

    request_query = """
        mutation {
            checkInBooking (
                bookingReference: "%s"
                performanceId: "%s"
                tickets: [
                    %s
                ]
            ){
                success
                errors {
                    __typename
                }
                booking{
                    id
                }
            }
        }
        """ % (
        booking.reference,
        to_global_id("PerformanceNode", performance.id),
        ticket_queries,
    )

    response = gql_client.execute(request_query)

    # If there are no wrong booking tickets - and the booking performance
    # matches the request performance we are expecting all check in tickets to
    # be checked in and all other tickets to be left unchecked
    if (
        len(non_booking_tickets) == 0
        and booking_obj.get("performance_id") == performance_id
    ):
        # In this instance we expect success and a correctly returned booking.
        assert response["data"]["checkInBooking"]["success"]
        assert response["data"]["checkInBooking"]["errors"] is None

        return_booking_id = response["data"]["checkInBooking"]["booking"]["id"]
        local_booking_id = int(from_global_id(return_booking_id)[1])
        assert local_booking_id == booking_obj.get("booking_id")

        for ticket in check_in_tickets:
            ticket.refresh_from_db()
            assert ticket.checked_in
    elif booking_obj.get("performance_id") == performance_id:
        # The instance where there are tickets that don't belong to the booking
        assert len(response["data"]["checkInBooking"]["errors"]) == len(
            non_booking_ticket_id_list
        )
        assert (
            response["data"]["checkInBooking"]["errors"][0]["__typename"]
            == "FieldError"
        )
    else:
        # In the instance where the performance is not correct or there are
        # tickets for the wrong booking we expect failure and a returned Field
        # Error
        assert not response["data"]["checkInBooking"]["success"]
        assert len(response["data"]["checkInBooking"]["errors"]) == 1

        assert (
            response["data"]["checkInBooking"]["errors"][0]["__typename"]
            == "FieldError"
        )

        assert response["data"]["checkInBooking"]["booking"] is None

        for ticket in check_in_tickets:
            ticket.refresh_from_db()
            assert not ticket.checked_in

    # either way we expect no tickets from the non_check_in and non_booking lists to be changed
    for ticket in not_check_in_tickets:
        ticket.refresh_from_db()
        assert not ticket.checked_in

    for ticket in non_booking_tickets:
        ticket.refresh_from_db()
        assert not ticket.checked_in


@pytest.mark.django_db
def test_check_in_booking_fails_if_already_checked_in(gql_client):
    performance = PerformanceFactory()
    booking = BookingFactory(performance=performance, user=gql_client.login())

    checked_in_ticket = TicketFactory(booking=booking, checked_in=True)

    request_query = """
    mutation {
    checkInBooking(
            bookingReference: "%s"
            performanceId: "%s"
            tickets: [
                { ticketId: "%s"}
            ]
        ) {
            success
            errors {
            __typename
            ... on NonFieldError {
                message
            }
            }
        }
    }
    """
    response = gql_client.execute(
        request_query
        % (
            booking.reference,
            to_global_id("PerformanceNode", performance.id),
            to_global_id("TicketNode", checked_in_ticket.id),
        )
    )
    assert response == {
        "data": {
            "checkInBooking": {
                "success": False,
                "errors": [
                    {
                        "__typename": "NonFieldError",
                        "message": "Ticket {} is already checked in".format(
                            checked_in_ticket.id
                        ),
                    }
                ],
            }
        }
    }


@pytest.mark.django_db
def test_uncheck_in_booking(gql_client):
    performance = PerformanceFactory()
    booking = BookingFactory(performance=performance, user=gql_client.login())

    checked_in_ticket = TicketFactory(booking=booking, checked_in=True)
    unchecked_in_ticket = TicketFactory(booking=booking, checked_in=False)

    request_query = """
    mutation {
    uncheckInBooking(
            bookingReference: "%s"
            performanceId: "%s"
            tickets: [
                { ticketId: "%s"},
                { ticketId: "%s"}
            ]
        ) {
            success
                errors {
                __typename
                ... on NonFieldError {
                    message
                    code
                }
            }
        }
    }
    """
    response = gql_client.execute(
        request_query
        % (
            booking.reference,
            to_global_id("PerformanceNode", performance.id),
            to_global_id("TicketNode", checked_in_ticket.id),
            to_global_id("TicketNode", unchecked_in_ticket.id),
        )
    )
    assert response == {"data": {"uncheckInBooking": {"success": True, "errors": None}}}


@pytest.mark.django_db
def test_uncheck_in_booking_incorrect_performance(gql_client):
    performance = PerformanceFactory()
    wrong_performance = PerformanceFactory()
    booking = BookingFactory(performance=performance, user=gql_client.login())

    checked_in_ticket = TicketFactory(booking=booking, checked_in=True)

    request_query = """
    mutation {
    uncheckInBooking(
            bookingReference: "%s"
            performanceId: "%s"
            tickets: [
                { ticketId: "%s"}
            ]
        ) {
            success
                errors {
                __typename
                ... on NonFieldError {
                    message
                }
                ... on FieldError {
                    message
                }
            }
        }
    }
    """
    response = gql_client.execute(
        request_query
        % (
            booking.reference,
            to_global_id("PerformanceNode", wrong_performance.id),
            to_global_id("TicketNode", checked_in_ticket.id),
        )
    )
    assert response == {
        "data": {
            "uncheckInBooking": {
                "success": False,
                "errors": [
                    {
                        "__typename": "FieldError",
                        "message": "The booking performance does not match the given performance.",
                    }
                ],
            }
        }
    }


@pytest.mark.django_db
def test_uncheck_in_booking_incorrect_ticket(gql_client):
    performance = PerformanceFactory()
    booking = BookingFactory(performance=performance, user=gql_client.login())
    incorrect_booking = BookingFactory(
        performance=performance,
        user=gql_client.user,
    )

    checked_in_ticket = TicketFactory(booking=incorrect_booking, checked_in=True)

    request_query = """
    mutation {
    uncheckInBooking(
            bookingReference: "%s"
            performanceId: "%s"
            tickets: [
                { ticketId: "%s"}
            ]
        ) {
            success
                errors {
                __typename
                ... on NonFieldError {
                    message
                }
                ... on FieldError {
                    message
                }
            }
        }
    }
    """
    response = gql_client.execute(
        request_query
        % (
            booking.reference,
            to_global_id("PerformanceNode", booking.performance.id),
            to_global_id("TicketNode", checked_in_ticket.id),
        )
    )
    assert response == {
        "data": {
            "uncheckInBooking": {
                "success": False,
                "errors": [
                    {
                        "__typename": "FieldError",
                        "message": f"The booking of ticket {checked_in_ticket.id} does not match the given booking.",
                    }
                ],
            }
        }
    }


@pytest.mark.django_db
def test_parse_target_user_email_get_user():
    creator = UserFactory(is_superuser=True)
    user = UserFactory()
    assert (
        parse_target_user_email(user.email, creator, PerformanceFactory()).id == user.id
    )


@pytest.mark.django_db
def test_parse_target_user_email_creates_user():
    creator = UserFactory(is_superuser=True, email="admin@email.com")

    user = parse_target_user_email(
        "somenewemail@email.com", creator, PerformanceFactory()
    )
    assert str(User.objects.get(email="somenewemail@email.com").id) == str(user.id)


@pytest.mark.django_db
def test_parse_target_user_email_without_permissions():
    creator = UserFactory(email="admin@email.com")
    with pytest.raises(AuthorizationException):
        parse_target_user_email("email@email.com", creator, PerformanceFactory())
    assert not User.objects.filter(email="somenewemail@email.com").exists()


@pytest.mark.django_db
def test_parse_target_user_email_without_target_email():
    creator = UserFactory(email="admin@email.com")
    user = parse_target_user_email(None, creator, PerformanceFactory())
    assert user.id == creator.id<|MERGE_RESOLUTION|>--- conflicted
+++ resolved
@@ -1,11 +1,7 @@
 # pylint: disable=too-many-lines
 
-<<<<<<< HEAD
 
 from datetime import timedelta
-=======
-from datetime import datetime, timedelta
->>>>>>> f35631a0
 
 import pytest
 from django.utils import timezone
@@ -197,7 +193,6 @@
 
 
 @pytest.mark.django_db
-<<<<<<< HEAD
 @pytest.mark.parametrize("with_boxoffice_perms", [False, True])
 def test_create_booking_with_too_many_tickets(gql_client, with_boxoffice_perms):
     performance = PerformanceFactory(id=1, capacity=100)
@@ -253,9 +248,11 @@
             response["data"]["createBooking"]["errors"][0]["message"]
             == "You may only book a maximum of 10 tickets"
         )
-=======
+
+
+@pytest.mark.django_db
 def test_cant_create_booking_with_unbookable_performance(gql_client):
-    performance = PerformanceFactory(end=(datetime.now() - timedelta(days=1)))
+    performance = PerformanceFactory(end=(timezone.now() - timedelta(days=1)))
     request = """
         mutation{
             createBooking(performanceId: "%s") {
@@ -279,7 +276,6 @@
         response["data"]["createBooking"]["errors"][0]["message"]
         == "This performance is not able to be booked at the moment"
     )
->>>>>>> f35631a0
 
 
 @pytest.mark.django_db
@@ -1124,7 +1120,6 @@
 
 
 @pytest.mark.django_db
-<<<<<<< HEAD
 def test_update_paid_booking_fails(gql_client):
 
     seat_group = SeatGroupFactory()
@@ -1173,10 +1168,7 @@
 
 
 @pytest.mark.django_db
-def test_create_booking_capacity_error(gql_client):
-=======
 def test_booking_with_invalid_seat_group(gql_client):
->>>>>>> f35631a0
 
     seat_group = SeatGroupFactory()
     real_seatgroup = SeatGroupFactory(name="My seat group")
