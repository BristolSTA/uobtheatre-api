import pytest
from graphql_relay.node.node import from_global_id, to_global_id

from uobtheatre.bookings.models import Booking
from uobtheatre.bookings.test.factories import (
    BookingFactory,
    ConcessionTypeFactory,
    DiscountFactory,
    DiscountRequirementFactory,
    PercentageMiscCostFactory,
    PerformanceSeatingFactory,
    TicketFactory,
    ValueMiscCostFactory,
)
from uobtheatre.productions.test.factories import PerformanceFactory
from uobtheatre.users.test.factories import UserFactory
from uobtheatre.venues.test.factories import SeatFactory, SeatGroupFactory


@pytest.mark.django_db
def test_bookings_schema(gql_client_flexible, gql_id):

    booking = BookingFactory(status=Booking.BookingStatus.INPROGRESS)
    # Create a booking that is not owned by the same user
    BookingFactory(status=Booking.BookingStatus.INPROGRESS)
    tickets = [TicketFactory(booking=booking) for _ in range(10)]

    request_query = """
        {
          me {
            bookings {
              edges {
                node {
                  id
                  createdAt
                  updatedAt
                  tickets {
                    id
                  }
                  bookingReference
                  performance {
                    id
                  }
                  status
                }
              }
            }
          }
        }
        """
    client = gql_client_flexible

    # When there is no user expect no bookings
    client.logout()
    response = client.execute(request_query)
    assert response == {"data": {"me": None}}

    # When we are logged in expect only the user's bookings
    client.set_user(booking.user)
    response = client.execute(request_query)
    assert response == {
        "data": {
            "me": {
                "bookings": {
                    "edges": [
                        {
                            "node": {
                                "id": gql_id(booking.id, "BookingNode"),
                                "createdAt": booking.created_at.isoformat(),
                                "updatedAt": booking.updated_at.isoformat(),
                                "tickets": [
                                    {"id": gql_id(ticket.id, "TicketNode")}
                                    for ticket in tickets
                                ],
                                "bookingReference": str(booking.booking_reference),
                                "performance": {
                                    "id": gql_id(
                                        booking.performance.id, "PerformanceNode"
                                    )
                                },
                                "status": "INPROGRESS",
                            }
                        }
                    ]
                }
            }
        }
    }


@pytest.mark.django_db
def test_bookings_price_break_down(gql_client_flexible, gql_id):
    booking = BookingFactory()

    # Create 3 tickets with the same seat group and concession type
    seat_group_1 = SeatGroupFactory()
    psg_1 = PerformanceSeatingFactory(
        performance=booking.performance, seat_group=seat_group_1
    )
    concession_type_1 = ConcessionTypeFactory()
    _ = [
        TicketFactory(
            seat_group=seat_group_1, concession_type=concession_type_1, booking=booking
        )
        for _ in range(3)
    ]

    # Create 2 with the same seat group but a different concession type
    concession_type_2 = ConcessionTypeFactory()
    _ = [
        TicketFactory(
            seat_group=seat_group_1, concession_type=concession_type_2, booking=booking
        )
        for _ in range(2)
    ]

    # Create 2 with the same concession but a different seat groups
    seat_group_2 = SeatGroupFactory()
    psg_2 = PerformanceSeatingFactory(
        performance=booking.performance, seat_group=seat_group_2
    )
    _ = [
        TicketFactory(
            seat_group=seat_group_2, concession_type=concession_type_1, booking=booking
        )
        for _ in range(2)
    ]

    expected_ticket_groups = [
        {
            "seat_group": seat_group_1,
            "concession_type": concession_type_1,
            "number": 3,
            "price": psg_1.price,
        },
        {
            "seat_group": seat_group_1,
            "concession_type": concession_type_2,
            "number": 2,
            "price": psg_1.price,
        },
        {
            "seat_group": seat_group_2,
            "concession_type": concession_type_1,
            "number": 2,
            "price": psg_2.price,
        },
    ]

    # Add in some misc costs
    value_misc_costs = [ValueMiscCostFactory() for _ in range(2)]
    percentage_misc_cost = [PercentageMiscCostFactory() for _ in range(2)]

    def misc_cost_to_dict(misc_cost):
        return {
            "value": misc_cost.get_value(booking),
            "percentage": misc_cost.percentage,
            "description": misc_cost.description,
            "name": misc_cost.name,
        }

    misc_cost_expected = list(
        map(misc_cost_to_dict, value_misc_costs + percentage_misc_cost)
    )

    request_query = """
        {
          me {
            bookings {
              edges {
                node {
                  priceBreakdown {
                    ticketsPrice
                    discountsValue
                    subtotalPrice
                    miscCostsValue
                    totalPrice
                    tickets {
                      ticketPrice
                      number
                      totalPrice
                      seatGroup {
                        id
                      }
                      concession {
                        id
                      }
                    }
                    miscCosts {
                      value
                      percentage
                      description
                      name
                    }
                  }
                }
              }
            }
          }
        }
        """
    # Login in client
    client = gql_client_flexible
    client.set_user(booking.user)
    response = client.execute(request_query)

    response_booking_price_break_down = response["data"]["me"]["bookings"]["edges"][0][
        "node"
    ]["priceBreakdown"]
    assert response_booking_price_break_down.pop("tickets") == [
        {
            "ticketPrice": ticket_group["price"],
            "number": ticket_group["number"],
            "seatGroup": {
                "id": gql_id(
                    ticket_group["seat_group"].id,
                    "SeatGroupNode",
                ),
            },
            "concession": {
                "id": gql_id(
                    ticket_group["concession_type"].id,
                    "ConcessionTypeNode",
                ),
            },
            "totalPrice": ticket_group["number"] * ticket_group["price"],
        }
        for ticket_group in expected_ticket_groups
    ]

    assert response_booking_price_break_down.pop("miscCosts") == misc_cost_expected

    assert response_booking_price_break_down == {
        "ticketsPrice": booking.tickets_price(),
        "discountsValue": booking.discount_value(),
        "subtotalPrice": booking.subtotal(),
        "miscCostsValue": int(booking.misc_costs_value()),
        "totalPrice": booking.total(),
    }


@pytest.mark.django_db
@pytest.mark.parametrize(
    "data, seat_group_capacity, performance_capacity, is_valid",
    [
        # Check performance is required to create booking
        (
            """
            tickets: [
                {
                    seatGroupId: "U2VhdEdyb3VwTm9kZTox"
                    concessionTypeId: "Q29uY2Vzc2lvblR5cGVOb2RlOjE="
                }
            ]
            """,
            10,
            10,
            False,
        ),
        # Assert seat group is required for each seat booking
        (
            """
            performanceId: "UGVyZm9ybWFuY2VOb2RlOjE="
            tickets: [
                {
                    concessionTypeId: "Q29uY2Vzc2lvblR5cGVOb2RlOjE="
                }
            ]
            """,
            10,
            10,
            False,
        ),
        # Check concession type is not required (default to adult)
        # TODO write test to check default to adult
        # TODO For now concession type is required as there is no default
        # (
        #     """
        #     performanceId: "UGVyZm9ybWFuY2VOb2RlOjE="
        #     tickets: [
        #         {
        #             seatGroupId: "U2VhdEdyb3VwTm9kZTox"
        #         }
        #     ]
        #     """,
        #     10,
        #     10,
        #     True,
        # ),
        # Check seat booking is not required
        (
            """
            performanceId: "UGVyZm9ybWFuY2VOb2RlOjE="
            """,
            10,
            10,
            True,
        ),
        (
            # Check booking with all data is valid
            """
            performanceId: "UGVyZm9ybWFuY2VOb2RlOjE="
            tickets: [
                {
                    seatGroupId: "U2VhdEdyb3VwTm9kZTox"
                    concessionTypeId: "Q29uY2Vzc2lvblR5cGVOb2RlOjE="
                }
            ]
            """,
            10,
            10,
            True,
        ),
        (
            # Check if there is not enough performance capcaity it is not valid
            """
            performanceId: "UGVyZm9ybWFuY2VOb2RlOjE="
            tickets: [
                {
                    seatGroupId: "U2VhdEdyb3VwTm9kZTox"
                    concessionTypeId: "Q29uY2Vzc2lvblR5cGVOb2RlOjE="
                }
                {
                    seatGroupId: "U2VhdEdyb3VwTm9kZTox"
                    concessionTypeId: "Q29uY2Vzc2lvblR5cGVOb2RlOjE="
                }
                {
                    seatGroupId: "U2VhdEdyb3VwTm9kZTox"
                    concessionTypeId: "Q29uY2Vzc2lvblR5cGVOb2RlOjE="
                }
            ]
            """,
            10,
            2,
            False,
        ),
        (
            # Check if there is not enough seat_group capcaity it is not valid
            """
            performanceId: "UGVyZm9ybWFuY2VOb2RlOjE="
            tickets: [
                {
                    seatGroupId: "U2VhdEdyb3VwTm9kZTox"
                    concessionTypeId: "Q29uY2Vzc2lvblR5cGVOb2RlOjE="
                }
                {
                    seatGroupId: "U2VhdEdyb3VwTm9kZTox",
                    concessionTypeId: "Q29uY2Vzc2lvblR5cGVOb2RlOjE="
                }
                {
                    seatGroupId: "U2VhdEdyb3VwTm9kZTox"
                    concessionTypeId: "Q29uY2Vzc2lvblR5cGVOb2RlOjE="
                }
            ],
            """,
            2,
            10,
            False,
        ),
    ],
)
def test_create_booking_mutation(
    data, seat_group_capacity, performance_capacity, is_valid, gql_client_flexible
):

    performance = PerformanceFactory(id=1, capacity=performance_capacity)
    seat_group = SeatGroupFactory(id=1)
    PerformanceSeatingFactory(
        performance=performance, seat_group=seat_group, capacity=seat_group_capacity
    )
    ConcessionTypeFactory(id=1)
    request = """
        mutation {
          createBooking(
            %s
          ) {
            booking {
              id
            }
         }
        }
    """

    client = gql_client_flexible
    response = client.execute(request % data)

    if not is_valid:
        assert response.get("errors")
    else:
        assert not response.get("errors")


@pytest.mark.django_db
def test_booking_inprogress(gql_client_flexible, gql_id):
    """
    We will often want to get an "inprogress" booking for a given booking and user.
        bookings(performance: "UGVyZm9ybWFuY2VOb2RlOjE=", status: "INPROGRESS")
    """
    user = UserFactory()
    performance = PerformanceFactory(id=1)
    # Create some completed bookings for the same performance
    _ = [
        BookingFactory(
            user=user, performance=performance, status=Booking.BookingStatus.PAID
        )
        for i in range(10)
    ]
    # Create some bookings for dfferent performances
    _ = [BookingFactory(user=user) for i in range(10)]
    booking = BookingFactory(
        user=user, performance=performance, status=Booking.BookingStatus.INPROGRESS
    )

    request_query = """
    {
      me {
        bookings(performance: "UGVyZm9ybWFuY2VOb2RlOjE=", status: "INPROGRESS") {
          edges {
            node {
              id
            }
          }
        }
      }
    }
    """

    gql_client_flexible.set_user(user)
    response = gql_client_flexible.execute(request_query)

    assert response == {
        "data": {
            "me": {
                "bookings": {
                    "edges": [
                        {
                            "node": {
                                "id": gql_id(booking.id, "BookingNode"),
                            }
                        },
                    ]
                }
            }
        }
    }


@pytest.mark.django_db
def test_bookings_auth(gql_client_flexible):
    user = gql_client_flexible.request_factory.user
    BookingFactory(user=user)

    request_query = """
    {
      performances {
        edges {
          node {
            bookings {
              edges {
                node {
                  id
                }
              }
            }
          }
        }
      }
    }
    """

    # When we are logged in expect 1 booking
    response = gql_client_flexible.execute(request_query)
    assert (
        len(response["data"]["performances"]["edges"][0]["node"]["bookings"]["edges"])
        == 1
    )

    # When we are logged out expect 0 booking
    gql_client_flexible.logout()
    response = gql_client_flexible.execute(request_query)
    assert (
        response["data"]["performances"]["edges"][0]["node"]["bookings"]["edges"] == []
    )

    # When we are logged in as a different user expect 0 booking
    user2 = UserFactory()
    gql_client_flexible.set_user(user2)
    assert (
        response["data"]["performances"]["edges"][0]["node"]["bookings"]["edges"] == []
    )


@pytest.mark.django_db
<<<<<<< HEAD
@pytest.mark.parametrize(
    "currentTickets, plannedTickets, expectedTickets",
    [
        # No change in tickets
        (
            [
                {
                    "seat_group_id": 2,
                    "concession_type_id": 1,
                    "seat_id": 1,
                    "id": 1,
                },
                {
                    "seat_group_id": 1,
                    "concession_type_id": 1,
                    "seat_id": 1,
                    "id": 2,
                },
            ],
            [
                {
                    "seat_group_id": 2,
                    "concession_type_id": 1,
                    "seat_id": 1,
                    "id": 1,
                },
                {
                    "seat_group_id": 1,
                    "concession_type_id": 1,
                    "seat_id": 1,
                    "id": 2,
                },
            ],
            [
                {
                    "seat_group_id": 2,
                    "concession_type_id": 1,
                    "seat_id": 1,
                    "id": 1,
                },
                {
                    "seat_group_id": 1,
                    "concession_type_id": 1,
                    "seat_id": 1,
                    "id": 2,
                },
            ],
        ),
        # Create a new ticket
        (
            [
                {
                    "seat_group_id": 2,
                    "concession_type_id": 1,
                    "seat_id": 1,
                    "id": 1,
                },
            ],
            [
                {
                    "seat_group_id": 2,
                    "concession_type_id": 1,
                    "seat_id": 1,
                    "id": 1,
                },
                {
                    "seat_group_id": 1,
                    "concession_type_id": 1,
                    "seat_id": 1,
                },
            ],
            [
                {
                    "seat_group_id": 2,
                    "concession_type_id": 1,
                    "seat_id": 1,
                    "id": 1,
                },
                {
                    "seat_group_id": 1,
                    "concession_type_id": 1,
                    "seat_id": 1,
                },
            ],
        ),
        # Delete all tickets
        (
            [
                {
                    "seat_group_id": 2,
                    "concession_type_id": 1,
                    "seat_id": 1,
                    "id": 1,
                },
                {
                    "seat_group_id": 1,
                    "concession_type_id": 1,
                    "seat_id": 1,
                    "id": 2,
                },
            ],
            [],
            [],
        ),
        # All new tickets
        (
            [],
            [
                {
                    "seat_group_id": 2,
                    "concession_type_id": 1,
                    "seat_id": 1,
                },
                {
                    "seat_group_id": 1,
                    "concession_type_id": 1,
                    "seat_id": 1,
                },
            ],
            [
                {
                    "seat_group_id": 2,
                    "concession_type_id": 1,
                    "seat_id": 1,
                },
                {
                    "seat_group_id": 1,
                    "concession_type_id": 1,
                    "seat_id": 1,
                },
            ],
        ),
        # Add a similar ticket
        (
            [
                {
                    "seat_group_id": 2,
                    "concession_type_id": 1,
                    "seat_id": 1,
                    "id": 1,
                },
                {
                    "seat_group_id": 1,
                    "concession_type_id": 1,
                    "seat_id": 1,
                    "id": 2,
                },
            ],
            [
                {
                    "seat_group_id": 2,
                    "concession_type_id": 1,
                    "seat_id": 1,
                    "id": 1,
                },
                {
                    "seat_group_id": 1,
                    "concession_type_id": 1,
                    "seat_id": 1,
                    "id": 2,
                },
                {
                    "seat_group_id": 1,
                    "concession_type_id": 1,
                    "seat_id": 1,
                },
            ],
            [
                {
                    "seat_group_id": 2,
                    "concession_type_id": 1,
                    "seat_id": 1,
                    "id": 1,
                },
                {
                    "seat_group_id": 1,
                    "concession_type_id": 1,
                    "seat_id": 1,
                    "id": 2,
                },
                {
                    "seat_group_id": 1,
                    "concession_type_id": 1,
                    "seat_id": 1,
                },
            ],
        ),
    ],
)
def test_update_booking(
    currentTickets, plannedTickets, expectedTickets, gql_client_flexible
):

    seat_group_1 = SeatGroupFactory(id=1)
    seat_group_2 = SeatGroupFactory(id=2)
    ConcessionTypeFactory(id=1)
    ConcessionTypeFactory(id=2)
    SeatFactory(id=1)
    SeatFactory(id=2)
    performance = PerformanceFactory()
    PerformanceSeatingFactory(performance=performance, seat_group=seat_group_1)
    PerformanceSeatingFactory(performance=performance, seat_group=seat_group_2)

    # Create booking with current tickets
    booking = BookingFactory(performance=performance)
    _ = [TicketFactory(booking=booking, **ticket) for ticket in currentTickets]

    # Generate mutation query from input data

    ticketQueries = ""
    for ticket in plannedTickets:
        if ticket.get("id") is not None:
            queryStr = """
                        {
                            id: "%s"
                            seatId: "%s"
                            seatGroupId: "%s"
                            concessionTypeId: "%s"
                        }
                        """ % (
                to_global_id("TicketNode", ticket.get("id")),
                to_global_id("SeatNode", ticket.get("seat_id")),
                to_global_id("SeatGroupNode", ticket.get("seat_group_id")),
                to_global_id("ConcessionTypeNode", ticket.get("concession_type_id")),
            )
        else:
            queryStr = """
                        {
                            seatId: "%s"
                            seatGroupId: "%s"
                            concessionTypeId: "%s"
                        }
                        """ % (
                to_global_id("SeatNode", ticket.get("seat_id")),
                to_global_id("SeatGroupNode", ticket.get("seat_group_id")),
                to_global_id("ConcessionTypeNode", ticket.get("concession_type_id")),
            )
        ticketQueries += queryStr

    request_query = """
        mutation {
            updateBooking (
                bookingId: "%s"
                tickets: [
                    %s
                ]
            ){
                booking{
                    id
                }
            }
        }
        """ % (
        to_global_id("BookingNode", booking.id),
        ticketQueries,
    )

    gql_client_flexible.set_user(booking.user)
    response = gql_client_flexible.execute(request_query)

    return_booking_id = response["data"]["updateBooking"]["booking"]["id"]

    local_booking_id = int(from_global_id(return_booking_id)[1])

    returned_booking = Booking.objects.get(id=local_booking_id)

    expected_booking_tickets = {}
    for ticket in expectedTickets:
        ticketKey = (
            ticket.get("seat_group_id"),
            ticket.get("concession_type_id"),
            ticket.get("seat_id"),
        )
        if ticketKey not in expected_booking_tickets:
            expected_booking_tickets[ticketKey] = 1
        else:
            expected_booking_tickets[ticketKey] += 1

    updated_booking_tickets = {}
    for ticket in returned_booking.tickets.all():
        ticketKey = (ticket.seat_group.id, ticket.concession_type.id, ticket.seat.id)
        if ticketKey not in updated_booking_tickets:
            updated_booking_tickets[ticketKey] = 1
        else:
            updated_booking_tickets[ticketKey] += 1

    assert updated_booking_tickets == expected_booking_tickets
=======
def test_pay_booking_mutation_wrong_price(gql_client_flexible, gql_id):
    booking = BookingFactory()

    request_query = """
    mutation {
	payBooking(
            bookingId: "%s"
            price: 102
            nonce: "cnon:card-nonce-ok"
        ) {
            success
            errors {
              __typename
              ... on NonFieldError {
                message
                code
              }
            }
          }
        }
    """
    response = gql_client_flexible.execute(
        request_query % gql_id(booking.id, "BookingNode")
    )
    assert response == {
        "data": {
            "payBooking": {
                "success": False,
                "errors": [
                    {
                        "__typename": "NonFieldError",
                        "message": "The booking price does not match the expected price",
                        "code": None,
                    }
                ],
            }
        }
    }


@pytest.mark.django_db
def test_pay_booking_mutation_loggedout(gql_client_flexible, gql_id):
    booking = BookingFactory()
    client = gql_client_flexible
    client.logout()

    request_query = """
    mutation {
	payBooking(
            bookingId: "%s"
            price: 102
            nonce: "cnon:card-nonce-ok"
        ) {
            success
            errors {
              __typename
              ... on NonFieldError {
                message
                code
              }
            }
          }
        }
    """
    response = client.execute(request_query % gql_id(booking.id, "BookingNode"))
    assert response == {
        "data": {
            "payBooking": {
                "success": False,
                "errors": [
                    {
                        "__typename": "NonFieldError",
                        "message": "You must be logged in to pay for a booking",
                        "code": None,
                    }
                ],
            }
        }
    }


@pytest.mark.django_db
def test_pay_booking_square_error(mock_square, gql_client_flexible, gql_id):
    booking = BookingFactory(status=Booking.BookingStatus.INPROGRESS)
    client = gql_client_flexible

    request_query = """
    mutation {
	payBooking(
            bookingId: "%s"
            price: 0
            nonce: "cnon:card-nonce-ok"
        ) {
            success
            errors {
              __typename
              ... on NonFieldError {
                message
                code
              }
            }
          }
        }
    """

    mock_square.reason_phrase = "Some phrase"
    mock_square.status_code = 400
    mock_square.success = False

    response = client.execute(request_query % gql_id(booking.id, "BookingNode"))
    assert response == {
        "data": {
            "payBooking": {
                "success": False,
                "errors": [
                    {
                        "__typename": "NonFieldError",
                        "message": "Some phrase",
                        "code": "400",
                    }
                ],
            }
        }
    }


@pytest.mark.django_db
def test_pay_booking_mutation_payed_booking(gql_client_flexible, gql_id):
    booking = BookingFactory(status=Booking.BookingStatus.PAID)
    client = gql_client_flexible

    request_query = """
    mutation {
	payBooking(
            bookingId: "%s"
            price: 0
            nonce: "cnon:card-nonce-ok"
        ) {
            success
            errors {
              __typename
              ... on NonFieldError {
                message
                code
              }
            }
          }
        }
    """
    response = client.execute(request_query % gql_id(booking.id, "BookingNode"))
    assert response == {
        "data": {
            "payBooking": {
                "success": False,
                "errors": [
                    {
                        "__typename": "NonFieldError",
                        "message": "The booking is not in progress",
                        "code": None,
                    }
                ],
            }
        }
    }


@pytest.mark.django_db
def test_pay_booking_success(mock_square, gql_client_flexible, gql_id):
    booking = BookingFactory(status=Booking.BookingStatus.INPROGRESS)
    client = gql_client_flexible

    request_query = """
    mutation {
	payBooking(
            bookingId: "%s"
            price: 0
            nonce: "cnon:card-nonce-ok"
        ) {
            success
            errors {
              __typename
            }

            booking {
              status
              payments {
                edges {
                  node {
                    id
                  }
                }
              }
            }

            payment {
              last4
              cardBrand
              provider
              currency
              value
            }
          }
        }
    """

    mock_square.body = {
        "payment": {
            "id": "abc",
            "card_details": {
                "card": {
                    "card_brand": "VISA",
                    "last_4": "1111",
                }
            },
            "amount_money": {
                "currency": "GBP",
                "amount": 0,
            },
        }
    }
    mock_square.success = True

    response = client.execute(request_query % gql_id(booking.id, "BookingNode"))
    assert response == {
        "data": {
            "payBooking": {
                "booking": {
                    "status": "PAID",
                    "payments": {
                        "edges": [
                            {
                                "node": {
                                    "id": gql_id(
                                        booking.payments.first().id, "PaymentNode"
                                    )
                                }
                            }
                        ]
                    },
                },
                "payment": {
                    "last4": "1111",
                    "cardBrand": "VISA",
                    "provider": "SQUAREONLINE",
                    "currency": "GBP",
                    "value": 0,
                },
                "success": True,
                "errors": None,
            }
        }
    }
>>>>>>> c2da3460
<|MERGE_RESOLUTION|>--- conflicted
+++ resolved
@@ -491,7 +491,6 @@
 
 
 @pytest.mark.django_db
-<<<<<<< HEAD
 @pytest.mark.parametrize(
     "currentTickets, plannedTickets, expectedTickets",
     [
@@ -779,7 +778,8 @@
             updated_booking_tickets[ticketKey] += 1
 
     assert updated_booking_tickets == expected_booking_tickets
-=======
+
+
 def test_pay_booking_mutation_wrong_price(gql_client_flexible, gql_id):
     booking = BookingFactory()
 
@@ -1031,5 +1031,4 @@
                 "errors": None,
             }
         }
-    }
->>>>>>> c2da3460
+    }