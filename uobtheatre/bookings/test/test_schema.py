import pytest
from graphql_relay.node.node import from_global_id, to_global_id

from uobtheatre.bookings.models import Booking
from uobtheatre.bookings.test.factories import (
    BookingFactory,
    ConcessionTypeFactory,
    DiscountFactory,
    DiscountRequirementFactory,
    PercentageMiscCostFactory,
    PerformanceSeatingFactory,
    TicketFactory,
    ValueMiscCostFactory,
)
from uobtheatre.productions.test.factories import PerformanceFactory
from uobtheatre.users.test.factories import UserFactory
from uobtheatre.venues.test.factories import SeatFactory, SeatGroupFactory


@pytest.mark.django_db
def test_bookings_schema(gql_client_flexible, gql_id):

    booking = BookingFactory(status=Booking.BookingStatus.IN_PROGRESS)
    # Create a booking that is not owned by the same user
    BookingFactory(status=Booking.BookingStatus.IN_PROGRESS)
    tickets = [TicketFactory(booking=booking) for _ in range(10)]

    request_query = """
        {
          me {
            bookings {
              edges {
                node {
                  id
                  createdAt
                  updatedAt
                  tickets {
                    id
                  }
                  reference
                  performance {
                    id
                  }
                  status
                  user {
                    id
                  }
                }
              }
            }
          }
        }
        """
    client = gql_client_flexible

    # When there is no user expect no bookings
    client.logout()
    response = client.execute(request_query)
    assert response == {"data": {"me": None}}

    # When we are logged in expect only the user's bookings
    client.set_user(booking.user)
    response = client.execute(request_query)
    assert response == {
        "data": {
            "me": {
                "bookings": {
                    "edges": [
                        {
                            "node": {
                                "id": gql_id(booking.id, "BookingNode"),
                                "createdAt": booking.created_at.isoformat(),
                                "updatedAt": booking.updated_at.isoformat(),
                                "tickets": [
                                    {"id": gql_id(ticket.id, "TicketNode")}
                                    for ticket in tickets
                                ],
                                "reference": str(booking.reference),
                                "performance": {
                                    "id": gql_id(
                                        booking.performance.id, "PerformanceNode"
                                    )
                                },
<<<<<<< HEAD
                                "status": "INPROGRESS",
                                "user": {"id": gql_id(booking.user.id, "UserNode")},
=======
                                "status": "IN_PROGRESS",
>>>>>>> e9fdb6de
                            }
                        }
                    ]
                }
            }
        }
    }


@pytest.mark.django_db
def test_bookings_price_break_down(gql_client_flexible, gql_id):
    booking = BookingFactory()

    # Create 3 tickets with the same seat group and concession type
    seat_group_1 = SeatGroupFactory()
    psg_1 = PerformanceSeatingFactory(
        performance=booking.performance, seat_group=seat_group_1
    )
    concession_type_1 = ConcessionTypeFactory()
    _ = [
        TicketFactory(
            seat_group=seat_group_1, concession_type=concession_type_1, booking=booking
        )
        for _ in range(3)
    ]

    # Create 2 with the same seat group but a different concession type
    concession_type_2 = ConcessionTypeFactory()
    _ = [
        TicketFactory(
            seat_group=seat_group_1, concession_type=concession_type_2, booking=booking
        )
        for _ in range(2)
    ]

    # Create 2 with the same concession but a different seat groups
    seat_group_2 = SeatGroupFactory()
    psg_2 = PerformanceSeatingFactory(
        performance=booking.performance, seat_group=seat_group_2
    )
    _ = [
        TicketFactory(
            seat_group=seat_group_2, concession_type=concession_type_1, booking=booking
        )
        for _ in range(2)
    ]

    expected_ticket_groups = [
        {
            "seat_group": seat_group_1,
            "concession_type": concession_type_1,
            "number": 3,
            "price": psg_1.price,
        },
        {
            "seat_group": seat_group_1,
            "concession_type": concession_type_2,
            "number": 2,
            "price": psg_1.price,
        },
        {
            "seat_group": seat_group_2,
            "concession_type": concession_type_1,
            "number": 2,
            "price": psg_2.price,
        },
    ]

    # Add in some misc costs
    value_misc_costs = [ValueMiscCostFactory() for _ in range(2)]
    percentage_misc_cost = [PercentageMiscCostFactory() for _ in range(2)]

    def misc_cost_to_dict(misc_cost):
        return {
            "value": misc_cost.get_value(booking),
            "percentage": misc_cost.percentage,
            "description": misc_cost.description,
            "name": misc_cost.name,
        }

    misc_cost_expected = list(
        map(misc_cost_to_dict, value_misc_costs + percentage_misc_cost)
    )

    request_query = """
        {
          me {
            bookings {
              edges {
                node {
                  priceBreakdown {
                    ticketsPrice
                    discountsValue
                    subtotalPrice
                    miscCostsValue
                    totalPrice
                    tickets {
                      ticketPrice
                      number
                      totalPrice
                      seatGroup {
                        id
                      }
                      concessionType {
                        id
                      }
                    }
                    ticketsDiscountedPrice
                    miscCosts {
                      value
                      percentage
                      description
                      name
                    }
                  }
                }
              }
            }
          }
        }
        """
    # Login in client
    client = gql_client_flexible
    client.set_user(booking.user)
    response = client.execute(request_query)

    response_booking_price_break_down = response["data"]["me"]["bookings"]["edges"][0][
        "node"
    ]["priceBreakdown"]
    assert response_booking_price_break_down.pop("tickets") == [
        {
            "ticketPrice": ticket_group["price"],
            "number": ticket_group["number"],
            "seatGroup": {
                "id": gql_id(
                    ticket_group["seat_group"].id,
                    "SeatGroupNode",
                ),
            },
            "concessionType": {
                "id": gql_id(
                    ticket_group["concession_type"].id,
                    "ConcessionTypeNode",
                ),
            },
            "totalPrice": ticket_group["number"] * ticket_group["price"],
        }
        for ticket_group in expected_ticket_groups
    ]

    assert response_booking_price_break_down.pop("miscCosts") == misc_cost_expected

    assert response_booking_price_break_down == {
        "ticketsPrice": booking.tickets_price(),
        "discountsValue": booking.discount_value(),
        "subtotalPrice": booking.subtotal(),
        "miscCostsValue": int(booking.misc_costs_value()),
        "totalPrice": booking.total(),
        "ticketsDiscountedPrice": booking.total(),
    }


@pytest.mark.django_db
def test_discounts_node(gql_client, gql_id):
    performance = PerformanceFactory()

    # Create a discount
    discount = DiscountFactory(name="Family", percentage=0.2)
    discount.performances.set([performance])
    discount_requirements = [
        DiscountRequirementFactory(discount=discount, number=2),
        DiscountRequirementFactory(discount=discount, number=1),
    ]

    # Single discount - should not appear
    discount_2 = DiscountFactory(name="Student", percentage=0.3)
    discount_2.performances.set([performance])
    discount_requirement_2 = DiscountRequirementFactory(discount=discount_2, number=1)

    response = gql_client.execute(
        """
        {
          performances {
            edges {
              node {
                discounts {
                  id
                  percentage
                  name
                  seatGroup {
                    id
                  }
                  requirements {
                    id
                    number
                    discount {
                      id
                    }
                    concessionType {
                      id
                    }
                  }
                }
              }
            }
          }
        }
        """
    )
    assert response == {
        "data": {
            "performances": {
                "edges": [
                    {
                        "node": {
                            "discounts": [
                                {
                                    "id": gql_id(discount.id, "DiscountNode"),
                                    "percentage": discount.percentage,
                                    "name": discount.name,
                                    "seatGroup": {
                                        gql_id(
                                            discount.seat_group.id,
                                            "SeatGroupNode",
                                        )
                                    }
                                    if discount.seat_group
                                    else None,
                                    "requirements": [
                                        {
                                            "id": gql_id(
                                                requirement.id,
                                                "DiscountRequirementNode",
                                            ),
                                            "number": requirement.number,
                                            "discount": {
                                                "id": gql_id(
                                                    requirement.discount.id,
                                                    "DiscountNode",
                                                )
                                            },
                                            "concessionType": {
                                                "id": gql_id(
                                                    requirement.concession_type.id,
                                                    "ConcessionTypeNode",
                                                )
                                            },
                                        }
                                        for requirement in discount.requirements.all()
                                    ],
                                }
                            ]
                        }
                    }
                ]
            }
        },
    }


@pytest.mark.django_db
@pytest.mark.parametrize(
    "data, seat_group_capacity, performance_capacity, is_valid",
    [
        # Check performance is required to create booking
        (
            """
            tickets: [
                {
                    seatGroupId: "U2VhdEdyb3VwTm9kZTox"
                    concessionTypeId: "Q29uY2Vzc2lvblR5cGVOb2RlOjE="
                }
            ]
            """,
            10,
            10,
            False,
        ),
        # Assert seat group is required for each seat booking
        (
            """
            performanceId: "UGVyZm9ybWFuY2VOb2RlOjE="
            tickets: [
                {
                    concessionTypeId: "Q29uY2Vzc2lvblR5cGVOb2RlOjE="
                }
            ]
            """,
            10,
            10,
            False,
        ),
        # Check concession type is not required (default to adult)
        # TODO write test to check default to adult
        # TODO For now concession type is required as there is no default
        # (
        #     """
        #     performanceId: "UGVyZm9ybWFuY2VOb2RlOjE="
        #     tickets: [
        #         {
        #             seatGroupId: "U2VhdEdyb3VwTm9kZTox"
        #         }
        #     ]
        #     """,
        #     10,
        #     10,
        #     True,
        # ),
        # Check seat booking is not required
        (
            """
            performanceId: "UGVyZm9ybWFuY2VOb2RlOjE="
            """,
            10,
            10,
            True,
        ),
        (
            # Check booking with all data is valid
            """
            performanceId: "UGVyZm9ybWFuY2VOb2RlOjE="
            tickets: [
                {
                    seatGroupId: "U2VhdEdyb3VwTm9kZTox"
                    concessionTypeId: "Q29uY2Vzc2lvblR5cGVOb2RlOjE="
                }
            ]
            """,
            10,
            10,
            True,
        ),
        (
            # Check if there is not enough performance capcaity it is not valid
            """
            performanceId: "UGVyZm9ybWFuY2VOb2RlOjE="
            tickets: [
                {
                    seatGroupId: "U2VhdEdyb3VwTm9kZTox"
                    concessionTypeId: "Q29uY2Vzc2lvblR5cGVOb2RlOjE="
                }
                {
                    seatGroupId: "U2VhdEdyb3VwTm9kZTox"
                    concessionTypeId: "Q29uY2Vzc2lvblR5cGVOb2RlOjE="
                }
                {
                    seatGroupId: "U2VhdEdyb3VwTm9kZTox"
                    concessionTypeId: "Q29uY2Vzc2lvblR5cGVOb2RlOjE="
                }
            ]
            """,
            10,
            2,
            False,
        ),
        (
            # Check if there is not enough seat_group capcaity it is not valid
            """
            performanceId: "UGVyZm9ybWFuY2VOb2RlOjE="
            tickets: [
                {
                    seatGroupId: "U2VhdEdyb3VwTm9kZTox"
                    concessionTypeId: "Q29uY2Vzc2lvblR5cGVOb2RlOjE="
                }
                {
                    seatGroupId: "U2VhdEdyb3VwTm9kZTox",
                    concessionTypeId: "Q29uY2Vzc2lvblR5cGVOb2RlOjE="
                }
                {
                    seatGroupId: "U2VhdEdyb3VwTm9kZTox"
                    concessionTypeId: "Q29uY2Vzc2lvblR5cGVOb2RlOjE="
                }
            ],
            """,
            2,
            10,
            False,
        ),
    ],
)
def test_create_booking_mutation(
    data, seat_group_capacity, performance_capacity, is_valid, gql_client_flexible
):

    performance = PerformanceFactory(id=1, capacity=performance_capacity)
    seat_group = SeatGroupFactory(id=1)
    PerformanceSeatingFactory(
        performance=performance, seat_group=seat_group, capacity=seat_group_capacity
    )
    ConcessionTypeFactory(id=1)
    request = """
        mutation {
          createBooking(
            %s
          ) {
            booking {
              id
            }
            success
            errors {
              __typename
              ... on NonFieldError {
                message
                code
              }
            }
         }
        }
    """

    client = gql_client_flexible
    response = client.execute(request % data)

    if not is_valid:
        assert response.get("errors") or (
            response["data"]["createBooking"]["errors"]
            and not response["data"]["createBooking"]["success"]
        )
    else:
        assert (
            not response.get("errors")
            and response["data"]["createBooking"]["success"]
            and response["data"]["createBooking"]["errors"] is None
        )


@pytest.mark.django_db
def test_booking_inprogress(gql_client_flexible, gql_id):
    """
    We will often want to get an "inprogress" booking for a given booking and user.
        bookings(performance: "UGVyZm9ybWFuY2VOb2RlOjE=", status: "IN_PROGRESS")
    """
    user = UserFactory()
    performance = PerformanceFactory(id=1)
    # Create some completed bookings for the same performance
    _ = [
        BookingFactory(
            user=user, performance=performance, status=Booking.BookingStatus.PAID
        )
        for i in range(10)
    ]
    # Create some bookings for dfferent performances
    _ = [BookingFactory(user=user) for i in range(10)]
    booking = BookingFactory(
        user=user, performance=performance, status=Booking.BookingStatus.IN_PROGRESS
    )

    request_query = """
    {
      me {
        bookings(performance: "UGVyZm9ybWFuY2VOb2RlOjE=", status: "IN_PROGRESS") {
          edges {
            node {
              id
            }
          }
        }
      }
    }
    """

    gql_client_flexible.set_user(user)
    response = gql_client_flexible.execute(request_query)

    assert response == {
        "data": {
            "me": {
                "bookings": {
                    "edges": [
                        {
                            "node": {
                                "id": gql_id(booking.id, "BookingNode"),
                            }
                        },
                    ]
                }
            }
        }
    }


@pytest.mark.django_db
def test_bookings_auth(gql_client_flexible):
    user = gql_client_flexible.request_factory.user
    BookingFactory(user=user)

    request_query = """
    {
      performances {
        edges {
          node {
            bookings {
              edges {
                node {
                  id
                }
              }
            }
          }
        }
      }
    }
    """

    # When we are logged in expect 1 booking
    response = gql_client_flexible.execute(request_query)
    assert (
        len(response["data"]["performances"]["edges"][0]["node"]["bookings"]["edges"])
        == 1
    )

    # When we are logged out expect 0 booking
    gql_client_flexible.logout()
    response = gql_client_flexible.execute(request_query)
    assert (
        response["data"]["performances"]["edges"][0]["node"]["bookings"]["edges"] == []
    )

    # When we are logged in as a different user expect 0 booking
    user2 = UserFactory()
    gql_client_flexible.set_user(user2)
    assert (
        response["data"]["performances"]["edges"][0]["node"]["bookings"]["edges"] == []
    )


@pytest.mark.django_db
@pytest.mark.parametrize(
    "currentTickets, plannedTickets, expectedTickets",
    [
        # No change in tickets
        (
            [
                {
                    "seat_group_id": 2,
                    "concession_type_id": 1,
                    "seat_id": 1,
                    "id": 1,
                },
                {
                    "seat_group_id": 1,
                    "concession_type_id": 1,
                    "seat_id": 1,
                    "id": 2,
                },
            ],
            [
                {
                    "seat_group_id": 2,
                    "concession_type_id": 1,
                    "seat_id": 1,
                    "id": 1,
                },
                {
                    "seat_group_id": 1,
                    "concession_type_id": 1,
                    "seat_id": 1,
                    "id": 2,
                },
            ],
            [
                {
                    "seat_group_id": 2,
                    "concession_type_id": 1,
                    "seat_id": 1,
                    "id": 1,
                },
                {
                    "seat_group_id": 1,
                    "concession_type_id": 1,
                    "seat_id": 1,
                    "id": 2,
                },
            ],
        ),
        # Create a new ticket
        (
            [
                {
                    "seat_group_id": 2,
                    "concession_type_id": 1,
                    "seat_id": 1,
                    "id": 1,
                },
            ],
            [
                {
                    "seat_group_id": 2,
                    "concession_type_id": 1,
                    "seat_id": 1,
                    "id": 1,
                },
                {
                    "seat_group_id": 1,
                    "concession_type_id": 1,
                    "seat_id": 1,
                },
            ],
            [
                {
                    "seat_group_id": 2,
                    "concession_type_id": 1,
                    "seat_id": 1,
                    "id": 1,
                },
                {
                    "seat_group_id": 1,
                    "concession_type_id": 1,
                    "seat_id": 1,
                },
            ],
        ),
        # Delete all tickets
        (
            [
                {
                    "seat_group_id": 2,
                    "concession_type_id": 1,
                    "seat_id": 1,
                    "id": 1,
                },
                {
                    "seat_group_id": 1,
                    "concession_type_id": 1,
                    "seat_id": 1,
                    "id": 2,
                },
            ],
            [],
            [],
        ),
        # All new tickets
        (
            [],
            [
                {
                    "seat_group_id": 2,
                    "concession_type_id": 1,
                    "seat_id": 1,
                },
                {
                    "seat_group_id": 1,
                    "concession_type_id": 1,
                    "seat_id": 1,
                },
            ],
            [
                {
                    "seat_group_id": 2,
                    "concession_type_id": 1,
                    "seat_id": 1,
                },
                {
                    "seat_group_id": 1,
                    "concession_type_id": 1,
                    "seat_id": 1,
                },
            ],
        ),
        # Add a similar ticket
        (
            [
                {
                    "seat_group_id": 2,
                    "concession_type_id": 1,
                    "seat_id": 1,
                    "id": 1,
                },
                {
                    "seat_group_id": 1,
                    "concession_type_id": 1,
                    "seat_id": 1,
                    "id": 2,
                },
            ],
            [
                {
                    "seat_group_id": 2,
                    "concession_type_id": 1,
                    "seat_id": 1,
                    "id": 1,
                },
                {
                    "seat_group_id": 1,
                    "concession_type_id": 1,
                    "seat_id": 1,
                    "id": 2,
                },
                {
                    "seat_group_id": 1,
                    "concession_type_id": 1,
                    "seat_id": 1,
                },
            ],
            [
                {
                    "seat_group_id": 2,
                    "concession_type_id": 1,
                    "seat_id": 1,
                    "id": 1,
                },
                {
                    "seat_group_id": 1,
                    "concession_type_id": 1,
                    "seat_id": 1,
                    "id": 2,
                },
                {
                    "seat_group_id": 1,
                    "concession_type_id": 1,
                    "seat_id": 1,
                },
            ],
        ),
    ],
)
def test_update_booking(
    currentTickets, plannedTickets, expectedTickets, gql_client_flexible
):

    seat_group_1 = SeatGroupFactory(id=1)
    seat_group_2 = SeatGroupFactory(id=2)
    ConcessionTypeFactory(id=1)
    ConcessionTypeFactory(id=2)
    SeatFactory(id=1)
    SeatFactory(id=2)
    performance = PerformanceFactory()
    PerformanceSeatingFactory(performance=performance, seat_group=seat_group_1)
    PerformanceSeatingFactory(performance=performance, seat_group=seat_group_2)

    # Create booking with current tickets
    booking = BookingFactory(performance=performance)
    _ = [TicketFactory(booking=booking, **ticket) for ticket in currentTickets]

    # Generate mutation query from input data

    ticketQueries = ""
    for ticket in plannedTickets:
        if ticket.get("id") is not None:
            queryStr = """
                        {
                            id: "%s"
                            seatId: "%s"
                            seatGroupId: "%s"
                            concessionTypeId: "%s"
                        }
                        """ % (
                to_global_id("TicketNode", ticket.get("id")),
                to_global_id("SeatNode", ticket.get("seat_id")),
                to_global_id("SeatGroupNode", ticket.get("seat_group_id")),
                to_global_id("ConcessionTypeNode", ticket.get("concession_type_id")),
            )
        else:
            queryStr = """
                        {
                            seatId: "%s"
                            seatGroupId: "%s"
                            concessionTypeId: "%s"
                        }
                        """ % (
                to_global_id("SeatNode", ticket.get("seat_id")),
                to_global_id("SeatGroupNode", ticket.get("seat_group_id")),
                to_global_id("ConcessionTypeNode", ticket.get("concession_type_id")),
            )
        ticketQueries += queryStr

    request_query = """
        mutation {
            updateBooking (
                bookingId: "%s"
                tickets: [
                    %s
                ]
            ){
                booking{
                    id
                }
            }
        }
        """ % (
        to_global_id("BookingNode", booking.id),
        ticketQueries,
    )

    gql_client_flexible.set_user(booking.user)
    response = gql_client_flexible.execute(request_query)

    return_booking_id = response["data"]["updateBooking"]["booking"]["id"]

    local_booking_id = int(from_global_id(return_booking_id)[1])

    returned_booking = Booking.objects.get(id=local_booking_id)

    expected_booking_tickets = {}
    for ticket in expectedTickets:
        ticketKey = (
            ticket.get("seat_group_id"),
            ticket.get("concession_type_id"),
            ticket.get("seat_id"),
        )
        if ticketKey not in expected_booking_tickets:
            expected_booking_tickets[ticketKey] = 1
        else:
            expected_booking_tickets[ticketKey] += 1

    updated_booking_tickets = {}
    for ticket in returned_booking.tickets.all():
        ticketKey = (ticket.seat_group.id, ticket.concession_type.id, ticket.seat.id)
        if ticketKey not in updated_booking_tickets:
            updated_booking_tickets[ticketKey] = 1
        else:
            updated_booking_tickets[ticketKey] += 1

    assert updated_booking_tickets == expected_booking_tickets


@pytest.mark.django_db
def test_update_booking_capacity_error(gql_client_flexible):

    seat_group = SeatGroupFactory()
    concession_type = ConcessionTypeFactory()
    booking = BookingFactory(user=gql_client_flexible.get_user())
    request_query = """
        mutation {
            updateBooking (
                bookingId: "%s"
                tickets: [
                  {
                    seatGroupId: "%s"
                    concessionTypeId: "%s"
                  }
                ]
            ){
                booking{
                    id
                }
                success
                errors {
                  __typename
                  ... on NonFieldError {
                    message
                    code
                  }
                }
            }
        }
        """ % (
        to_global_id("BookingNode", booking.id),
        to_global_id("SeatGroupNode", seat_group.id),
        to_global_id("ConcessionTypeNode", concession_type.id),
    )
    response = gql_client_flexible.execute(request_query)

    print(response)
    assert response == {
        "data": {
            "updateBooking": {
                "booking": None,
                "success": False,
                "errors": [
                    {
                        "__typename": "NonFieldError",
                        "message": f"You cannot book a seat group that is not assigned to this performance, you have booked {seat_group} but the performance only has ",
                        "code": "400",
                    }
                ],
            }
        }
    }


@pytest.mark.django_db
def test_create_booking_capacity_error(gql_client_flexible):

    seat_group = SeatGroupFactory()
    concession_type = ConcessionTypeFactory()
    booking = BookingFactory(user=gql_client_flexible.get_user())
    request_query = """
        mutation {
            createBooking (
                performanceId: "%s"
                tickets: [
                  {
                    seatGroupId: "%s"
                    concessionTypeId: "%s"
                  }
                ]
            ){
                booking{
                    id
                }
                success
                errors {
                  __typename
                  ... on NonFieldError {
                    message
                    code
                  }
                }
            }
        }
        """ % (
        to_global_id("PerformanceNode", booking.performance.id),
        to_global_id("SeatGroupNode", seat_group.id),
        to_global_id("ConcessionTypeNode", concession_type.id),
    )
    response = gql_client_flexible.execute(request_query)

    print(response)
    assert response == {
        "data": {
            "createBooking": {
                "booking": None,
                "success": False,
                "errors": [
                    {
                        "__typename": "NonFieldError",
                        "message": f"You cannot book a seat group that is not assigned to this performance, you have booked {seat_group} but the performance only has ",
                        "code": "400",
                    }
                ],
            }
        }
    }


@pytest.mark.django_db
def test_pay_booking_mutation_wrong_price(gql_client_flexible, gql_id):
    booking = BookingFactory()

    request_query = """
    mutation {
	payBooking(
            bookingId: "%s"
            price: 102
            nonce: "cnon:card-nonce-ok"
        ) {
            success
            errors {
              __typename
              ... on NonFieldError {
                message
                code
              }
            }
          }
        }
    """
    response = gql_client_flexible.execute(
        request_query % gql_id(booking.id, "BookingNode")
    )
    assert response == {
        "data": {
            "payBooking": {
                "success": False,
                "errors": [
                    {
                        "__typename": "NonFieldError",
                        "message": "The booking price does not match the expected price",
                        "code": None,
                    }
                ],
            }
        }
    }


@pytest.mark.django_db
def test_pay_booking_square_error(mock_square, gql_client_flexible, gql_id):
    booking = BookingFactory(status=Booking.BookingStatus.IN_PROGRESS)
    client = gql_client_flexible

    request_query = """
    mutation {
	payBooking(
            bookingId: "%s"
            price: 0
            nonce: "cnon:card-nonce-ok"
        ) {
            success
            errors {
              __typename
              ... on NonFieldError {
                message
                code
              }
            }
          }
        }
    """

    mock_square.reason_phrase = "Some phrase"
    mock_square.status_code = 400
    mock_square.success = False

    response = client.execute(request_query % gql_id(booking.id, "BookingNode"))
    assert response == {
        "data": {
            "payBooking": {
                "success": False,
                "errors": [
                    {
                        "__typename": "NonFieldError",
                        "message": "Some phrase",
                        "code": "400",
                    }
                ],
            }
        }
    }


@pytest.mark.django_db
def test_pay_booking_mutation_payed_booking(gql_client_flexible, gql_id):
    booking = BookingFactory(status=Booking.BookingStatus.PAID)
    client = gql_client_flexible

    request_query = """
    mutation {
	payBooking(
            bookingId: "%s"
            price: 0
            nonce: "cnon:card-nonce-ok"
        ) {
            success
            errors {
              __typename
              ... on NonFieldError {
                message
                code
              }
            }
          }
        }
    """
    response = client.execute(request_query % gql_id(booking.id, "BookingNode"))
    assert response == {
        "data": {
            "payBooking": {
                "success": False,
                "errors": [
                    {
                        "__typename": "NonFieldError",
                        "message": "The booking is not in progress",
                        "code": None,
                    }
                ],
            }
        }
    }


@pytest.mark.django_db
def test_pay_booking_success(mock_square, gql_client_flexible, gql_id):
    booking = BookingFactory(status=Booking.BookingStatus.IN_PROGRESS)
    client = gql_client_flexible

    request_query = """
    mutation {
	payBooking(
            bookingId: "%s"
            price: 0
            nonce: "cnon:card-nonce-ok"
        ) {
            success
            errors {
              __typename
            }

            booking {
              status
              payments {
                edges {
                  node {
                    id
                  }
                }
              }
            }

            payment {
              last4
              cardBrand
              provider
              currency
              value
            }
          }
        }
    """

    mock_square.body = {
        "payment": {
            "id": "abc",
            "card_details": {
                "card": {
                    "card_brand": "VISA",
                    "last_4": "1111",
                }
            },
            "amount_money": {
                "currency": "GBP",
                "amount": 0,
            },
        }
    }
    mock_square.success = True

    response = client.execute(request_query % gql_id(booking.id, "BookingNode"))
    assert response == {
        "data": {
            "payBooking": {
                "booking": {
                    "status": "PAID",
                    "payments": {
                        "edges": [
                            {
                                "node": {
                                    "id": gql_id(
                                        booking.payments.first().id, "PaymentNode"
                                    )
                                }
                            }
                        ]
                    },
                },
                "payment": {
                    "last4": "1111",
                    "cardBrand": "VISA",
                    "provider": "SQUARE_ONLINE",
                    "currency": "GBP",
                    "value": 0,
                },
                "success": True,
                "errors": None,
            }
        }
    }<|MERGE_RESOLUTION|>--- conflicted
+++ resolved
@@ -81,12 +81,8 @@
                                         booking.performance.id, "PerformanceNode"
                                     )
                                 },
-<<<<<<< HEAD
-                                "status": "INPROGRESS",
+                                "status": "IN_PROGRESS",
                                 "user": {"id": gql_id(booking.user.id, "UserNode")},
-=======
-                                "status": "IN_PROGRESS",
->>>>>>> e9fdb6de
                             }
                         }
                     ]
@@ -514,9 +510,9 @@
 
 
 @pytest.mark.django_db
-def test_booking_inprogress(gql_client_flexible, gql_id):
+def test_booking_IN_PROGress(gql_client_flexible, gql_id):
     """
-    We will often want to get an "inprogress" booking for a given booking and user.
+    We will often want to get an "IN_PROGress" booking for a given booking and user.
         bookings(performance: "UGVyZm9ybWFuY2VOb2RlOjE=", status: "IN_PROGRESS")
     """
     user = UserFactory()
