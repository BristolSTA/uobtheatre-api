--- conflicted
+++ resolved
@@ -2,20 +2,15 @@
 
 import factory
 
-<<<<<<< HEAD
-from uobtheatre.bookings.models import (Booking, ConcessionType, Discount,
-                                        DiscountRequirement,
-                                        PercentageMiscCost, Ticket,
-                                        ValueMiscCost)
-=======
 from uobtheatre.bookings.models import (
     Booking,
     ConcessionType,
     Discount,
     DiscountRequirement,
+    PercentageMiscCost,
     Ticket,
+    ValueMiscCost,
 )
->>>>>>> 317a2635
 from uobtheatre.productions.models import PerformanceSeatGroup
 from uobtheatre.productions.test.factories import PerformanceFactory
 from uobtheatre.users.test.factories import UserFactory
