--- conflicted
+++ resolved
@@ -4,21 +4,14 @@
 
 from uobtheatre.bookings.models import (
     Booking,
-<<<<<<< HEAD
     ConsessionType,
     Discount,
     DiscountRequirement,
     PerformanceSeating,
     SeatBooking,
-)
-=======
-    ConcessionType,
-    Discount,
-    DiscountRequirement,
     Ticket,
 )
 from uobtheatre.productions.models import PerformanceSeatGroup
->>>>>>> 6452a3db
 from uobtheatre.productions.test.factories import PerformanceFactory
 from uobtheatre.users.test.factories import UserFactory
 from uobtheatre.venues.test.factories import SeatGroupFactory
