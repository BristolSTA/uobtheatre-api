--- conflicted
+++ resolved
@@ -12,13 +12,9 @@
 )
 from uobtheatre.productions.serializers import PerformanceSerializer
 from uobtheatre.utils.serializers import AppendIdSerializerMixin, UserIdSerializer
-<<<<<<< HEAD
 from uobtheatre.utils.utils import create_random_ref
-from uobtheatre.venues.serializers import SeatGroupSerializer
-=======
 from uobtheatre.venues.models import SeatGroup
 from uobtheatre.venues.serializers import SeatGroupSerializer, ShortSeatGroupSerializer
->>>>>>> 3898ba0e
 
 
 class ConcessionTypeSerializer(serializers.ModelSerializer):
@@ -235,7 +231,6 @@
         tickets = validated_data.pop("tickets", [])
 
         # Create the booking
-<<<<<<< HEAD
         booking_reference = create_random_ref()
         unique = False
         while not unique:
@@ -248,13 +243,10 @@
             booking = Booking.objects.create(
                 user=self.context["user"],
                 booking_reference=booking_reference,
-                **validated_data
+                **validated_data,
             )
         except IntegrityError as excption:
             raise serializers.ValidationError(excption)
-=======
-        booking = Booking.objects.create(user=self.context["user"], **validated_data)
->>>>>>> 3898ba0e
 
         # Create all the seat bookings
         for ticket in tickets:
