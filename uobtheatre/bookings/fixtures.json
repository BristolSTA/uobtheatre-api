--- conflicted
+++ resolved
@@ -56,47 +56,38 @@
     {
         "model": "bookings.booking",
         "pk": 1,
-<<<<<<< HEAD
         "fields": {
           "user": 1,
+          "reference": "5yARDV8p6giN",
           "performance": 1,
           "status": "IN_PROGRESS",
           "created_at": "2020-11-11T12:04:32+0000",
           "updated_at": "2020-11-11T12:24:32+0000"
         }
-=======
-        "fields": {"user": 1, "performance": 1, "status": "INPROGRESS", "reference": "5yARDV8p6giN"}
->>>>>>> 46c9b712
     },
     {
         "model": "bookings.booking",
         "pk": 2,
-<<<<<<< HEAD
         "fields": {
           "user": 1,
+          "reference": "3e73M4gUQVbK",
           "performance": 2,
           "status": "IN_PROGRESS",
           "created_at": "2020-11-11T12:04:32+0000",
           "updated_at": "2020-11-11T12:24:32+0000"
         }
-=======
-        "fields": {"user": 1, "performance": 2, "status": "INPROGRESS", "reference": "3e73M4gUQVbK"}
->>>>>>> 46c9b712
     },
     {
         "model": "bookings.booking",
         "pk": 3,
-<<<<<<< HEAD
         "fields": {
           "user": 1,
+          "reference": "Ufx5CLtNrxiN",
           "performance": 1,
           "status": "PAID",
           "created_at": "2020-11-11T12:04:32+0000",
           "updated_at": "2020-11-11T12:24:32+0000"
         }
-=======
-        "fields": {"user": 1, "performance": 1, "status": "PAID", "reference": "Ufx5CLtNrxiN"}
->>>>>>> 46c9b712
     },
     {
         "model": "bookings.ticket",
