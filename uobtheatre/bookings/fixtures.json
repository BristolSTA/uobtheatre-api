[
    {
        "model": "bookings.consessiontype",
        "pk": 1,
        "fields": {"name": "Student"}
    },
    {
        "model": "bookings.consessiontype",
        "pk": 2,
        "fields": {"name": "Adult"}
    },
    {
        "model": "bookings.consessiontype",
        "pk": 3,
        "fields": {"name": "Child"}
    },
    

    {
        "model": "bookings.discount",
        "pk": 1,
        "fields": {"name": "Student discount", "discount": 0.2, "performances": [1]}
    },
    {
        "model": "bookings.discountrequirement",
        "pk": 1,
        "fields": {"consession_type": 1, "number": 1, "discount": 1}
    },
    
    {
        "model": "bookings.discount",
        "pk": 2,
        "fields": {"name": "Family discount", "discount": 0.3, "performances": [1]}
    },
    {
        "model": "bookings.discountrequirement",
        "pk": 2,
        "fields": {"consession_type": 1, "number": 2, "discount": 2}
    },
    {
        "model": "bookings.discountrequirement",
        "pk": 3,
        "fields": {"consession_type": 2, "number": 2, "discount": 2}
    },
    
    {
        "model": "bookings.booking",
        "pk": 1,
        "fields": {"user": 1, "performance": 1}
    },
    {
        "model": "bookings.seatbooking",
        "pk": 1,
        "fields": {"seat_group": 1, "booking": 1, "consession_type": 1}
    },
    {
        "model": "bookings.seatbooking",
        "pk": 2,
        "fields": {"seat_group": 1, "booking": 1, "consession_type": 1}
    },
    {
        "model": "bookings.seatbooking",
        "pk": 3,
        "fields": {"seat_group": 1, "booking": 1, "consession_type": 2}
    },
    {
        "model": "bookings.seatbooking",
        "pk": 4,
        "fields": {"seat_group": 1, "booking": 1, "consession_type": 2}
    },
<<<<<<< HEAD
    {
        "model": "bookings.performanceseatprice",
        "pk": 1,
        "fields": {"seat_type": 1, "performance": 1, "price": 1000}
=======

    {
        "model": "bookings.performanceseating",
        "pk": 1,
        "fields": {"seat_group": [1], "price": 1000, "performance": 1}
>>>>>>> 99715513
    }
]<|MERGE_RESOLUTION|>--- conflicted
+++ resolved
@@ -68,17 +68,9 @@
         "pk": 4,
         "fields": {"seat_group": 1, "booking": 1, "consession_type": 2}
     },
-<<<<<<< HEAD
-    {
-        "model": "bookings.performanceseatprice",
-        "pk": 1,
-        "fields": {"seat_type": 1, "performance": 1, "price": 1000}
-=======
-
     {
         "model": "bookings.performanceseating",
         "pk": 1,
         "fields": {"seat_group": [1], "price": 1000, "performance": 1}
->>>>>>> 99715513
     }
 ]