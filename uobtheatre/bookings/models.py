import itertools
import math
<<<<<<< HEAD
from typing import List, Tuple
=======
import uuid
from typing import Dict, List, Optional, Set, Tuple
>>>>>>> 3898ba0e

from django.db import models

from uobtheatre.productions.models import Performance
from uobtheatre.users.models import User
from uobtheatre.utils.models import TimeStampedMixin, validate_percentage
from uobtheatre.venues.models import Seat, SeatGroup


class MiscCost(models.Model):
    """
    Model for miscellaneous costs for shows
    e.g. Booking fee/Theatre improvement levy
    """

    name = models.CharField(max_length=255)
    description = models.TextField(null=True, blank=True)
    percentage = models.FloatField(
        null=True, blank=True, validators=[validate_percentage]
    )
    value = models.FloatField(null=True, blank=True)

    def get_value(self, booking) -> float:
        """
        Calculate the value of the misc cost given a booking
        This will always return an value (not optional) as the model is
        required to either have a non null percentage or a non null value
        """
        if self.percentage is not None:
            return booking.subtotal() * self.percentage
        return self.value  # type: ignore

    class Meta:
        constraints = [
            models.CheckConstraint(
                name="percentage_or_value_must_be_set_on_misc_cost",
                check=(
                    models.Q(
                        percentage__isnull=True,
                        value__isnull=False,
                    )
                    | models.Q(
                        percentage__isnull=False,
                        value__isnull=True,
                    )
                ),
            )
        ]


class Discount(models.Model):
    name = models.CharField(max_length=255)
    discount = models.FloatField()
    performances = models.ManyToManyField(
        Performance,
        blank=True,
        related_name="discounts",
    )
    seat_group = models.ForeignKey(
        SeatGroup, on_delete=models.CASCADE, null=True, blank=True
    )

    def is_single_discount(self) -> bool:
        """
        Retruns True if this discount applys to a single ticket.
        """
        return (
            sum(requirement.number for requirement in self.discount_requirements.all())
            == 1
        )

    def __str__(self) -> str:
        return f"{self.discount * 100}% off for {self.name}"


class ConcessionType(models.Model):
    """
    A concession type refers to the type of person booking a ticket.  e.g. a
    student or society member.
    """

    name = models.CharField(max_length=255)
    description = models.TextField(null=True, blank=True)

    def __str__(self) -> str:
        return self.name


class DiscountRequirement(models.Model):
    number = models.SmallIntegerField()
    discount = models.ForeignKey(
        Discount, on_delete=models.CASCADE, related_name="discount_requirements"
    )
    concession_type = models.ForeignKey(ConcessionType, on_delete=models.CASCADE)


def combinations(iterable: List, max_length: int) -> Set[Tuple]:
    """ Given a list give all the combinations of that list up to a given length """

    return set(
        combination
        for i in range(1, max_length + 1)
        for combination in itertools.combinations(iterable * i, i)
    )


class DiscountCombination:
    def __init__(self, discount_combination):
        self.discount_combination = discount_combination

    def __eq__(self, obj) -> bool:
        return (
            isinstance(obj, DiscountCombination)
            and obj.discount_combination == self.discount_combination
        )

    def get_requirements(self) -> List[DiscountRequirement]:
        return [
            requirement
            for discount in self.discount_combination
            for requirement in discount.discount_requirements.all()
        ]

    def get_concession_map(self) -> Dict:
        """Return a map of how many of each concession type are rquired for
        this discount combination"""
        concession_requirements: Dict["ConcessionType", int] = {}
        for requirement in self.get_requirements():
            if not requirement.concession_type in concession_requirements.keys():
                concession_requirements[requirement.concession_type] = 0
            concession_requirements[requirement.concession_type] += requirement.number
        return concession_requirements


class Booking(models.Model, TimeStampedMixin):
    """A booking is for one performance and has many tickets"""

    class BookingStatus(models.TextChoices):
        INPROGRESS = "in_progress", "In Progress"
        PAID = "paid", "Paid"

    class Meta:
        constraints = [
            models.UniqueConstraint(
                fields=["status", "performance"],
                condition=models.Q(status="in_progress"),
                name="one_in_progress_booking_per_user_per_performance",
            )
        ]

    booking_reference = models.CharField(max_length=12, unique=True)
    user = models.ForeignKey(User, on_delete=models.CASCADE, related_name="bookings")
    performance = models.ForeignKey(
        Performance,
        on_delete=models.RESTRICT,
        related_name="bookings",
    )
    status = models.CharField(
        max_length=20,
        choices=BookingStatus.choices,
        default=BookingStatus.INPROGRESS,
    )

    def __str__(self):
        return str(self.booking_reference)

    def get_concession_map(self) -> Dict:
        """ Return the number of each type of concession in this booking """
        booking_concessions: Dict = {}
        for ticket in self.tickets.all():
            if not ticket.concession_type in booking_concessions.keys():
                booking_concessions[ticket.concession_type] = 0
            booking_concessions[ticket.concession_type] += 1
        return booking_concessions

    def is_valid_discount_combination(self, discounts: DiscountCombination) -> bool:
        concession_requirements = discounts.get_concession_map()
        booking_concessions = self.get_concession_map()
        return not any(
            concession_requirements[requirement]
            > booking_concessions.get(requirement, 0)
            for requirement in concession_requirements.keys()
        )

    def get_valid_discounts(self) -> List[DiscountCombination]:
        return [
            DiscountCombination(discounts)
            for discounts in combinations(
                list(self.performance.discounts.all()),
                self.tickets.count(),
            )
            if self.is_valid_discount_combination(DiscountCombination(discounts))
        ]

    def get_price(self) -> float:
        return sum(
            self.performance.performance_seat_groups.get(
                seat_group=ticket.seat_group.pk
            ).price
            for ticket in self.tickets.all()
        )

    def tickets_price(self) -> float:
        """
        Get the price of the booking if only single discounts (those applying
        to only one ticket) applied.
        """
        return sum(
            self.performance.price_with_concession(
                ticket.concession_type,
                self.performance.performance_seat_groups.get(
                    seat_group=ticket.seat_group.pk
                ).price,
            )
            for ticket in self.tickets.all()
        )

    def get_price_with_discount_combination(
        self, discounts: DiscountCombination
    ) -> float:
        """
        Given a discount combination work out the new subtotal of the booking
        """
        discount_total = 0
        tickets_available_to_discount = [ticket for ticket in self.tickets.all()]
        for discount_from_comb in discounts.discount_combination:
            discount = DiscountCombination((discount_from_comb,))
            concession_map = discount.get_concession_map()
            for concession_type in concession_map.keys():
                for _ in range(concession_map[concession_type]):
                    # Skipped coverage here as there is no way that the next could not get an item (hopefully)
                    ticket = next(  # pragma: no cover
                        ticket
                        for ticket in tickets_available_to_discount
                        if ticket.concession_type == concession_type
                    )
                    discount_total += (
                        self.performance.performance_seat_groups.get(
                            seat_group=ticket.seat_group
                        ).price
                        * discount_from_comb.discount
                    )
                    tickets_available_to_discount.remove(ticket)
        # For each type of concession
        return self.get_price() - discount_total

    def get_best_discount_combination(self) -> Optional[DiscountCombination]:
        """
        Returns the discount combination applied to the discount to get the
        subtotal. This is the discount combination with the greatest value.
        """
        return self.get_best_discount_combination_with_price()[0]

    def subtotal(self) -> float:
        """
        Returns the subtotal of the booking. This is the total value including
        single and group discounts before any misc costs are applied.
        """
        return self.get_best_discount_combination_with_price()[1]

    def get_best_discount_combination_with_price(
        self,
    ) -> Tuple[Optional[DiscountCombination], float]:
        """
        Returns the discounted price (subtotal) and the discount combination
        used to create that price.
        """
        best_price = self.get_price()
        best_discount: Optional[DiscountCombination] = None
        for discount_combo in self.get_valid_discounts():
            discount_combo_price = self.get_price_with_discount_combination(
                discount_combo
            )
            if discount_combo_price < best_price:
                best_price = discount_combo_price
                best_discount = discount_combo

        return best_discount, best_price

    def discount_value(self) -> float:
        """
        Returns the value of the group discounts applied in pence
        """
        return self.tickets_price() - self.subtotal()

    def misc_costs_value(self) -> float:
        """
        Returns the value of the misc costs applied in pence
        """
        return sum(misc_cost.get_value(self) for misc_cost in MiscCost.objects.all())

    def total(self) -> float:
        """
        The final price of the booking with all dicounts and misc costs applied.
        """
        return math.ceil(self.subtotal() + self.misc_costs_value())


class Ticket(models.Model):
    """A booking of a single seat (from a seat group)"""

    seat_group = models.ForeignKey(
        SeatGroup, on_delete=models.RESTRICT, related_name="tickets"
    )
    booking = models.ForeignKey(
        Booking, on_delete=models.CASCADE, related_name="tickets"
    )
    concession_type = models.ForeignKey(
        ConcessionType,
        on_delete=models.RESTRICT,
        related_name="seat_bookings",
    )
    seat = models.ForeignKey(Seat, on_delete=models.RESTRICT, null=True, blank=True)<|MERGE_RESOLUTION|>--- conflicted
+++ resolved
@@ -1,11 +1,6 @@
 import itertools
 import math
-<<<<<<< HEAD
-from typing import List, Tuple
-=======
-import uuid
 from typing import Dict, List, Optional, Set, Tuple
->>>>>>> 3898ba0e
 
 from django.db import models
 
