import math
from typing import TYPE_CHECKING, Dict, List, Optional, Tuple

from django.contrib.contenttypes.fields import GenericRelation
from django.contrib.postgres.aggregates import BoolAnd
from django.db import models
from django.db.models import Case, F, FloatField, Q, Value, When
from django.db.models.aggregates import Sum
from django.db.models.functions import Cast
from django.db.models.query import QuerySet
from django.utils import timezone
from django.utils.functional import cached_property

from uobtheatre.discounts.models import ConcessionType, DiscountCombination
from uobtheatre.mail.composer import MailComposer
from uobtheatre.payments.models import Payment
from uobtheatre.payments.payables import Payable
from uobtheatre.productions.models import Performance
from uobtheatre.users.models import User
from uobtheatre.utils.models import TimeStampedMixin, validate_percentage
from uobtheatre.utils.utils import combinations, create_short_uuid
from uobtheatre.venues.models import Seat, SeatGroup

if TYPE_CHECKING:
    from uobtheatre.payments.payment_methods import PaymentMethod


class MiscCost(models.Model):
    """Model for miscellaneous costs for shows

    Additional costs are added to a booking's final total.
    For example: Booking fee/Theatre improvement levy.

    A misc costs is defined by either a value or a percentage. If both are
    supplied the percentage will take precedence.

    Note:
        Currently all misc costs are applied to all bookings.
    """

    name = models.CharField(max_length=255)
    description = models.TextField(null=True, blank=True)
    percentage = models.FloatField(
        null=True, blank=True, validators=[validate_percentage]
    )
    value = models.FloatField(null=True, blank=True)

    def get_value(self, booking: "Booking") -> int:
        """Calculate the value of the misc cost on a booking.

        Calculate the value of the misc cost given a booking. The value is
        based on the subtotal of the Booking (the price of tickets with
        discounts applied).

        This will always return an value (not optional) as the model is
        required to either have a non null percentage or a non null value.

        This will return 0 if the booking is complimentary (subtotal = 0).

        Args:
            booking (Booking): The booking on which the misc cost is being
                applied.

        Returns:
            int: The value in pennies of the misc cost on this booking.
        """
        if self.percentage is not None:
            return math.ceil(booking.subtotal * self.percentage)

        if booking.subtotal == 0:
            return 0
        return self.value  # type: ignore

    class Meta:
        constraints = [
            models.CheckConstraint(
                name="percentage_or_value_must_be_set_on_misc_cost",
                check=(
                    models.Q(
                        percentage__isnull=True,
                        value__isnull=False,
                    )
                    | models.Q(
                        percentage__isnull=False,
                        value__isnull=True,
                    )
                ),
            )
        ]


class BookingQuerySet(QuerySet):
    """QuerySet for bookings"""

    def annotate_checked_in(self) -> QuerySet:
        return self.annotate(checked_in=BoolAnd("tickets__checked_in"))

    def annotate_checked_in_count(self) -> QuerySet:
        return self.annotate(count=models.Count("tickets")).annotate(
            checked_in_count=models.Count(
                Case(When(tickets__checked_in=True, then=Value(1)))
            )
        )

    def annotate_checked_in_proportion(self) -> QuerySet:
        # To calculate the proportion of tickets that are checked in you need two values
        # the first - the number of tickets
        # the second - the number of tickets that are checked in
        # Whilst it shouldn't occur a divide by zero is prevented setting to zero when the ticket count is zero
        return self.annotate_checked_in_count().annotate(
            proportion=Case(
                When(Q(count=0), then=Cast(0, FloatField())),
                default=Cast(F("checked_in_count"), FloatField())
                / Cast(F("count"), FloatField()),
            )
        )

    def checked_in(self, bool_val=True) -> QuerySet:
        """Bookings with checked in will be returned

        Args:
            bool_val (bool): when True: return only bookings with all tickets checked in,
            when False: return all bookings with atleast one ticket that is not checked in.

        Returns:
            QuerySet: the filtered queryset
        """

        if bool_val:
            query_set = self.annotate_checked_in().filter(checked_in=True)
        else:
            query_set = self.annotate_checked_in_count().filter(
                checked_in_count__lt=F("count")
            )
        return query_set

    def active(self, bool_val=True) -> QuerySet:
        """Bookings that are active (end time is in the future) will be returned

        Args:
            bool_val (bool): when True: return only active bookings,
            when False: return only old bookings (bookings for performances with end dates in the past)

        Returns:
            QuerySet: the filtered queryset
        """
        if bool_val:
            query_set = self.filter(performance__end__gte=timezone.now())
        else:
            query_set = self.filter(performance__end__lte=timezone.now())

        return query_set

    def expired(self, bool_val=False) -> QuerySet:
        """Bookings that are not expired will be returned

        Args:
            bool_val (bool): when True: return only expired bookings,
            when False: return only non-expired bookings

        Returns:
            QuerySet: the filtered queryset
        """
        if bool_val:
            return self.exclude(status="PAID").filter(expires_at__lt=timezone.now())
        return self.filter(Q(status="PAID") | Q(expires_at__gt=timezone.now()))


def generate_expires_at():
    """Generates the expires at timestamp for a booking"""
    return timezone.now() + timezone.timedelta(minutes=15)


class Booking(TimeStampedMixin, Payable, models.Model):
    """A booking for a performance

    A booking holds a collection of tickets for a given performance.

    Note:
        A user can only have 1 In Progress booking per performance.
    """

    objects = BookingQuerySet.as_manager()

    class BookingStatus(models.TextChoices):
        IN_PROGRESS = "IN_PROGRESS", "In Progress"
        PAID = "PAID", "Paid"

    class Meta:
        constraints = [
            models.UniqueConstraint(
                fields=["status", "performance", "user_id"],
                condition=models.Q(status="IN_PROGRESS"),
                name="one_in_progress_booking_per_user_per_performance",
            )
        ]

    reference = models.CharField(
        default=create_short_uuid, editable=False, max_length=12, unique=True
    )

    user = models.ForeignKey(User, on_delete=models.CASCADE, related_name="bookings")

    # Stores who created the booking
    # For regular bookings this will be the user
    # For boxoffice bookings it will be the logged in boxoffice user
    # For admin bookings it will be the logged in admin
    creator = models.ForeignKey(
        User, on_delete=models.RESTRICT, related_name="created_bookings"
    )

    performance = models.ForeignKey(
        Performance,
        on_delete=models.RESTRICT,
        related_name="bookings",
    )
    status = models.CharField(
        max_length=20,
        choices=BookingStatus.choices,
        default=BookingStatus.IN_PROGRESS,
    )

    payments = GenericRelation(
        Payment, object_id_field="pay_object_id", content_type_field="pay_object_type"
    )

    # An additional discount that can be applied to the booking by an admin
    # To create a concession ticket a 100% discount can be applied.
    admin_discount_percentage = models.FloatField(
        default=0, validators=[validate_percentage]
    )

    expires_at = models.DateTimeField(default=generate_expires_at)

    @property
    def payment_reference_id(self):
        return self.reference

    def __str__(self):
        return str(self.reference)

    def get_concession_map(self) -> Dict["ConcessionType", int]:
        """Get map of number of concessions in this booking

        Returns:
            dict of ConcessionType: int: The number of each ConcessionType
                in this Booking.
        """
        booking_concessions: Dict = {}
        for ticket in self.tickets.all():
            if not ticket.concession_type in booking_concessions.keys():
                booking_concessions[ticket.concession_type] = 0
            booking_concessions[ticket.concession_type] += 1
        return booking_concessions

    def is_valid_discount_combination(self, discounts: DiscountCombination) -> bool:
        """Check if a provided discount combination is valid

        A discount combination is valid if the booking has enough of each
        ConcessionType to meet the discount requirements of the discount
        combination.

        Args:
            discounts (DiscountCombination): The DiscountCombination being
                checked against the booking.

        Returns:
            bool: Whether the provided DiscountCombination is valid for the
                Booking.
        """
        concession_requirements = discounts.get_concession_map()
        booking_concessions = self.get_concession_map()
        return not any(
            concession_requirements[requirement]
            > booking_concessions.get(requirement, 0)
            for requirement in concession_requirements.keys()
        )

    def get_valid_discounts(self) -> List[DiscountCombination]:
        """Return a list of valid discount combinations for the booking

        Returns:
            list of DiscountCombination: The list of valid
                DiscountCombinations which can be applid to this Booking.
        """
        return [
            DiscountCombination(discounts)
            for discounts in combinations(
                list(self.performance.discounts.all()),
                self.tickets.count(),
            )
            if self.is_valid_discount_combination(DiscountCombination(discounts))
        ]

    def get_price(self) -> int:
        """Price of the booking with no discounts applied

        Returns the price of the all the seats in the booking, with no
        discounts applied.

        Returns:
            int: Price of all the Booking's seats in penies.
        """
        return sum(ticket.seat_price() for ticket in self.tickets.all())

    def tickets_price(self) -> int:
        """Price of booking with single discounts applied.

        Get the price of the booking with only single discounts (those applying
        to only one ticket) applied.

        Returns:
            int: Price of the Booking with single discounts.
        """
        return sum(
            ticket.discounted_price(single_discounts_map=self.single_discounts_map)
            for ticket in self.tickets.all()
        )

    @cached_property
    def single_discounts_map(self) -> Dict["ConcessionType", float]:
        """Get the discount value for each concession type from the performance model

        Returns:
            dict: Map of concession types to thier single discount percentage

        """
        return self.performance.single_discounts_map

    def get_price_with_discount_combination(
        self, discounts: DiscountCombination
    ) -> int:
        """Price with a DiscoutnCombination applied

        Given a discount combination return the price of the booking in penies
        with that discount combination applied. The DiscountCombination must be
        valid.

        Args:
            (DiscountCombination): The discount combination to apply to the
                Booking.

        Returns:
            int: Price of the Booking with given DiscountCombination applied.
        """
        assert self.is_valid_discount_combination(discounts)

        discount_total: int = 0
        tickets_available_to_discount = list(self.tickets.all())
        for discount_from_comb in discounts.discount_combination:
            discount = DiscountCombination((discount_from_comb,))
            concession_map = discount.get_concession_map()
            for concession_type, number in concession_map.items():
                for _ in range(number):
                    # Skipped coverage here as there is no way that the next
                    # could not get an item (hopefully) given that the discount
                    # is valid.
                    ticket = next(  # pragma: no cover
                        ticket
                        for ticket in tickets_available_to_discount
                        if ticket.concession_type == concession_type
                    )
                    discount_total += math.floor(
                        self.performance.performance_seat_groups.get(
                            seat_group=ticket.seat_group
                        ).price
                        * discount_from_comb.percentage
                    )
                    tickets_available_to_discount.remove(ticket)
        # For each type of concession
        return self.get_price() - discount_total

    def get_best_discount_combination(self) -> Optional[DiscountCombination]:
        """DiscountCombination which minimises price of Booking

        Returns the discount combination which when applied to the booking
        gives the largest discount.

        Returns:
            (DiscountCombination): The valid DiscountCombination which
                minimises the price of the Booking.
        """
        return self.get_best_discount_combination_with_price()[0]

    @cached_property
    def subtotal(self) -> int:
        """Price of the booking with discounts applied.

        Returns the subtotal of the booking. This is the total value including
        single and group discounts before any misc costs are applied.
        If an admin discount is also applied this will be added here.

        Returns:
            int: price of the booking with discounts applied in penies
        """
        if self.performance.has_group_discounts:
            discounted_price = self.get_best_discount_combination_with_price()[1]
        else:
            discounted_price = self.tickets_price()
        return math.ceil(discounted_price * (1 - self.admin_discount_percentage))

    def get_best_discount_combination_with_price(
        self,
    ) -> Tuple[Optional[DiscountCombination], int]:
        """DiscountCombination and its price which minimises price of Booking

        Returns the discount combination, and the price of the booking with it
        applied, which when applied to the booking gives the largest discount.

        Returns:
            (DiscountCombination): The valid DiscountCombination which
                minimises the price of the Booking.
            (int): The price of the Booking with the best DiscountCombination
                applied.
        """
        best_price = self.get_price()
        best_discount: Optional[DiscountCombination] = None
        for discount_combo in self.get_valid_discounts():
            discount_combo_price = self.get_price_with_discount_combination(
                discount_combo
            )
            if discount_combo_price < best_price:
                best_price = discount_combo_price
                best_discount = discount_combo

        return best_discount, best_price

    def discount_value(self) -> int:
        """The value of group discounts on the booking.

        When checking the subtotal of the booking (the price with all Discounts
        applied), check the value of the discounts. This value does not include
        single discounts. (i.e. if only single discounts were applied the
        discount value would be 0).

        Returns:
            (int): The value in penies of group discounts applied to the Booking.
        """
        return self.tickets_price() - self.subtotal

    def misc_costs_value(self) -> int:
        """The value of the misc costs applied in pence

        Detetmine the value of the MiscCosts applied to this Booking. Currently
        all MiscCosts are applied to all Bookings. The mist costs are applied
        to the subtotal of the Booking.

        Returns:
            (int): The value in penies of MiscCosts applied to the Booking
        """
        return sum(misc_cost.get_value(self) for misc_cost in MiscCost.objects.all())

    def total(self) -> int:
        """The total cost of the Booking.

        The final price of the booking with all dicounts and misc costs
        applied. This is the price the User will be charged.

        Returns:
            (int): total price of the booking in penies
        """
        subtotal = self.subtotal
        if subtotal == 0:  # pylint: disable=comparison-with-callable
            return 0
        return math.ceil(subtotal + self.misc_costs_value())

    @property
    def total_paid(self) -> int:
        """The total amount that has been paid for this booking (including any refunds,e tc)

        Returns:
            int: The total sum of all payments
        """
        return self.payments.aggregate(Sum("value"))["value__sum"] or 0

    def get_ticket_diff(
        self, tickets: List["Ticket"]
    ) -> Tuple[List["Ticket"], List["Ticket"], int]:
        """Difference between Booking Tickets and list of Tickets

        Given a list of Tickets return the difference between the two lists.
        The difference is returned as 2 lists. The first list contains the
        tickets which are not in the booking and the second those which are in
        the booking but not in the list.

        To make the Booking match the provided list, the Tickets returned in
        the first list should be created (and added to the Booking) and the
        Tickets in the second list should be deleted.

        Args:
            tickets (list of Ticket): A list of tickets to compare with the Booking's
                tickets.

        Returns:
            list of Ticket: The tickets which are in the provided list but
                not in the Booking.
            list of Ticket: The tickets which are in the booking but not in
                the provided list.
            int: The total number of tickets if this operation is applied
        """
        add_tickets: List["Ticket"] = []
        delete_tickets: List["Ticket"] = []
        existing_tickets: Dict[int, "Ticket"] = {}

        # find tickets to add
        for ticket in tickets:
            # splits requested tickets into id'd and no id'd
            if ticket.id is None:
                # if they have no id, they must be new
                add_tickets.append(ticket)
            else:
                # if they have an id, they must have existed at some point
                existing_tickets[ticket.id] = ticket

        # find tickets to delete
        for ticket in self.tickets.all():

            if existing_tickets.get(ticket.id):
                # if a given booking ticket is in the requested tickets - you keep it -
                existing_tickets.pop(ticket.id, None)
            else:
                # if the ticket exists in the booking, but not in the requested tickets - delete it.
                delete_tickets.append(ticket)

        return (
            add_tickets,
            delete_tickets,
            (len(self.tickets.all()) + len(add_tickets) - len(delete_tickets)),
        )

    def pay(self, payment_method: "PaymentMethod") -> Optional["Payment"]:
        """
        Pay for booking using provided payment method.

        Args:
            payment_method (PaymentMethod): The payment method used to pay for
                the booking

        Returns:
            Payment: The payment created by the checkout (optional)
        """
        payment = payment_method.pay(self.total(), self.misc_costs_value(), self)

        # If a payment is created set the booking as paid
        if payment:
            self.complete()

        return payment

    def complete(self):
        """
        Complete the booking (after it has been paid for) and send the
        confirmation email.
        """
        self.status = self.BookingStatus.PAID
        self.save()
        self.send_confirmation_email()

    def send_confirmation_email(self):
        """
        Send email confirmation which includes a link to the booking.
        """
        composer = MailComposer()

        # Add greating
        composer.heading(
            "Hi %s" % self.user.first_name.capitalize()
            if self.user.status.verified
            else "Hello"
        )

        composer.line(
            "Your booking to %s has been confirmed!" % self.performance.production.name
        ).image(self.performance.production.featured_image.file.url)

        composer.line(
            (
                "This event opens at %s for a %s start. Please bring your tickets (printed or on your phone) or your booking reference (<strong>%s</strong>)."
                if self.user.status.verified
                else "This event opens at %s for a %s start. Please bring your booking reference (<strong>%s</strong>)."
            )
            % (
                self.performance.doors_open.strftime("%d %B %Y %H:%M %Z"),
                self.performance.start.strftime("%H:%M %Z"),
                self.reference,
            )
        )

        if self.user.status.verified:
            composer.action(
                "/user/booking/%s" % self.reference, "View Tickets & Booking"
            )

        payment = self.payments.first()
        # If this booking includes a payment, we will include details of this payment as a reciept
        if payment:
            composer.heading("Payment Information").line(
                "{:.2f}".format(payment.value / 100)
                + f" {payment.currency} paid ({payment.provider}{' - ID' + payment.provider_payment_id if payment.provider_payment_id else '' })"
            )

        composer.line(
            "If you have any accessability concerns, or otherwise need help, please contact <a href='mailto:support@uobtheatre.com'>support@uobtheatre.com</a>."
        )

        composer.send("Your booking is confirmed!", self.user.email)

    @property
    def is_reservation_expired(self):
        """Returns whether the booking is considered expired"""

        return (
            self.status == self.BookingStatus.IN_PROGRESS
            and self.expires_at
            and timezone.now() > self.expires_at
        )


class TicketQuerySet(QuerySet):
    """A custom Manager for ticket queries"""

    def sold_or_reserved(self) -> QuerySet:
        return self.filter(
            Q(booking__status="PAID") | Q(booking__expires_at__gt=timezone.now())
        )

    def sold(self) -> QuerySet:
        return self.filter(Q(booking__status="PAID"))


class Ticket(models.Model):
    """A booking of a single seat.

    A Ticket is the reservation of a seat for a performance. The performance is
    defined by the Booking.
    """

    objects = TicketQuerySet.as_manager()

    seat_group = models.ForeignKey(
        SeatGroup, on_delete=models.RESTRICT, related_name="tickets"
    )
    booking = models.ForeignKey(
        Booking, on_delete=models.CASCADE, related_name="tickets"
    )
    concession_type = models.ForeignKey(
        ConcessionType,
        on_delete=models.RESTRICT,
        related_name="seat_bookings",
    )
    seat = models.ForeignKey(Seat, on_delete=models.RESTRICT, null=True, blank=True)

    checked_in = models.BooleanField(default=False)

    def discounted_price(self, single_discounts_map=None) -> int:
        """Ticket price with single discounts

        Get the price of the ticket if only single discounts (those applying
        to only one ticket) applied.

        Args:
            (single_discounts_map): ap of concession types to thier single discount percentage. (optional)

        Returns:
            (int): Price of the Ticket in penies with single discounts applied.
        """
        if single_discounts_map is None:
            single_discounts_map = self.booking.single_discounts_map

        performance_seat_group = self.booking.performance.performance_seat_groups.get(
            seat_group=self.seat_group
        )
        price = performance_seat_group.price if performance_seat_group else 0

        return math.ceil(
            (1 - single_discounts_map.get(self.concession_type, 0)) * price
        )

    def seat_price(self) -> int:
        """Price of the Seat without Discounts.

        Return the price of the seat which is being booked without applying any discounts.

        Returns:
            (int): Price of the seat in penies without any discounts.
        """
        return self.booking.performance.performance_seat_groups.get(
            seat_group=self.seat_group
        ).price

    def check_in(self):
        """
        Check a ticket in
        """
        self.checked_in = True
        self.save()

    def uncheck_in(self):
        """
        Un-Check a ticket in
        """
        self.checked_in = False
        self.save()

<<<<<<< HEAD
    def __str__(self):
        return "%s | %s" % (self.seat_group.name, self.concession_type.name)
=======

def max_tickets_per_booking() -> int:
    """Get the maximum number of a tickets a "normal" user can have per booking"""
    return 10
>>>>>>> 3aaa8284
<|MERGE_RESOLUTION|>--- conflicted
+++ resolved
@@ -702,12 +702,10 @@
         self.checked_in = False
         self.save()
 
-<<<<<<< HEAD
     def __str__(self):
         return "%s | %s" % (self.seat_group.name, self.concession_type.name)
-=======
+
 
 def max_tickets_per_booking() -> int:
     """Get the maximum number of a tickets a "normal" user can have per booking"""
-    return 10
->>>>>>> 3aaa8284
+    return 10