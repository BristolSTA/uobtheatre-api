--- conflicted
+++ resolved
@@ -3,6 +3,7 @@
 
 from django.contrib.contenttypes.fields import GenericRelation
 from django.contrib.postgres.aggregates import BoolAnd
+from django.contrib.sites.models import Site
 from django.core.mail import EmailMultiAlternatives
 from django.db import models
 from django.db.models import Case, F, FloatField, Q, Value, When
@@ -509,24 +510,30 @@
 
     def complete(self):
         """
-        Complete the booking (after it has been paid for).
+        Complete the booking (after it has been paid for) and send the
+        confirmation email.
         """
         self.status = self.BookingStatus.PAID
         self.save()
-
-<<<<<<< HEAD
-        return Payment.objects.create(
-            pay_object=self,
-            provider=payment_provider,
-            type=Payment.PaymentType.PURCHASE,
-            value=self.total(),
-        )
+        self.send_confirmation_email()
 
     def send_confirmation_email(self):
-        plaintext_template = get_template("booking_confirmation_email.txt")
-        html_template = get_template("booking_confirmation_email.html")
-
-        context = {"booking": self}
+        """
+        Send email confirmation after a booking is completed. This includes a
+        link to the booking.
+        """
+        plaintext_template = get_template("emails/booking_confirmation_email.txt")
+        html_template = get_template("emails/booking_confirmation_email.html")
+        site = Site.objects.get_current()
+
+        context = {
+            "booking": self,
+            "user_name": self.user.first_name.capitalize(),
+            "production_name": self.performance.production.name,
+            "start": self.performance.start,
+            "protocol": "https",
+            "domain": site.domain,
+        }
 
         subject, from_email, to_email = (
             f"{self.performance.production.name} Booking",
@@ -540,8 +547,6 @@
         msg.attach_alternative(html_content, "text/html")
         msg.send()
 
-=======
->>>>>>> 5d0f5cb8
 
 class Ticket(models.Model):
     """A booking of a single seat.
