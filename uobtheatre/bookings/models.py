--- conflicted
+++ resolved
@@ -2,12 +2,8 @@
 import math
 from typing import Dict, List, Optional, Set, Tuple
 
+from django.core.exceptions import ValidationError
 from django.db import models
-<<<<<<< HEAD
-from django.db.models import Q, UniqueConstraint
-from rest_framework.exceptions import ValidationError
-=======
->>>>>>> b50807b4
 
 from uobtheatre.productions.models import Performance
 from uobtheatre.users.models import User
@@ -57,7 +53,7 @@
         ]
 
 
-def get_concession_map(requirements: List) -> dict:
+def get_concession_map(requirements: List) -> Dict[ConcessionType, int]:
     """
     Given a list of DiscountRequirements return a dict with the number of each
     concession type required.
@@ -82,7 +78,6 @@
         SeatGroup, on_delete=models.CASCADE, null=True, blank=True
     )
 
-<<<<<<< HEAD
     def validate_unique(self, *args, **kwargs):
         """
         Extend validate_unique to ensure only 1 discount with the same set of requirements can exist
@@ -108,10 +103,7 @@
                 f"Discount with given requirements already exists ({','.join(discounts_with_same_requirements_names)})"
             )
 
-    def is_single_discount(self):
-=======
     def is_single_discount(self) -> bool:
->>>>>>> b50807b4
         """
         Retruns True if this discount applys to a single ticket.
         """
@@ -120,18 +112,14 @@
             == 1
         )
 
-<<<<<<< HEAD
-    def get_concession_map(self):
+    def get_concession_map(self) -> Dict[ConcessionType, int]:
         """
         Return a map of how many of each concession type are rquired for
         this discount combination
         """
         return get_concession_map(self.discount_requirements.all())
 
-    def __str__(self):
-=======
     def __str__(self) -> str:
->>>>>>> b50807b4
         return f"{self.discount * 100}% off for {self.name}"
 
 
@@ -183,24 +171,12 @@
             for requirement in discount.discount_requirements.all()
         ]
 
-<<<<<<< HEAD
-    def get_concession_map(self):
+    def get_concession_map(self) -> Dict[ConcessionType, int]:
         """
         Return a map of how many of each concession type are rquired for
         this discount combination
         """
         return get_concession_map(self.get_requirements())
-=======
-    def get_concession_map(self) -> Dict:
-        """Return a map of how many of each concession type are rquired for
-        this discount combination"""
-        concession_requirements: Dict["ConcessionType", int] = {}
-        for requirement in self.get_requirements():
-            if not requirement.concession_type in concession_requirements.keys():
-                concession_requirements[requirement.concession_type] = 0
-            concession_requirements[requirement.concession_type] += requirement.number
-        return concession_requirements
->>>>>>> b50807b4
 
 
 class Booking(models.Model, TimeStampedMixin):
