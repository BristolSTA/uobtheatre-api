import math
from typing import TYPE_CHECKING, Dict, Iterable, List, Optional, Tuple, Union
from urllib.parse import urlencode

from django.contrib.postgres.aggregates import BoolAnd
from django.core.validators import MaxValueValidator, MinValueValidator
from django.db import models
from django.db.models import Case, F, FloatField, Q, Value, When
from django.db.models.functions import Cast
from django.db.models.query import QuerySet
from django.utils import timezone
from django.utils.functional import cached_property
from graphql_relay.node.node import to_global_id

import uobtheatre.bookings.emails as booking_emails
from uobtheatre.discounts.models import ConcessionType, DiscountCombination
<<<<<<< HEAD
from uobtheatre.mail.composer import MailComposer
from uobtheatre.payments.exceptions import (
    CantBePaidForException,
    CantBeRefundedException,
)
=======
from uobtheatre.payments.exceptions import CantBeRefundedException
>>>>>>> d040877a
from uobtheatre.payments.models import Transaction
from uobtheatre.payments.payables import Payable, PayableQuerySet
from uobtheatre.productions.models import Performance, Production
from uobtheatre.users.models import User
from uobtheatre.utils.exceptions import GQLException
from uobtheatre.utils.filters import filter_passes_on_model
from uobtheatre.utils.models import BaseModel, TimeStampedMixin
from uobtheatre.utils.utils import combinations, create_short_uuid
from uobtheatre.venues.models import Seat, SeatGroup

if TYPE_CHECKING:
    from uobtheatre.payments.transaction_providers import PaymentProvider


class MiscCostQuerySet(PayableQuerySet):
    """QuerySet for bookings"""

    def value(self, payable: "Payable") -> int:
        """Compute numerical value of selected misc costs on a given payable

        Args:
            payable (Payable): The payable to calculate the value of the misc
                costs on.

        Returns:
            int: The value of the misc costs in pence
        """
        return sum(misc_cost.get_value(payable) for misc_cost in self)


MiscCostManager = models.Manager.from_queryset(MiscCostQuerySet)


class MiscCost(models.Model):
    """Model for miscellaneous costs for shows

    Additional costs are added to a booking's final total.
    For example: Booking fee/Theatre improvement levy.

    A misc costs is defined by either a value or a percentage. If both are
    supplied the percentage will take precedence.

    Note:
        Currently all misc costs are applied to all bookings.
    """

    objects = MiscCostManager()
    name = models.CharField(max_length=255)
    description = models.TextField(null=True, blank=True)
    percentage = models.FloatField(
        null=True, blank=True, validators=[MaxValueValidator(1), MinValueValidator(0)]
    )
    value = models.FloatField(null=True, blank=True)

    def get_value(self, payable: "Payable") -> int:
        """Calculate the value of the misc cost on a booking.

        Calculate the value of the misc cost given a booking. The value is
        based on the subtotal of the Booking (the price of tickets with
        discounts applied).

        This will always return an value (not optional) as the model is
        required to either have a non null percentage or a non null value.

        This will return 0 if the booking is complimentary (subtotal = 0).

        Args:
            payable (Payable): The payable on which the misc cost is being
                applied.

        Returns:
            int: The value in pennies of the misc cost on this booking.
        """
        if self.percentage is not None:
            return math.ceil(payable.subtotal * self.percentage)

        if payable.subtotal == 0:
            return 0
        return self.value  # type: ignore

    class Meta:
        constraints = [
            models.CheckConstraint(
                name="percentage_or_value_must_be_set_on_misc_cost",
                check=(
                    models.Q(
                        percentage__isnull=True,
                        value__isnull=False,
                    )
                    | models.Q(
                        percentage__isnull=False,
                        value__isnull=True,
                    )
                ),
            )
        ]


class BookingQuerySet(PayableQuerySet):
    """QuerySet for bookings"""

    def annotate_checked_in(self) -> QuerySet:
        return self.annotate(
            checked_in=BoolAnd(Q(tickets__checked_in_at__isnull=False))
        )

    def annotate_checked_in_count(self) -> QuerySet:
        return self.annotate(count=models.Count("tickets")).annotate(
            checked_in_count=models.Count(
                Case(When(tickets__checked_in_at__isnull=False, then=Value(1)))
            )
        )

    def annotate_checked_in_proportion(self) -> QuerySet:
        # To calculate the proportion of tickets that are checked in you need two values
        # the first - the number of tickets
        # the second - the number of tickets that are checked in
        # Whilst it shouldn't occur a divide by zero is prevented setting to zero when the ticket count is zero
        return self.annotate_checked_in_count().annotate(
            proportion=Case(
                When(Q(count=0), then=Cast(0, FloatField())),
                default=Cast(F("checked_in_count"), FloatField())
                / Cast(F("count"), FloatField()),
            )
        )

    def checked_in(self, bool_val=True) -> QuerySet:
        """Bookings with checked in will be returned

        Args:
            bool_val (bool): when True: return only bookings with all tickets checked in,
            when False: return all bookings with atleast one ticket that is not checked in.

        Returns:
            QuerySet: the filtered queryset
        """

        if bool_val:
            query_set = self.annotate_checked_in().filter(checked_in=True)
        else:
            query_set = self.annotate_checked_in_count().filter(
                checked_in_count__lt=F("count")
            )
        return query_set

    def active(self, bool_val=True) -> QuerySet:
        """Bookings that are active (end time is in the future) will be returned

        Args:
            bool_val (bool): when True: return only active bookings,
            when False: return only old bookings (bookings for performances with end dates in the past)

        Returns:
            QuerySet: the filtered queryset
        """
        if bool_val:
            query_set = self.filter(performance__end__gte=timezone.now())
        else:
            query_set = self.filter(performance__end__lte=timezone.now())

        return query_set

    def expired(self, bool_val=True) -> QuerySet:
        """Bookings that are not expired will be returned

        Args:
            bool_val (bool): when True: return only expired bookings,
            when False: return only non-expired bookings

        Returns:
            QuerySet: the filtered queryset
        """
        if bool_val:
            return self.filter(
                status=Payable.Status.IN_PROGRESS, expires_at__lt=timezone.now()
            )
        return self.filter(
            ~Q(status=Payable.Status.IN_PROGRESS) | Q(expires_at__gt=timezone.now())
        )


def generate_expires_at():
    """Generates the expires at timestamp for a booking"""
    return timezone.now() + timezone.timedelta(minutes=15)


BookingManager = models.Manager.from_queryset(BookingQuerySet)

# pylint: disable=too-many-public-methods
class Booking(TimeStampedMixin, Payable):
    """A booking for a performance

    A booking holds a collection of tickets for a given performance.

    Note:
        A user can only have 1 In Progress booking per performance.
    """

    objects: models.Manager = BookingManager()  # type: ignore[assignment]

    class Meta:
        constraints = [
            models.UniqueConstraint(
                fields=["status", "performance", "user_id"],
                condition=models.Q(status="IN_PROGRESS"),
                name="one_in_progress_booking_per_user_per_performance",
            )
        ]

    reference = models.CharField(
        default=create_short_uuid, editable=False, max_length=12, unique=True
    )

    # Stores who created the booking
    # For regular bookings this will be the user
    # For boxoffice bookings it will be the logged in boxoffice user
    # For admin bookings it will be the logged in admin
    creator = models.ForeignKey(
        User, on_delete=models.RESTRICT, related_name="created_bookings"
    )

    performance = models.ForeignKey(
        Performance,
        on_delete=models.RESTRICT,
        related_name="bookings",
    )

    # An additional discount that can be applied to the booking by an admin
    # To create a concession ticket a 100% discount can be applied.
    admin_discount_percentage = models.FloatField(
        default=0, validators=[MaxValueValidator(1), MinValueValidator(0)]
    )

    accessibility_info = models.TextField(null=True, blank=True)

    expires_at = models.DateTimeField(default=generate_expires_at)

    @property
    def payment_reference_id(self):
        return self.reference

    def __str__(self):
        return str(self.reference)

    def get_concession_map(self) -> Dict["ConcessionType", int]:
        """Get map of number of concessions in this booking

        Returns:
            dict of ConcessionType: int: The number of each ConcessionType
                in this Booking.
        """
        booking_concessions: Dict = {}
        for ticket in self.tickets.all():
            if (
                not ticket.concession_type
                in booking_concessions.keys()  # pylint: disable=consider-iterating-dictionary
            ):
                booking_concessions[ticket.concession_type] = 0
            booking_concessions[ticket.concession_type] += 1
        return booking_concessions

    def is_valid_discount_combination(self, discounts: DiscountCombination) -> bool:
        """Check if a provided discount combination is valid

        A discount combination is valid if the booking has enough of each
        ConcessionType to meet the discount requirements of the discount
        combination.

        Args:
            discounts (DiscountCombination): The DiscountCombination being
                checked against the booking.

        Returns:
            bool: Whether the provided DiscountCombination is valid for the
                Booking.
        """
        concession_requirements = discounts.get_concession_map()
        booking_concessions = self.get_concession_map()
        return not any(
            concession_requirements[requirement]
            > booking_concessions.get(requirement, 0)
            for requirement in concession_requirements.keys()
        )

    def get_valid_discounts(self) -> List[DiscountCombination]:
        """Return a list of valid discount combinations for the booking

        Returns:
            list of DiscountCombination: The list of valid
                DiscountCombinations which can be applid to this Booking.
        """
        return [
            DiscountCombination(discounts)
            for discounts in combinations(
                list(self.performance.discounts.all()),
                self.tickets.count(),
            )
            if self.is_valid_discount_combination(DiscountCombination(discounts))
        ]

    def get_price(self) -> int:
        """Price of the booking with no discounts applied

        Returns the price of the all the seats in the booking, with no
        discounts applied.

        Returns:
            int: Price of all the Booking's seats in penies.
        """
        return sum(ticket.seat_price() for ticket in self.tickets.all())

    def tickets_price(self) -> int:
        """Price of booking with single discounts applied.

        Get the price of the booking with only single discounts (those applying
        to only one ticket) applied.

        Returns:
            int: Price of the Booking with single discounts.
        """
        return sum(
            ticket.discounted_price(single_discounts_map=self.single_discounts_map)
            for ticket in self.tickets.all()
        )

    @cached_property
    def single_discounts_map(self) -> Dict["ConcessionType", float]:
        """Get the discount value for each concession type from the performance model

        Returns:
            dict: Map of concession types to thier single discount percentage

        """
        return self.performance.single_discounts_map

    def get_price_with_discount_combination(
        self, discounts: DiscountCombination
    ) -> int:
        """Price with a DiscoutnCombination applied

        Given a discount combination return the price of the booking in penies
        with that discount combination applied. The DiscountCombination must be
        valid.

        Args:
            (DiscountCombination): The discount combination to apply to the
                Booking.

        Returns:
            int: Price of the Booking with given DiscountCombination applied.
        """
        assert self.is_valid_discount_combination(discounts)

        discount_total: int = 0
        tickets_available_to_discount = list(self.tickets.all())
        for discount_from_comb in discounts.discount_combination:
            discount = DiscountCombination((discount_from_comb,))
            concession_map = discount.get_concession_map()
            for concession_type, number in concession_map.items():
                for _ in range(number):
                    # Skipped coverage here as there is no way that the next
                    # could not get an item (hopefully) given that the discount
                    # is valid.
                    ticket = next(  # pragma: no cover
                        ticket
                        for ticket in tickets_available_to_discount
                        if ticket.concession_type == concession_type
                    )
                    discount_total += math.floor(
                        self.performance.performance_seat_groups.get(
                            seat_group=ticket.seat_group
                        ).price
                        * discount_from_comb.percentage
                    )
                    tickets_available_to_discount.remove(ticket)
        # For each type of concession
        return self.get_price() - discount_total

    def get_best_discount_combination(self) -> Optional[DiscountCombination]:
        """DiscountCombination which minimises price of Booking

        Returns the discount combination which when applied to the booking
        gives the largest discount.

        Returns:
            (DiscountCombination): The valid DiscountCombination which
                minimises the price of the Booking.
        """
        return self.get_best_discount_combination_with_price()[0]

    @cached_property
    # pylint: disable=invalid-overridden-method
    def subtotal(self) -> int:
        """Price of the booking with discounts applied.

        Returns the subtotal of the booking. This is the total value including
        single and group discounts before any misc costs are applied.
        If an admin discount is also applied this will be added here.

        Returns:
            int: price of the booking with discounts applied in penies
        """
        if self.performance.has_group_discounts:
            discounted_price = self.get_best_discount_combination_with_price()[1]
        else:
            discounted_price = self.tickets_price()
        return math.ceil(discounted_price * (1 - self.admin_discount_percentage))

    def get_best_discount_combination_with_price(
        self,
    ) -> Tuple[Optional[DiscountCombination], int]:
        """DiscountCombination and its price which minimises price of Booking

        Returns the discount combination, and the price of the booking with it
        applied, which when applied to the booking gives the largest discount.

        Returns:
            (DiscountCombination): The valid DiscountCombination which
                minimises the price of the Booking.
            (int): The price of the Booking with the best DiscountCombination
                applied.
        """
        best_price = self.get_price()
        best_discount: Optional[DiscountCombination] = None
        for discount_combo in self.get_valid_discounts():
            discount_combo_price = self.get_price_with_discount_combination(
                discount_combo
            )
            if discount_combo_price < best_price:
                best_price = discount_combo_price
                best_discount = discount_combo

        return best_discount, best_price

    def discount_value(self) -> int:
        """The value of group discounts on the booking.

        When checking the subtotal of the booking (the price with all Discounts
        applied), check the value of the discounts. This value does not include
        single discounts. (i.e. if only single discounts were applied the
        discount value would be 0).

        Returns:
            (int): The value in penies of group discounts applied to the Booking.
        """
        return self.tickets_price() - self.subtotal

    @property
    def misc_costs_value(self) -> int:
        """The value of the misc costs applied in pence

        Detetmine the value of the MiscCosts applied to this Booking. Currently
        all MiscCosts are applied to all Bookings. The mist costs are applied
        to the subtotal of the Booking.

        Returns:
            (int): The value in penies of MiscCosts applied to the Booking
        """
        return MiscCost.objects.all().value(self)

    def get_ticket_diff(
        self, tickets: Union[List["Ticket"], Iterable["Ticket"]]
    ) -> Tuple[List["Ticket"], List["Ticket"], int]:
        """Difference between Booking Tickets and list of Tickets

        Given a list of Tickets return the difference between the two lists.
        The difference is returned as 2 lists. The first list contains the
        tickets which are not in the booking and the second those which are in
        the booking but not in the list.

        To make the Booking match the provided list, the Tickets returned in
        the first list should be created (and added to the Booking) and the
        Tickets in the second list should be deleted.

        Args:
            tickets (list of Ticket): A list of tickets to compare with the Booking's
                tickets.

        Returns:
            list of Ticket: The tickets which are in the provided list but
                not in the Booking.
            list of Ticket: The tickets which are in the booking but not in
                the provided list.
            int: The total number of tickets if this operation is applied
        """
        add_tickets: List["Ticket"] = []
        delete_tickets: List["Ticket"] = []
        existing_tickets: Dict[int, "Ticket"] = {}

        # find tickets to add
        for ticket in tickets:
            # splits requested tickets into id'd and no id'd
            if ticket.id is None:
                # if they have no id, they must be new
                add_tickets.append(ticket)
            else:
                # if they have an id, they must have existed at some point
                existing_tickets[ticket.id] = ticket

        # find tickets to delete
        for ticket in self.tickets.all():

            if existing_tickets.get(ticket.id):
                # if a given booking ticket is in the requested tickets - you keep it -
                existing_tickets.pop(ticket.id, None)
            else:
                # if the ticket exists in the booking, but not in the requested tickets - delete it.
                delete_tickets.append(ticket)

        return (
            add_tickets,
            delete_tickets,
            (len(self.tickets.all()) + len(add_tickets) - len(delete_tickets)),
        )

    def pay(self, payment_method: "PaymentProvider") -> Optional["Transaction"]:
        if self.is_reservation_expired:
            raise CantBePaidForException(
                message="This booking has expired. Please create a new booking"
            )

        return super().pay(payment_method)

    def complete(self, payment: Transaction = None):
        """
        Complete the booking (after it has been paid for) and send the
        confirmation email.
        """
<<<<<<< HEAD
        super().complete()
        self.send_confirmation_email(payment)
=======
        self.status = Payable.Status.PAID
        self.save()
        booking_emails.send_booking_confirmation_email(self, payment)
        if self.accessibility_info:
            booking_emails.send_booking_accessibility_info_email(self)
>>>>>>> d040877a

    def clone(self):
        clone = super().clone()
        clone.reference = create_short_uuid()
        return clone

    @property
    def web_tickets_path(self):
        """Generates the path to the public tickets display page on the frontend for this booking"""
        params = {
            "performanceID": to_global_id("PerformanceNode", self.performance.id),
            "ticketID": [
                to_global_id("TicketNode", id)
                for id in self.tickets.values_list("id", flat=True)
            ],
        }
        return f"/user/booking/{self.reference}/tickets?" + urlencode(params, True)

    @property
    def is_reservation_expired(self):
        """Returns whether the booking is considered expired"""
        return filter_passes_on_model(self, lambda qs: qs.expired())

    def validate_cant_be_refunded(self) -> Optional[CantBeRefundedException]:
        if error := super().validate_cant_be_refunded():
            return error
        if self.performance.production.status in [
            Production.Status.CLOSED,
            Production.Status.COMPLETE,
        ]:
            return CantBeRefundedException(
                f"The Booking ({self}) can't be refunded because of it's performances' status ({self.performance.production.status})"
            )
        return None

    @property
    def can_be_refunded(self):
        return super().can_be_refunded and (
            not self.performance.production.status
            in [Production.Status.CLOSED, Production.Status.COMPLETE]
        )

    @property
    def display_name(self):
        return f"Booking Ref. {self.reference} for {str(self.performance).lower()}"


class TicketQuerySet(QuerySet):
    """A custom Manager for ticket queries"""

    def sold_or_reserved(self) -> QuerySet:
        return self.filter(
            Q(booking__status=Payable.Status.PAID)
            | Q(
                booking__status=Payable.Status.IN_PROGRESS,
                booking__expires_at__gt=timezone.now(),
            )
        )

    def sold(self) -> QuerySet:
        return self.filter(Q(booking__status="PAID"))


TicketManager = models.Manager.from_queryset(TicketQuerySet)


class Ticket(BaseModel):
    """A booking of a single seat.

    A Ticket is the reservation of a seat for a performance. The performance is
    defined by the Booking.
    """

    objects = TicketManager()

    seat_group = models.ForeignKey(
        SeatGroup, on_delete=models.RESTRICT, related_name="tickets"
    )
    booking = models.ForeignKey(
        Booking, on_delete=models.CASCADE, related_name="tickets"
    )
    concession_type = models.ForeignKey(
        ConcessionType,
        on_delete=models.RESTRICT,
        related_name="seat_bookings",
    )
    seat = models.ForeignKey(Seat, on_delete=models.RESTRICT, null=True, blank=True)

    checked_in_at = models.DateTimeField(null=True, blank=True)
    checked_in_by = models.ForeignKey(
        User,
        on_delete=models.RESTRICT,
        related_name="tickets_checked_in_by_user",
        null=True,
        blank=True,
    )

    def discounted_price(self, single_discounts_map=None) -> int:
        """Ticket price with single discounts

        Get the price of the ticket if only single discounts (those applying
        to only one ticket) applied.

        Args:
            (single_discounts_map): ap of concession types to thier single discount percentage. (optional)

        Returns:
            (int): Price of the Ticket in penies with single discounts applied.
        """
        if single_discounts_map is None:
            single_discounts_map = self.booking.single_discounts_map

        performance_seat_group = self.booking.performance.performance_seat_groups.get(
            seat_group=self.seat_group
        )
        price = performance_seat_group.price if performance_seat_group else 0

        return math.ceil(
            (1 - single_discounts_map.get(self.concession_type, 0)) * price
        )

    def seat_price(self) -> int:
        """Price of the Seat without Discounts.

        Return the price of the seat which is being booked without applying any discounts.

        Returns:
            (int): Price of the seat in penies without any discounts.
        """
        return self.booking.performance.performance_seat_groups.get(
            seat_group=self.seat_group
        ).price

    @property
    def checked_in(self) -> bool:
        """Boolean property for if a ticket is checked in.

        Returns:
            bool: Whether the ticket is checked in.
        """
        return self.checked_in_at is not None

    def check_in(self, user: User):
        """
        Check a ticket in
        """
        if self.checked_in_at:
            raise GQLException(
                message=f"Ticket of id {self.id} is already checked-in.",
            )

        self.checked_in_at = timezone.now()
        self.checked_in_by = user
        self.save()

    def uncheck_in(self):
        """
        Un-Check a ticket in
        """
        if not self.checked_in_at:
            raise GQLException(
                message=f"Ticket of id {self.id} cannot be un-checked in as it is not checked-in.",
            )

        self.checked_in_at = None
        self.checked_in_by = None
        self.save()

    def __str__(self):
        return "%s | %s" % (self.seat_group.name, self.concession_type.name)<|MERGE_RESOLUTION|>--- conflicted
+++ resolved
@@ -14,15 +14,10 @@
 
 import uobtheatre.bookings.emails as booking_emails
 from uobtheatre.discounts.models import ConcessionType, DiscountCombination
-<<<<<<< HEAD
-from uobtheatre.mail.composer import MailComposer
 from uobtheatre.payments.exceptions import (
     CantBePaidForException,
     CantBeRefundedException,
 )
-=======
-from uobtheatre.payments.exceptions import CantBeRefundedException
->>>>>>> d040877a
 from uobtheatre.payments.models import Transaction
 from uobtheatre.payments.payables import Payable, PayableQuerySet
 from uobtheatre.productions.models import Performance, Production
@@ -551,16 +546,11 @@
         Complete the booking (after it has been paid for) and send the
         confirmation email.
         """
-<<<<<<< HEAD
         super().complete()
-        self.send_confirmation_email(payment)
-=======
-        self.status = Payable.Status.PAID
-        self.save()
+
         booking_emails.send_booking_confirmation_email(self, payment)
         if self.accessibility_info:
             booking_emails.send_booking_accessibility_info_email(self)
->>>>>>> d040877a
 
     def clone(self):
         clone = super().clone()
