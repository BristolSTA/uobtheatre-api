import itertools
import math
from typing import Dict, List, Optional, Set, Tuple, TypeVar

from django.contrib.contenttypes.fields import GenericRelation
from django.core.exceptions import ValidationError
from django.db import models

from uobtheatre.payments.models import Payment
from uobtheatre.payments.square import PaymentProvider
from uobtheatre.productions.models import Performance
from uobtheatre.users.models import User
from uobtheatre.utils.exceptions import SquareException
from uobtheatre.utils.models import TimeStampedMixin, validate_percentage
from uobtheatre.utils.utils import create_short_uuid
from uobtheatre.venues.models import Seat, SeatGroup


class MiscCost(models.Model):
    """
    Model for miscellaneous costs for shows
    e.g. Booking fee/Theatre improvement levy
    """

    name = models.CharField(max_length=255)
    description = models.TextField(null=True, blank=True)
    percentage = models.FloatField(
        null=True, blank=True, validators=[validate_percentage]
    )
    value = models.FloatField(null=True, blank=True)

    def get_value(self, booking) -> int:
        """
        Calculate the value of the misc cost given a booking
        This will always return an value (not optional) as the model is
        required to either have a non null percentage or a non null value
        """
        if self.percentage is not None:
            return math.ceil(booking.subtotal() * self.percentage)
        return self.value  # type: ignore

    class Meta:
        constraints = [
            models.CheckConstraint(
                name="percentage_or_value_must_be_set_on_misc_cost",
                check=(
                    models.Q(
                        percentage__isnull=True,
                        value__isnull=False,
                    )
                    | models.Q(
                        percentage__isnull=False,
                        value__isnull=True,
                    )
                ),
            )
        ]


def get_concession_map(
    requirements: List["DiscountRequirement"],
) -> Dict["ConcessionType", int]:
    """
    Given a list of DiscountRequirements return a dict with the number of each
    concession type required.
    """
    concession_requirements: Dict["ConcessionType", int] = {}
    for requirement in requirements:
        if not requirement.concession_type in concession_requirements.keys():
            concession_requirements[requirement.concession_type] = 0
        concession_requirements[requirement.concession_type] += requirement.number
    return concession_requirements


class Discount(models.Model):
    name = models.CharField(max_length=255)
    percentage = models.FloatField()
    performances = models.ManyToManyField(
        Performance,
        blank=True,
        related_name="discounts",
    )
    seat_group = models.ForeignKey(
        SeatGroup, on_delete=models.CASCADE, null=True, blank=True
    )

    def validate_unique(self, *args, **kwargs):
        """
        Extend validate_unique to ensure only 1 discount with the same set of requirements can exist
        """

        super().validate_unique(*args, **kwargs)

        discounts = self.__class__._default_manager.all()
        if not self._state.adding and self.pk is not None:
            discounts = discounts.exclude(pk=self.pk)

        discounts_with_same_requirements = [
            discount
            for discount in discounts
            if discount.get_concession_map() == self.get_concession_map()
        ]
        discounts_with_same_requirements_names = [
            discount.name for discount in discounts_with_same_requirements
        ]

        if len(discounts_with_same_requirements) != 0:
            raise ValidationError(
                f"Discount with given requirements already exists ({','.join(discounts_with_same_requirements_names)})"
            )

    def is_single_discount(self) -> bool:
        """
        Retruns True if this discount applys to a single ticket.
        """
        return sum(requirement.number for requirement in self.requirements.all()) == 1

    def get_concession_map(
        self,
    ) -> Dict["ConcessionType", int]:
        """
        Return a map of how many of each concession type are rquired for
        this discount combination
        """
        return get_concession_map(list(self.discount_requirements.all()))

    def __str__(self) -> str:
        return f"{self.percentage * 100}% off for {self.name}"


class ConcessionType(models.Model):
    """
    A concession type refers to the type of person booking a ticket.  e.g. a
    student or society member.
    """

    name = models.CharField(max_length=255)
    description = models.TextField(null=True, blank=True)

    def __str__(self) -> str:
        return self.name


class DiscountRequirement(models.Model):
    number = models.SmallIntegerField()
    discount = models.ForeignKey(
        Discount, on_delete=models.CASCADE, related_name="requirements"
    )
    concession_type = models.ForeignKey(ConcessionType, on_delete=models.CASCADE)


T = TypeVar("T")


def combinations(iterable: List[T], max_length: int) -> Set[Tuple[T, ...]]:
    """ Given a list give all the combinations of that list up to a given length """

    return set(
        combination
        for i in range(1, max_length + 1)
        for combination in itertools.combinations(iterable * i, i)
    )


class DiscountCombination:
    def __init__(self, discount_combination: Tuple[Discount, ...]):
        self.discount_combination = discount_combination

    def __eq__(self, obj) -> bool:
        return (
            isinstance(obj, DiscountCombination)
            and obj.discount_combination == self.discount_combination
        )

    def get_requirements(self) -> List[DiscountRequirement]:
        return [
            requirement
            for discount in self.discount_combination
            for requirement in discount.requirements.all()
        ]

    def get_concession_map(self) -> Dict[ConcessionType, int]:
        """
        Return a map of how many of each concession type are rquired for
        this discount combination
        """
        return get_concession_map(self.get_requirements())


class Booking(TimeStampedMixin, models.Model):
    """A booking is for one performance and has many tickets"""

    class BookingStatus(models.TextChoices):
        IN_PROGRESS = "IN_PROGRESS", "In Progress"
        PAID = "PAID", "Paid"

    class Meta:
        constraints = [
            models.UniqueConstraint(
                fields=["status", "performance"],
                condition=models.Q(status="IN_PROGRESS"),
                name="one_in_progress_booking_per_user_per_performance",
            )
        ]

    reference = models.CharField(
        default=create_short_uuid, editable=False, max_length=12
    )
    user = models.ForeignKey(User, on_delete=models.CASCADE, related_name="bookings")
    performance = models.ForeignKey(
        Performance,
        on_delete=models.RESTRICT,
        related_name="bookings",
    )
    status = models.CharField(
        max_length=20,
        choices=BookingStatus.choices,
        default=BookingStatus.IN_PROGRESS,
    )

    payments = GenericRelation(
        Payment, object_id_field="pay_object_id", content_type_field="pay_object_type"
    )

    def __str__(self):
        return str(self.reference)

    def get_concession_map(self) -> Dict:
        """ Return the number of each type of concession in this booking """
        booking_concessions: Dict = {}
        for ticket in self.tickets.all():
            if not ticket.concession_type in booking_concessions.keys():
                booking_concessions[ticket.concession_type] = 0
            booking_concessions[ticket.concession_type] += 1
        return booking_concessions

    def is_valid_discount_combination(self, discounts: DiscountCombination) -> bool:
        concession_requirements = discounts.get_concession_map()
        booking_concessions = self.get_concession_map()
        return not any(
            concession_requirements[requirement]
            > booking_concessions.get(requirement, 0)
            for requirement in concession_requirements.keys()
        )

    def get_valid_discounts(self) -> List[DiscountCombination]:
        return [
            DiscountCombination(discounts)
            for discounts in combinations(
                list(self.performance.discounts.all()),
                self.tickets.count(),
            )
            if self.is_valid_discount_combination(DiscountCombination(discounts))
        ]

    def get_price(self) -> int:
        """
        Get the price of the booking with no discounts applied.
        """
        return sum(ticket.seat_price() for ticket in self.tickets.all())

    def tickets_price(self) -> int:
        """
        Get the price of the booking if only single discounts (those applying
        to only one ticket) applied.
        """
        return sum(ticket.discounted_price() for ticket in self.tickets.all())

    def get_price_with_discount_combination(
        self, discounts: DiscountCombination
    ) -> int:
        """
        Given a discount combination work out the new subtotal of the booking
        """
        discount_total: int = 0
        tickets_available_to_discount = [ticket for ticket in self.tickets.all()]
        for discount_from_comb in discounts.discount_combination:
            discount = DiscountCombination((discount_from_comb,))
            concession_map = discount.get_concession_map()
            for concession_type in concession_map.keys():
                for _ in range(concession_map[concession_type]):
                    # Skipped coverage here as there is no way that the next could not get an item (hopefully)
                    ticket = next(  # pragma: no cover
                        ticket
                        for ticket in tickets_available_to_discount
                        if ticket.concession_type == concession_type
                    )
                    discount_total += math.floor(
                        self.performance.performance_seat_groups.get(
                            seat_group=ticket.seat_group
                        ).price
                        * discount_from_comb.percentage
                    )
                    tickets_available_to_discount.remove(ticket)
        # For each type of concession
        return self.get_price() - discount_total

    def get_best_discount_combination(self) -> Optional[DiscountCombination]:
        """
        Returns the discount combination applied to the discount to get the
        subtotal. This is the discount combination with the greatest value.
        """
        return self.get_best_discount_combination_with_price()[0]

    def subtotal(self) -> int:
        """
        Returns the subtotal of the booking. This is the total value including
        single and group discounts before any misc costs are applied.
        """
        return self.get_best_discount_combination_with_price()[1]

    def get_best_discount_combination_with_price(
        self,
    ) -> Tuple[Optional[DiscountCombination], int]:
        """
        Returns the discounted price (subtotal) and the discount combination
        used to create that price.
        """
        best_price = self.get_price()
        best_discount: Optional[DiscountCombination] = None
        for discount_combo in self.get_valid_discounts():
            discount_combo_price = self.get_price_with_discount_combination(
                discount_combo
            )
            if discount_combo_price < best_price:
                best_price = discount_combo_price
                best_discount = discount_combo

        return best_discount, best_price

    def discount_value(self) -> int:
        """
        Returns the value of the group discounts applied in pence
        """
        return self.tickets_price() - self.subtotal()

    def misc_costs_value(self) -> int:
        """
        Returns the value of the misc costs applied in pence
        """
        return sum(misc_cost.get_value(self) for misc_cost in MiscCost.objects.all())

    def total(self) -> int:
        """
        The final price of the booking with all dicounts and misc costs applied.
        """
        return math.ceil(self.subtotal() + self.misc_costs_value())

    def get_ticket_diff(
        self, tickets: List["Ticket"]
    ) -> Tuple[List["Ticket"], List["Ticket"]]:
        """
        Given a list of tickets return the tickets which need to be created a
        deleted, in two lists.
        """
        add_tickets: List["Ticket"] = []
        delete_tickets: List["Ticket"] = []
        existing_tickets: Dict[int, "Ticket"] = {}

        # find tickets to add
        for ticket in tickets:
            # splits requested tickets into id'd and no id'd
            if ticket.id is None:
                # if they have no id, they must be new
                add_tickets.append(ticket)
            else:
                # if they have an id, they must have existed at some point
                existing_tickets[ticket.id] = ticket

        # find tickets to delete
        for ticket in self.tickets.all():

            if existing_tickets.get(ticket.id):
                # if a given booking ticket is in the requested tickets - you keep it -
                existing_tickets.pop(ticket.id, None)
            else:
                # if the ticket exists in the booking, but not in the requested tickets - delete it.
                delete_tickets.append(ticket)

        return add_tickets, delete_tickets

    def pay(self, nonce: str):
        response = PaymentProvider.create_payment(
            self.total(), str(self.reference), nonce
        )

        if response.is_success():
            # Set the booking as paid
            self.status = self.BookingStatus.PAID
            self.save()

            # Create a payment for this transaction
            card_details = response.body["payment"]["card_details"]["card"]
            amount_details = response.body["payment"]["amount_money"]
            return Payment.objects.create(
                pay_object=self,
                card_brand=card_details["card_brand"],
                last_4=card_details["last_4"],
                provider=Payment.PaymentProvider.SQUARE_ONLINE,
                type=Payment.PaymentType.PURCHASE,
                provider_payment_id=response.body["payment"]["id"],
                value=amount_details["amount"],
                currency=amount_details["currency"],
            )

        else:
            # If the square transaction failed then raise an exception
            raise SquareException(response)


class Ticket(models.Model):
    """A booking of a single seat (from a seat group)"""

    seat_group = models.ForeignKey(
        SeatGroup, on_delete=models.RESTRICT, related_name="tickets"
    )
    booking = models.ForeignKey(
        Booking, on_delete=models.CASCADE, related_name="tickets"
    )
    concession_type = models.ForeignKey(
        ConcessionType,
        on_delete=models.RESTRICT,
        related_name="seat_bookings",
    )
    seat = models.ForeignKey(Seat, on_delete=models.RESTRICT, null=True, blank=True)

    def discounted_price(self) -> int:
        """
        Get the price of the ticket if only single discounts (those applying
        to only one ticket) applied.
        """
        return self.booking.performance.price_with_concession(
            self.concession_type,
            self.booking.performance.performance_seat_groups.get(
                seat_group=self.seat_group
            ).price,
        )

    def seat_price(self) -> int:
        """
        Get the price of the ticket with no discounts applied.
        """
        return self.booking.performance.performance_seat_groups.get(
            seat_group=self.seat_group
<<<<<<< HEAD
        ).price

    # def __hash__(self):
    #     """
    #     Not sure about this one.
    #     I think we have to be very careful to ensure the Ticket is not change
    #     (when it is being hashed) as any change would change its hash.
    #     What I think this means is we should treat tickets as immutable when
    #     hashing them.
    #     """
    #     return hash(
    #         (
    #             self.id,
    #             self.seat_group.id,
    #             self.seat.id,
    #             self.booking.id,
    #             self.concession_type.id,
    #         )
    #     )

    # def __eq__(self, other):
    #     """
    #     If a ticket has an id then we can use the super's eq else

    #     if two tickets are equal if the following match:
    #     - seat_group
    #     - concession_type
    #     - seat
    #     """
    #     # If either of the tickets have an id
    #     if self.id is not None or other.id is not None:
    #         return super().__eq__(other)

    #     # Attributes required to match
    #     attributes = ["seat_group", "concession_type", "seat"]
    #     return all(
    #         getattr(self, attribute) == getattr(other, attribute)
    #         for attribute in attributes
    #     )
=======
        ).price
>>>>>>> ff3dd6c9
<|MERGE_RESOLUTION|>--- conflicted
+++ resolved
@@ -442,46 +442,4 @@
         """
         return self.booking.performance.performance_seat_groups.get(
             seat_group=self.seat_group
-<<<<<<< HEAD
-        ).price
-
-    # def __hash__(self):
-    #     """
-    #     Not sure about this one.
-    #     I think we have to be very careful to ensure the Ticket is not change
-    #     (when it is being hashed) as any change would change its hash.
-    #     What I think this means is we should treat tickets as immutable when
-    #     hashing them.
-    #     """
-    #     return hash(
-    #         (
-    #             self.id,
-    #             self.seat_group.id,
-    #             self.seat.id,
-    #             self.booking.id,
-    #             self.concession_type.id,
-    #         )
-    #     )
-
-    # def __eq__(self, other):
-    #     """
-    #     If a ticket has an id then we can use the super's eq else
-
-    #     if two tickets are equal if the following match:
-    #     - seat_group
-    #     - concession_type
-    #     - seat
-    #     """
-    #     # If either of the tickets have an id
-    #     if self.id is not None or other.id is not None:
-    #         return super().__eq__(other)
-
-    #     # Attributes required to match
-    #     attributes = ["seat_group", "concession_type", "seat"]
-    #     return all(
-    #         getattr(self, attribute) == getattr(other, attribute)
-    #         for attribute in attributes
-    #     )
-=======
-        ).price
->>>>>>> ff3dd6c9
+        ).price