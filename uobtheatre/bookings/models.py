import math
from typing import TYPE_CHECKING, Dict, List, Optional, Tuple
from urllib.parse import urlencode

from django.contrib.contenttypes.models import ContentType
from django.contrib.postgres.aggregates import BoolAnd
from django.core.validators import MaxValueValidator, MinValueValidator
from django.db import models
from django.db.models import Case, F, FloatField, Q, Value, When
from django.db.models.functions import Cast
from django.db.models.query import QuerySet
from django.utils import timezone
from django.utils.functional import cached_property
from graphql_relay.node.node import to_global_id

from uobtheatre.discounts.models import ConcessionType, DiscountCombination
from uobtheatre.mail.composer import MailComposer
from uobtheatre.payments.exceptions import CantBeRefundedException
from uobtheatre.payments.models import SalesBreakdown, Transaction
from uobtheatre.payments.payables import Payable, PayableQuerySet
from uobtheatre.productions.exceptions import (
    CapacityException,
    NotBookableException,
    UnassignedConcessionTypeException,
    UnassignedSeatGroupException,
)
from uobtheatre.bookings.exceptions import (
    BookingTransferPerformanceUnchangedException,
    BookingTransferToDifferentProductionException,
    BookingTransferBookingNotPaidException,
)
from uobtheatre.payments.exceptions import (
    CantBePaidForException,
)
from uobtheatre.productions.models import Performance, Production, delete_user_drafts
from uobtheatre.users.models import User
from uobtheatre.utils.filters import filter_passes_on_model
from uobtheatre.utils.models import BaseModel, TimeStampedMixin
from uobtheatre.utils.utils import combinations, create_short_uuid
from uobtheatre.venues.models import Seat, SeatGroup

if TYPE_CHECKING:
    pass


class MiscCostQuerySet(PayableQuerySet):
    """QuerySet for bookings"""

    def value(self, booking: "Booking") -> int:
        return sum(misc_cost.get_value(booking) for misc_cost in self)


class MiscCost(models.Model):
    """Model efor miscellaneous costs for shows

    Additional costs are added to a booking's final total.
    For example: Booking fee/Theatre improvement levy.

    A misc costs is defined by either a value or a percentage. If both are
    supplied the percentage will take precedence.

    Note:
        Currently all misc costs are applied to all bookings.
    """

    objects = MiscCostQuerySet.as_manager()

    class Type(models.TextChoices):
        BOOKING = "Booking", "Applied to booking purchase"
        BOOKING_TRANSFER = "BookingTransfer", "Applied to a booking transfer"

    name = models.CharField(max_length=255)
    description = models.TextField(null=True, blank=True)
    percentage = models.FloatField(
        null=True, blank=True, validators=[MaxValueValidator(1), MinValueValidator(0)]
    )
    value = models.FloatField(null=True, blank=True)
    type = models.CharField(
        max_length=24,
        choices=Type.choices,
    )

    def get_value(self, booking: "Booking") -> int:
        """Calculate the value of the misc cost on a booking.

        Calculate the value of the misc cost given a booking. The value is
        based on the subtotal of the Booking (the price of tickets with
        discounts applied).

        This will always return an value (not optional) as the model is
        required to either have a non null percentage or a non null value.

        This will return 0 if the booking is complimentary (subtotal = 0).

        Args:
            booking (Booking): The booking on which the misc cost is being
                applied.

        Returns:
            int: The value in pennies of the misc cost on this booking.
        """
        if self.percentage is not None:
            return math.ceil(booking.subtotal * self.percentage)

        if booking.subtotal == 0:
            return 0
        return self.value  # type: ignore

    class Meta:
        constraints = [
            models.CheckConstraint(
                name="percentage_or_value_must_be_set_on_misc_cost",
                check=(
                    models.Q(
                        percentage__isnull=True,
                        value__isnull=False,
                    )
                    | models.Q(
                        percentage__isnull=False,
                        value__isnull=True,
                    )
                ),
            )
        ]


class BookingQuerySet(PayableQuerySet):
    """QuerySet for bookings"""

    def annotate_checked_in(self) -> QuerySet:
        return self.annotate(checked_in=BoolAnd("tickets__checked_in"))

    def annotate_checked_in_count(self) -> QuerySet:
        return self.annotate(count=models.Count("tickets")).annotate(
            checked_in_count=models.Count(
                Case(When(tickets__checked_in=True, then=Value(1)))
            )
        )

    def annotate_checked_in_proportion(self) -> QuerySet:
        # To calculate the proportion of tickets that are checked in you need two values
        # the first - the number of tickets
        # the second - the number of tickets that are checked in
        # Whilst it shouldn't occur a divide by zero is prevented setting to zero when the ticket count is zero
        return self.annotate_checked_in_count().annotate(
            proportion=Case(
                When(Q(count=0), then=Cast(0, FloatField())),
                default=Cast(F("checked_in_count"), FloatField())
                / Cast(F("count"), FloatField()),
            )
        )

    def checked_in(self, bool_val=True) -> QuerySet:
        """Bookings with checked in will be returned

        Args:
            bool_val (bool): when True: return only bookings with all tickets checked in,
            when False: return all bookings with atleast one ticket that is not checked in.

        Returns:
            QuerySet: the filtered queryset
        """

        if bool_val:
            query_set = self.annotate_checked_in().filter(checked_in=True)
        else:
            query_set = self.annotate_checked_in_count().filter(
                checked_in_count__lt=F("count")
            )
        return query_set

    def active(self, bool_val=True) -> QuerySet:
        """Bookings that are active (end time is in the future) will be returned

        Args:
            bool_val (bool): when True: return only active bookings,
            when False: return only old bookings (bookings for performances with end dates in the past)

        Returns:
            QuerySet: the filtered queryset
        """
        if bool_val:
            query_set = self.filter(performance__end__gte=timezone.now())
        else:
            query_set = self.filter(performance__end__lte=timezone.now())

        return query_set

    def expired(self, bool_val=True) -> QuerySet:
        """Bookings that are not expired will be returned

        Args:
            bool_val (bool): when True: return only expired bookings,
            when False: return only non-expired bookings

        Returns:
            QuerySet: the filtered queryset
        """
        if bool_val:
            return self.filter(
                status=Payable.Status.IN_PROGRESS, expires_at__lt=timezone.now()
            )
        return self.filter(
            ~Q(status=Payable.Status.IN_PROGRESS) | Q(expires_at__gt=timezone.now())
        )


def generate_expires_at():
    """Generates the expires at timestamp for a booking"""
    return timezone.now() + timezone.timedelta(minutes=15)


BookingManager = models.Manager.from_queryset(BookingQuerySet)

# pylint: disable=too-many-public-methods
class Booking(TimeStampedMixin, Payable):
    """A booking for a performance

    A booking holds a collection of tickets for a given performance.

    Note:
        A user can only have 1 In Progress booking per performance.
    """

    objects = BookingManager()

    class Meta:
        constraints = [
            models.UniqueConstraint(
                fields=["status", "performance", "user_id"],
                condition=models.Q(status="IN_PROGRESS"),
                name="one_in_progress_booking_per_user_per_performance",
            )
        ]

    reference = models.CharField(
        default=create_short_uuid, editable=False, max_length=12, unique=True
    )

    user = models.ForeignKey(User, on_delete=models.CASCADE, related_name="bookings")

    # Stores who created the booking
    # For regular bookings this will be the user
    # For boxoffice bookings it will be the logged in boxoffice user
    # For admin bookings it will be the logged in admin
    creator = models.ForeignKey(
        User, on_delete=models.RESTRICT, related_name="created_bookings"
    )

    performance = models.ForeignKey(
        Performance,
        on_delete=models.RESTRICT,
        related_name="bookings",
    )

    # An additional discount that can be applied to the booking by an admin
    # To create a concession ticket a 100% discount can be applied.
    admin_discount_percentage = models.FloatField(
        default=0, validators=[MaxValueValidator(1), MinValueValidator(0)]
    )

    expires_at = models.DateTimeField(default=generate_expires_at)

    # Whether the booking has be transferred to
    transfered_from = models.OneToOneField(
        "Booking", on_delete=models.RESTRICT, null=True, related_name="_transfered_to"
    )

    @property
    def payment_reference_id(self):
        return self.reference

    def __str__(self):
        return str(self.reference)

    def get_concession_map(self) -> Dict["ConcessionType", int]:
        """Get map of number of concessions in this booking

        Returns:
            dict of ConcessionType: int: The number of each ConcessionType
                in this Booking.
        """
        booking_concessions: Dict = {}
        for ticket in self.tickets.all():
            if (
                not ticket.concession_type
                in booking_concessions.keys()  # pylint: disable=consider-iterating-dictionary
            ):
                booking_concessions[ticket.concession_type] = 0
            booking_concessions[ticket.concession_type] += 1
        return booking_concessions

    def is_valid_discount_combination(self, discounts: DiscountCombination) -> bool:
        """Check if a provided discount combination is valid

        A discount combination is valid if the booking has enough of each
        ConcessionType to meet the discount requirements of the discount
        combination.

        Args:
            discounts (DiscountCombination): The DiscountCombination being
                checked against the booking.

        Returns:
            bool: Whether the provided DiscountCombination is valid for the
                Booking.
        """
        concession_requirements = discounts.get_concession_map()
        booking_concessions = self.get_concession_map()
        return not any(
            concession_requirements[requirement]
            > booking_concessions.get(requirement, 0)
            for requirement in concession_requirements.keys()
        )

    def get_valid_discounts(self) -> List[DiscountCombination]:
        """Return a list of valid discount combinations for the booking

        Returns:
            list of DiscountCombination: The list of valid
                DiscountCombinations which can be applid to this Booking.
        """
        return [
            DiscountCombination(discounts)
            for discounts in combinations(
                list(self.performance.discounts.all()),
                self.tickets.count(),
            )
            if self.is_valid_discount_combination(DiscountCombination(discounts))
        ]

    def get_price(self) -> int:
        """Price of the booking with no discounts applied

        Returns the price of the all the seats in the booking, with no
        discounts applied.

        Returns:
            int: Price of all the Booking's seats in penies.
        """
        return sum(ticket.seat_price() for ticket in self.tickets.all())

    def tickets_price(self) -> int:
        """Price of booking with single discounts applied.

        Get the price of the booking with only single discounts (those applying
        to only one ticket) applied.

        Returns:
            int: Price of the Booking with single discounts.
        """
        return sum(
            ticket.discounted_price(single_discounts_map=self.single_discounts_map)
            for ticket in self.tickets.all()
        )

    @cached_property
    def single_discounts_map(self) -> Dict["ConcessionType", float]:
        """Get the discount value for each concession type from the performance model

        Returns:
            dict: Map of concession types to thier single discount percentage

        """
        return self.performance.single_discounts_map

    def get_price_with_discount_combination(
        self, discounts: DiscountCombination
    ) -> int:
        """Price with a DiscoutnCombination applied

        Given a discount combination return the price of the booking in penies
        with that discount combination applied. The DiscountCombination must be
        valid.

        Args:
            (DiscountCombination): The discount combination to apply to the
                Booking.

        Returns:
            int: Price of the Booking with given DiscountCombination applied.
        """
        assert self.is_valid_discount_combination(discounts)

        discount_total: int = 0
        tickets_available_to_discount = list(self.tickets.all())
        for discount_from_comb in discounts.discount_combination:
            discount = DiscountCombination((discount_from_comb,))
            concession_map = discount.get_concession_map()
            for concession_type, number in concession_map.items():
                for _ in range(number):
                    # Skipped coverage here as there is no way that the next
                    # could not get an item (hopefully) given that the discount
                    # is valid.
                    ticket = next(  # pragma: no cover
                        ticket
                        for ticket in tickets_available_to_discount
                        if ticket.concession_type == concession_type
                    )
                    discount_total += math.floor(
                        self.performance.performance_seat_groups.get(
                            seat_group=ticket.seat_group
                        ).price
                        * discount_from_comb.percentage
                    )
                    tickets_available_to_discount.remove(ticket)
        # For each type of concession
        return self.get_price() - discount_total

    def get_best_discount_combination(self) -> Optional[DiscountCombination]:
        """DiscountCombination which minimises price of Booking

        Returns the discount combination which when applied to the booking
        gives the largest discount.

        Returns:
            (DiscountCombination): The valid DiscountCombination which
                minimises the price of the Booking.
        """
        return self.get_best_discount_combination_with_price()[0]

    @cached_property
    def subtotal(self) -> int:
        """Price of the booking with discounts applied.

        Returns the subtotal of the booking. This is the total value including
        single and group discounts before any misc costs are applied.
        If an admin discount is also applied this will be added here.

        Returns:
            int: price of the booking with discounts applied in penies
        """
        if self.performance.has_group_discounts:
            discounted_price = self.get_best_discount_combination_with_price()[1]
        else:
            discounted_price = self.tickets_price()
        return math.ceil(discounted_price * (1 - self.admin_discount_percentage))

    def get_best_discount_combination_with_price(
        self,
    ) -> Tuple[Optional[DiscountCombination], int]:
        """DiscountCombination and its price which minimises price of Booking

        Returns the discount combination, and the price of the booking with it
        applied, which when applied to the booking gives the largest discount.

        Returns:
            (DiscountCombination): The valid DiscountCombination which
                minimises the price of the Booking.
            (int): The price of the Booking with the best DiscountCombination
                applied.
        """
        best_price = self.get_price()
        best_discount: Optional[DiscountCombination] = None
        for discount_combo in self.get_valid_discounts():
            discount_combo_price = self.get_price_with_discount_combination(
                discount_combo
            )
            if discount_combo_price < best_price:
                best_price = discount_combo_price
                best_discount = discount_combo

        return best_discount, best_price

    def discount_value(self) -> int:
        """The value of group discounts on the booking.

        When checking the subtotal of the booking (the price with all Discounts
        applied), check the value of the discounts. This value does not include
        single discounts. (i.e. if only single discounts were applied the
        discount value would be 0).

        Returns:
            (int): The value in penies of group discounts applied to the Booking.
        """
        return self.tickets_price() - self.subtotal

    @property
    def misc_costs_value(self) -> int:
        """The value of the misc costs applied in pence

        Detetmine the value of the MiscCosts applied to this Booking. Currently
        all MiscCosts are applied to all Bookings. The mist costs are applied
        to the subtotal of the Booking.

        Returns:
            (int): The value in penies of MiscCosts applied to the Booking
        """
        misc_cost_types = [MiscCost.Type.BOOKING]
        # If this booking is transfered from another then transfer misc costs
        # should also be applied
        if self.transfered_from:
            misc_cost_types.append(MiscCost.Type.BOOKING_TRANSFER)
        return MiscCost.objects.filter(type__in=misc_cost_types).value(self)

    @property
    def transfered_to(self) -> Optional["Booking"]:
        if not hasattr(self, "_transfered_to"):
            return None
        return self._transfered_to

    @property
    def transfered_from_bookings(self) -> list["Booking"]:
        """
        A booking can be transfered which creates a new booking and cancels the
        existing one. If this booking has been created in a transfer, this
        gives all bookings which this has been transfered from. Multiple are
        possible as a booking which is created in a transfer can it self be
        transfered.

        Returns:
            list[int]: All the bookings in this transfer chain
        """
        if not self.transfered_from:
            return []
        return [self.transfered_from] + self.transfered_from.transfered_from_bookings

    @property
    def transfer_reduction(self) -> int:
        """
        When transfering a booking, all previous booking payments (excluding
        transfer fees) are excluded.
        """
        print("Getting transfer_reduction")
        transactions = Transaction.objects.filter(
            pay_object_type=ContentType.objects.get_for_model(Booking),
            pay_object_id__in=map(lambda m: m.id, self.transfered_from_bookings),
            status=Transaction.Status.COMPLETED,
        )
        print(f"There are {transactions.count()} transactions")
        thing = transactions.get_sales_breakdown(
            breakdown=SalesBreakdown.NET_TRANSACTIONS
        )
        print(f"Sales breakdown is {thing}")
        return thing

    @property
    def total(self) -> int:
        """The total cost of the Booking.

        The final price of the booking with all dicounts and misc costs
        applied. This is the price the User will be charged.

        Returns:
            (int): total price of the booking in penies
        """
        subtotal = self.subtotal
        if subtotal == 0:  # pylint: disable=comparison-with-callable
            return 0
        return math.ceil(
            max(subtotal - self.transfer_reduction, 0) + self.misc_costs_value
        )

    def get_ticket_diff(
        self, tickets: List["Ticket"]
    ) -> Tuple[List["Ticket"], List["Ticket"], int]:
        """Difference between Booking Tickets and list of Tickets

        Given a list of Tickets return the difference between the two lists.
        The difference is returned as 2 lists. The first list contains the
        tickets which are not in the booking and the second those which are in
        the booking but not in the list.

        To make the Booking match the provided list, the Tickets returned in
        the first list should be created (and added to the Booking) and the
        Tickets in the second list should be deleted.

        Args:
            tickets (list of Ticket): A list of tickets to compare with the Booking's
                tickets.

        Returns:
            list of Ticket: The tickets which are in the provided list but
                not in the Booking.
            list of Ticket: The tickets which are in the booking but not in
                the provided list.
            int: The total number of tickets if this operation is applied
        """
        add_tickets: List["Ticket"] = []
        delete_tickets: List["Ticket"] = []
        existing_tickets: Dict[int, "Ticket"] = {}

        # find tickets to add
        for ticket in tickets:
            # splits requested tickets into id'd and no id'd
            if ticket.id is None:
                # if they have no id, they must be new
                add_tickets.append(ticket)
            else:
                # if they have an id, they must have existed at some point
                existing_tickets[ticket.id] = ticket

        # find tickets to delete
        for ticket in self.tickets.all():

            if existing_tickets.get(ticket.id):
                # if a given booking ticket is in the requested tickets - you keep it -
                existing_tickets.pop(ticket.id, None)
            else:
                # if the ticket exists in the booking, but not in the requested tickets - delete it.
                delete_tickets.append(ticket)

        return (
            add_tickets,
            delete_tickets,
            (len(self.tickets.all()) + len(add_tickets) - len(delete_tickets)),
        )

    def pay(self, payment_method: "PaymentProvider") -> Optional["Transaction"]:
        if self.is_reservation_expired:
            raise CantBePaidForException(
                message="This booking has expired. Please create a new booking"
            )

        # If this is a transfer and the booking it is transfered from is not paid
        if self.transfered_from and self.transfered_from.status != Booking.Status.PAID:
            self.transfered_from._check_transfer_booking()

        return super().pay(payment_method)

    def complete(self, payment: Transaction = None):
        """
        Complete the booking (after it has been paid for) and send the
        confirmation email.
        """
        super().complete()

        # If the booking is transfered from another
        if self.transfered_from:
            self.transfered_from.status = Booking.Status.CANCELLED
            self.transfered_from.save()

        self.send_confirmation_email(payment)

    def clone(self):
        clone = super().clone()
        clone.reference = create_short_uuid()
        return clone

    def _check_transfer_performance(self, performance: "Performance"):
        if self.performance == performance:
            raise BookingTransferPerformanceUnchangedException

        if self.performance.production != performance.production:
            raise BookingTransferToDifferentProductionException

        if not performance.is_bookable:
            raise NotBookableException

        if performance.capacity_remaining < self.tickets.count():
            raise CapacityException(
                f"There are only {performance.capacity_remaining} seats remaining for the selected performance"
            )

    def _check_transfer_booking(self):
        # If the booking is already completed. Note this also convers if it has
        # already been transfered as once a transfer in completed the original
        # booking is cancelled.
        if self.status != Booking.Status.PAID:
            raise BookingTransferBookingNotPaidException(self.get_status_display())

    def create_transfer(self, performance: "Performance") -> "Booking":
        """
        Transfer the booking to a different performance.

        A successful transfer creates a new booking which copies the attributes
        from the original. The original is cancelled and the transfered to
        attribute is assigned as the new booking.
        """

        self._check_transfer_booking()
        self._check_transfer_performance(performance)

        # This will delete any exisiting IN_PROGRESS booking that the user has
        # for this performance (this includes transfers)
        delete_user_drafts(self.user, performance.id)

        # Create a booking transfer model
        new_booking = self.clone()
        new_booking.status = Payable.Status.IN_PROGRESS
        new_booking.performance = performance
        new_booking.transfered_from = self
        new_booking.save()

        # Copy across all tickets which can be copied
        for ticket in self.tickets.all():
            # TODO maybe define can_transfer_to on ticket model
            # If there is capcity for this ticket in the other performance then
            # copy this ticket to the new booking
            try:
                performance.check_capacity(ticket.qs)

                # Clone ticket to new booking
                new_ticket = ticket.clone()
                new_ticket.booking = new_booking
                new_ticket.save()
            except (
                UnassignedSeatGroupException,
                UnassignedConcessionTypeException,
                CapacityException,
            ) as exc:
                print(
                    f"Not copying accross ticket {ticket.seat_group} as {exc.__class__}"
                )

        return new_booking

    @property
    def web_tickets_path(self):
        """Generates the path to the public tickets display page on the frontend for this booking"""
        params = {
            "performanceID": to_global_id("PerformanceNode", self.performance.id),
            "ticketID": [
                to_global_id("TicketNode", id)
                for id in self.tickets.values_list("id", flat=True)
            ],
        }
        return f"/user/booking/{self.reference}/tickets?" + urlencode(params, True)

    def send_confirmation_email(self, payment: Transaction = None):
        """
        Send email confirmation which includes a link to the booking.
        """
        composer = MailComposer()

        if self.transfered_from:
            composer.line(
                "Your booking transfer to %s has been confirmed!"
                % self.performance.production.name
            )
        else:
            composer.line(
                "Your booking to %s has been confirmed!"
                % self.performance.production.name
            )

        if self.performance.production.featured_image:
            composer.image(self.performance.production.featured_image.file.url)

        composer.line(
            (
                "This event opens at %s for a %s start. Please bring your tickets (printed or on your phone) or your booking reference (<strong>%s</strong>)."
                if self.user.status.verified  # type: ignore
                else "This event opens at %s for a %s start. Please bring your booking reference (<strong>%s</strong>)."
            )
            % (
                self.performance.doors_open.astimezone(  # type: ignore
                    self.performance.venue.address.timezone  # type: ignore
                ).strftime("%d %B %Y %H:%M %Z"),
                self.performance.start.astimezone(  # type: ignore
                    self.performance.venue.address.timezone  # type: ignore
                ).strftime("%H:%M %Z"),
                self.reference,
            )
        )

        composer.action(self.web_tickets_path, "View Tickets")

        if self.user.status.verified:  # type: ignore
            composer.action("/user/booking/%s" % self.reference, "View Booking")

        # If this booking includes a payment, we will include details of this payment as a reciept
        if payment:
            composer.heading("Payment Information").line(
                f"{payment.value_currency} paid ({payment.provider.description}{' - ID ' + payment.provider_transaction_id if payment.provider_transaction_id else '' })"
            )

        composer.line(
            "If you have any accessability concerns, or otherwise need help, please contact <a href='mailto:support@uobtheatre.com'>support@uobtheatre.com</a>."
        )

        subject = (
            "Booking transfer complete"
            if self.transfered_from
            else "Your booking is confirmed!"
        )
        composer.send(subject, self.user.email)

    @property
    def is_reservation_expired(self):
        """Returns whether the booking is considered expired"""
        return filter_passes_on_model(self, lambda qs: qs.expired())

    def validate_cant_be_refunded(self) -> Optional[CantBeRefundedException]:
        if error := super().validate_cant_be_refunded():
            return error
        if self.performance.production.status in [
            Production.Status.CLOSED,
            Production.Status.COMPLETE,
        ]:
            return CantBeRefundedException(
                f"The Booking ({self}) can't be refunded because of it's performances' status ({self.performance.production.status})"
            )
        return None

    @property
    def can_be_refunded(self):
        return super().can_be_refunded and (
            not self.performance.production.status
            in [Production.Status.CLOSED, Production.Status.COMPLETE]
        )

    @property
    def display_name(self):
        return f"Booking Ref. {self.reference} for {str(self.performance).lower()}"


class TicketQuerySet(QuerySet):
    """A custom Manager for ticket queries"""

    def sold_or_reserved(self) -> QuerySet:
        return self.filter(
            Q(booking__status=Payable.Status.PAID)
            | Q(
                booking__status=Payable.Status.IN_PROGRESS,
                booking__expires_at__gt=timezone.now(),
            )
        )

    def sold(self) -> QuerySet:
        return self.filter(Q(booking__status="PAID"))


<<<<<<< HEAD
# class BookingTransfer(TimeStampedMixin, Payable):
#     """
#     A transfer of a booking to a different performance.
#     """
#
#     from_booking = models.ForeignKey(
#         Booking,
#         on_delete=models.CASCADE,
#         related_name="transfers_to",
#         verbose_name="Booking",
#     )
#     to_booking = models.ForeignKey(
#         Booking,
#         on_delete=models.CASCADE,
#         related_name="transfers_from",
#         verbose_name="Booking",
#     )
#
#     @property
#     def misc_costs_value(self) -> int:
#         """The value of the misc costs applied in pence
#
#         Detetmine the value of the MiscCosts applied to this booking transfer.
#
#         Returns:
#             (int): The value in penies of MiscCosts applied to the Booking
#         """
#         return MiscCost.objects.filter(type=MiscCost.Type.BookingTransfer).value()
#
#     @property
#     def total(self):
#         """The total cost of the transfere."""
#         return (
#             max(self.to_booking.total - self.from_booking.net_transactions(), 0)
#             + self.misc_costs_value
#         )
#
#     def __str__(self):
#         return f"Transfer from {self.from_booking} to {self.to_booking}"


class Ticket(BaseModel):
=======
TicketManager = models.Manager.from_queryset(TicketQuerySet)


class Ticket(models.Model):
>>>>>>> ed8ca0ca
    """A booking of a single seat.

    A Ticket is the reservation of a seat for a performance. The performance is
    defined by the Booking.
    """

    objects = TicketManager()

    seat_group = models.ForeignKey(
        SeatGroup, on_delete=models.RESTRICT, related_name="tickets"
    )
    booking = models.ForeignKey(
        Booking, on_delete=models.CASCADE, related_name="tickets"
    )
    concession_type = models.ForeignKey(
        ConcessionType,
        on_delete=models.RESTRICT,
        related_name="seat_bookings",
    )
    seat = models.ForeignKey(Seat, on_delete=models.RESTRICT, null=True, blank=True)

    checked_in = models.BooleanField(default=False)

    def discounted_price(self, single_discounts_map=None) -> int:
        """Ticket price with single discounts

        Get the price of the ticket if only single discounts (those applying
        to only one ticket) applied.

        Args:
            (single_discounts_map): ap of concession types to thier single discount percentage. (optional)

        Returns:
            (int): Price of the Ticket in penies with single discounts applied.
        """
        if single_discounts_map is None:
            single_discounts_map = self.booking.single_discounts_map

        performance_seat_group = self.booking.performance.performance_seat_groups.get(
            seat_group=self.seat_group
        )
        price = performance_seat_group.price if performance_seat_group else 0

        return math.ceil(
            (1 - single_discounts_map.get(self.concession_type, 0)) * price
        )

    def seat_price(self) -> int:
        """Price of the Seat without Discounts.

        Return the price of the seat which is being booked without applying any discounts.

        Returns:
            (int): Price of the seat in penies without any discounts.
        """
        return self.booking.performance.performance_seat_groups.get(
            seat_group=self.seat_group
        ).price

    def check_in(self):
        """
        Check a ticket in
        """
        self.checked_in = True
        self.save()

    def uncheck_in(self):
        """
        Un-Check a ticket in
        """
        self.checked_in = False
        self.save()

    def __str__(self):
        return "%s | %s" % (self.seat_group.name, self.concession_type.name)


def max_tickets_per_booking() -> int:
    """Get the maximum number of a tickets a "normal" user can have per booking"""
    return 10<|MERGE_RESOLUTION|>--- conflicted
+++ resolved
@@ -13,9 +13,17 @@
 from django.utils.functional import cached_property
 from graphql_relay.node.node import to_global_id
 
+from uobtheatre.bookings.exceptions import (
+    BookingTransferBookingNotPaidException,
+    BookingTransferPerformanceUnchangedException,
+    BookingTransferToDifferentProductionException,
+)
 from uobtheatre.discounts.models import ConcessionType, DiscountCombination
 from uobtheatre.mail.composer import MailComposer
-from uobtheatre.payments.exceptions import CantBeRefundedException
+from uobtheatre.payments.exceptions import (
+    CantBePaidForException,
+    CantBeRefundedException,
+)
 from uobtheatre.payments.models import SalesBreakdown, Transaction
 from uobtheatre.payments.payables import Payable, PayableQuerySet
 from uobtheatre.productions.exceptions import (
@@ -24,14 +32,6 @@
     UnassignedConcessionTypeException,
     UnassignedSeatGroupException,
 )
-from uobtheatre.bookings.exceptions import (
-    BookingTransferPerformanceUnchangedException,
-    BookingTransferToDifferentProductionException,
-    BookingTransferBookingNotPaidException,
-)
-from uobtheatre.payments.exceptions import (
-    CantBePaidForException,
-)
 from uobtheatre.productions.models import Performance, Production, delete_user_drafts
 from uobtheatre.users.models import User
 from uobtheatre.utils.filters import filter_passes_on_model
@@ -40,7 +40,7 @@
 from uobtheatre.venues.models import Seat, SeatGroup
 
 if TYPE_CHECKING:
-    pass
+    from uobtheatre.payments.transaction_providers import PaymentProvider
 
 
 class MiscCostQuerySet(PayableQuerySet):
@@ -48,6 +48,9 @@
 
     def value(self, booking: "Booking") -> int:
         return sum(misc_cost.get_value(booking) for misc_cost in self)
+
+
+MiscCostManager = models.Manager.from_queryset(MiscCostQuerySet)
 
 
 class MiscCost(models.Model):
@@ -63,7 +66,7 @@
         Currently all misc costs are applied to all bookings.
     """
 
-    objects = MiscCostQuerySet.as_manager()
+    objects = MiscCostManager()
 
     class Type(models.TextChoices):
         BOOKING = "Booking", "Applied to booking purchase"
@@ -614,7 +617,7 @@
 
         # If this is a transfer and the booking it is transfered from is not paid
         if self.transfered_from and self.transfered_from.status != Booking.Status.PAID:
-            self.transfered_from._check_transfer_booking()
+            self.transfered_from._check_transfer_booking()  # pylint: disable=protected-access
 
         return super().pay(payment_method)
 
@@ -638,6 +641,10 @@
         return clone
 
     def _check_transfer_performance(self, performance: "Performance"):
+        """
+        Check that the performance can facilitate the transfer of this booking
+        to it
+        """
         if self.performance == performance:
             raise BookingTransferPerformanceUnchangedException
 
@@ -821,55 +828,10 @@
         return self.filter(Q(booking__status="PAID"))
 
 
-<<<<<<< HEAD
-# class BookingTransfer(TimeStampedMixin, Payable):
-#     """
-#     A transfer of a booking to a different performance.
-#     """
-#
-#     from_booking = models.ForeignKey(
-#         Booking,
-#         on_delete=models.CASCADE,
-#         related_name="transfers_to",
-#         verbose_name="Booking",
-#     )
-#     to_booking = models.ForeignKey(
-#         Booking,
-#         on_delete=models.CASCADE,
-#         related_name="transfers_from",
-#         verbose_name="Booking",
-#     )
-#
-#     @property
-#     def misc_costs_value(self) -> int:
-#         """The value of the misc costs applied in pence
-#
-#         Detetmine the value of the MiscCosts applied to this booking transfer.
-#
-#         Returns:
-#             (int): The value in penies of MiscCosts applied to the Booking
-#         """
-#         return MiscCost.objects.filter(type=MiscCost.Type.BookingTransfer).value()
-#
-#     @property
-#     def total(self):
-#         """The total cost of the transfere."""
-#         return (
-#             max(self.to_booking.total - self.from_booking.net_transactions(), 0)
-#             + self.misc_costs_value
-#         )
-#
-#     def __str__(self):
-#         return f"Transfer from {self.from_booking} to {self.to_booking}"
+TicketManager = models.Manager.from_queryset(TicketQuerySet)
 
 
 class Ticket(BaseModel):
-=======
-TicketManager = models.Manager.from_queryset(TicketQuerySet)
-
-
-class Ticket(models.Model):
->>>>>>> ed8ca0ca
     """A booking of a single seat.
 
     A Ticket is the reservation of a seat for a performance. The performance is
