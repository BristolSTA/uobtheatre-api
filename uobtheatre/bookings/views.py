from rest_framework import mixins, viewsets
from rest_framework.permissions import AllowAny, IsAuthenticated

from uobtheatre.bookings.models import Booking
<<<<<<< HEAD
from uobtheatre.bookings.serializers import (BookingListSerialiser,
                                             BookingSerialiser,
                                             CreateBookingSerialiser)
=======
from uobtheatre.bookings.serializers import BookingSerialiser, CreateBookingSerialiser
>>>>>>> 317a2635
from uobtheatre.utils.models import ReadWriteSerializerMixin


class BookingViewSet(ReadWriteSerializerMixin, viewsets.ModelViewSet):
    """
    API endpoint that allows Users to see thier bookings.
    """

    permission_classes = (IsAuthenticated,)
    list_read_serializer_class = BookingListSerialiser
    detail_read_serializer_class = BookingSerialiser
    write_serializer_class = CreateBookingSerialiser

    def get_queryset(self):
        user = self.request.user
        return Booking.objects.filter(user=user)

    def get_serializer_context(self):
        context = super(BookingViewSet, self).get_serializer_context()
        context.update({"user": self.request.user})
        return context<|MERGE_RESOLUTION|>--- conflicted
+++ resolved
@@ -2,13 +2,11 @@
 from rest_framework.permissions import AllowAny, IsAuthenticated
 
 from uobtheatre.bookings.models import Booking
-<<<<<<< HEAD
-from uobtheatre.bookings.serializers import (BookingListSerialiser,
-                                             BookingSerialiser,
-                                             CreateBookingSerialiser)
-=======
-from uobtheatre.bookings.serializers import BookingSerialiser, CreateBookingSerialiser
->>>>>>> 317a2635
+from uobtheatre.bookings.serializers import (
+    BookingListSerialiser,
+    BookingSerialiser,
+    CreateBookingSerialiser,
+)
 from uobtheatre.utils.models import ReadWriteSerializerMixin
 
 
