--- conflicted
+++ resolved
@@ -293,34 +293,6 @@
         refund_provider.refund(self)
 
 
-<<<<<<< HEAD
-class FinancialTransfer(TimeStampedMixin, BaseModel):
-    """Model for representing the movemement of funds at the business level"""
-
-    class Method(models.TextChoices):
-        """Method used for the transfer"""
-
-        INTERNAL = "INTERNAL", "Internal"
-        BACS = "BACS", "BACS"
-
-    society = models.ForeignKey(
-        Society, on_delete=models.SET_NULL, null=True
-    )  # The society being paid to
-
-    value = models.PositiveIntegerField()  # The amount transfered
-    user = models.ForeignKey(
-        User, on_delete=models.SET_NULL, null=True
-    )  # The user who recorded the transfer
-    method = models.CharField(
-        max_length=20,
-        choices=Method.choices,
-    )
-    reason = models.TextField(null=True)  # Optional reason for transfer
-
-    class Meta:
-        permissions = (("create_transfer", "Create a transfer entry"),)
-
-
 class SalesBreakdown:
     """
     Class representing the sales breakdown for a given transaction query set
@@ -409,41 +381,4 @@
         """The amount of money to transfer to the society for object."""
         return self.transaction_qs.get_sales_breakdown(
             self.Enums.SOCIETY_TRANSFER_VALUE
-        )
-=======
-TOTAL_PROVIDER_FEE = Coalesce(
-    Sum(
-        "provider_fee",
-    ),
-    0,
-)
-NET_TOTAL = Sum("value")
-NET_CARD_TOTAL = Sum("value", filter=(~Q(provider_name=Cash.name)))
-TOTAL_SALES = Sum("value", filter=Q(type=Transaction.Type.PAYMENT))
-TOTAL_CARD_SALES = Sum(
-    "value", filter=(~Q(provider_name=Cash.name) & Q(type=Transaction.Type.PAYMENT))
-)
-TOTAL_REFUNDS = Sum("value", filter=Q(type=Transaction.Type.REFUND))
-TOTAL_CARD_REFUNDS = Sum(
-    "value", filter=(~Q(provider_name=Cash.name) & Q(type=Transaction.Type.REFUND))
-)
-APP_FEE = Coalesce(Sum("app_fee"), 0)
-
-SALE_BREAKDOWN_ANNOTATIONS: dict[str, Any] = {
-    # Gross Income
-    "net_income": NET_TOTAL,
-    "net_card_income": NET_CARD_TOTAL,
-    # Total Purchases / Sales
-    "total_sales": TOTAL_SALES,
-    "total_card_sales": TOTAL_CARD_SALES,
-    # Total Refunds
-    "total_refunds": TOTAL_REFUNDS,
-    "total_card_refunds": TOTAL_CARD_REFUNDS,
-    # Gross Amount charged by the payment provider (square) for these payments
-    "provider_payment_value": TOTAL_PROVIDER_FEE,
-    # Amount we take from net payment - provider cut
-    "app_payment_value": APP_FEE - TOTAL_PROVIDER_FEE,
-    "society_transfer_value": NET_CARD_TOTAL - APP_FEE,
-    "society_revenue": NET_TOTAL - APP_FEE,
-}
->>>>>>> 380787f4
+        )