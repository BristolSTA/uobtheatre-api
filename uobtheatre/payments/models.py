--- conflicted
+++ resolved
@@ -210,12 +210,8 @@
             raise GQLException(f"A {self.provider} payment is not refundable")
 
         if not refund_method:
-<<<<<<< HEAD
             refund_method = self.payment_method.refund_method
 
-=======
-            refund_method = self.provider_class.refund_method
->>>>>>> e1d97f5e
         refund_method.refund(self)
 
 
