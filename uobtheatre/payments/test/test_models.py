from unittest import mock
from unittest.mock import PropertyMock, patch

import pytest

from uobtheatre.payments.models import Transaction
from uobtheatre.payments.payment_methods import (
    Cash,
    SquareOnline,
    SquarePOS,
    SquareRefund,
)
from uobtheatre.payments.test.factories import (
    TransactionFactory,
    mock_payment_method,
    mock_refund_method,
)
from uobtheatre.utils.exceptions import PaymentException


@pytest.mark.django_db
@pytest.mark.parametrize(
    "value, result",
    [
        (100, "1.00 GBP"),
        (150, "1.50 GBP"),
        (199, "1.99 GBP"),
        (100.1, "1.00 GBP"),
    ],
)
def test_value_currency(value, result):
    payment = TransactionFactory(value=value, currency="GBP")
    assert payment.value_currency == result


@pytest.mark.django_db
def test_payment_url():
    payment = TransactionFactory(
        provider_name=SquareOnline.name, provider_transaction_id="abc"
    )
    assert (
        payment.url() == "https://squareupsandbox.com/dashboard/sales/transactions/abc"
    )


@pytest.mark.django_db
def test_payment_url_none():
    payment = TransactionFactory(
        provider_name=Cash.__name__, provider_transaction_id="abc"
    )
    assert payment.url() is None


@pytest.mark.django_db
def test_update_payment_from_square(mock_square):
    payment = TransactionFactory(provider_fee=0, provider_transaction_id="abc")
    with mock_square(
        SquareOnline.client.payments,
        "get_payment",
        status_code=200,
        success=True,
        body={
            "payment": {
                "id": "RGdfG3spBBfui4ZJy4HFFogUKjKZY",
                "amount_money": {"amount": 1990, "currency": "GBP"},
                "status": "COMPLETED",
                "delay_duration": "PT168H",
                "source_type": "CARD",
                "processing_fee": [
                    {
                        "effective_at": "2021-10-03T09:46:42.000Z",
                        "type": "INITIAL",
                        "amount_money": {"amount": 58, "currency": "GBP"},
                    }
                ],
                "total_money": {"amount": 1990, "currency": "GBP"},
                "approved_money": {"amount": 1990, "currency": "GBP"},
            }
        },
    ):
        payment.sync_payment_with_provider()

    payment.refresh_from_db()
    assert payment.provider_fee == 58


@pytest.mark.django_db
def test_update_payment_from_square_no_provider_id(mock_square):
    payment = TransactionFactory(provider_fee=0, provider_transaction_id=None)
    with mock_square(
        SquareOnline.client.payments,
        "get_payment",
    ) as mock_get, pytest.raises(PaymentException):
        payment.sync_payment_with_provider()
        mock_get.assert_not_called()

    assert payment.provider_fee == 0


@pytest.mark.django_db
def test_update_payment_from_square_no_processing_fee(mock_square):
    payment = TransactionFactory(provider_fee=None, provider_transaction_id="abc")
    with mock_square(
        SquareOnline.client.payments,
        "get_payment",
        status_code=200,
        success=True,
        body={
            "payment": {
                "id": "RGdfG3spBBfui4ZJy4HFFogUKjKZY",
                "amount_money": {"amount": 1990, "currency": "GBP"},
                "status": "COMPLETED",
                "delay_duration": "PT168H",
                "source_type": "CARD",
                "total_money": {"amount": 1990, "currency": "GBP"},
                "approved_money": {"amount": 1990, "currency": "GBP"},
            }
        },
    ):
        payment.sync_payment_with_provider()

    payment.refresh_from_db()
    assert payment.provider_fee is None


@pytest.mark.django_db
def test_handle_update_payment_webhook_checkout(mock_square):
    payment = TransactionFactory(
        provider_fee=None, provider_transaction_id="abc", provider_name=SquarePOS.name
    )

    with mock_square(
        SquarePOS.client.terminal,
        "get_terminal_checkout",
        success=True,
        status_code=200,
        body={
            "checkout": {
                "amount_money": {"amount": 100, "currency": "GBP"},
                "id": "abc",
                "payment_ids": [
                    "3fgpz1iUfuxTkK83AqcK9Akx068YY",
                    "3fgpz1iUfuxTkK83AqcK9Akx068YZ",
                ],
                "status": "COMPLETED",
            },
        },
    ) as get_termial_checkout_mock, mock_square(
        SquarePOS.client.payments,
        "get_payment",
        success=True,
        status_code=200,
        body={
            "payment": {
                "id": "3fgpz1iUfuxTkK83AqcK9Akx068YY",
                "status": "COMPLETED",
                "processing_fee": [
                    {
                        "amount_money": {"amount": 58, "currency": "GBP"},
                    }
                ],
                "total_money": {"amount": 1990, "currency": "GBP"},
                "approved_money": {"amount": 1990, "currency": "GBP"},
            }
        },
    ):
        Transaction.handle_update_payment_webhook(
            {
                "type": "payment",
                "object": {
                    "payment": {
                        "id": "notabc",
                        "terminal_checkout_id": "abc",
                    }
                },
            },
        )

    get_termial_checkout_mock.assert_called_once_with("abc")
    payment.refresh_from_db()
    assert payment.provider_fee == 58 * 2


@pytest.mark.django_db
@pytest.mark.parametrize(
    "provider, status, is_cancelled",
    [
        (SquarePOS.name, Transaction.Status.PENDING, True),
        (SquareOnline.name, Transaction.Status.PENDING, False),
        (SquarePOS.name, Transaction.Status.COMPLETED, False),
    ],
)
def test_cancel(provider, status, is_cancelled, mock_square):
    payment = TransactionFactory(provider_name=provider, status=status)
    with mock_square(
        SquarePOS.client.terminal, "cancel_terminal_checkout", success=True
    ) as mock_cancel:
        payment.cancel()

        # If cancelled this should have been called
        if is_cancelled:
            mock_cancel.assert_called_once_with(payment.provider_transaction_id)
        else:
            mock_cancel.assert_not_called()

    # If pending assert this payment is deleted
    is_pending = status == Transaction.Status.PENDING
    assert not Transaction.objects.filter(id=payment.id).exists() == is_pending


@pytest.mark.parametrize(
    "provider_name, provider_class",
    [
        ("SQUARE_POS", SquarePOS),
        ("SQUARE_ONLINE", SquareOnline),
    ],
)
def test_provider_class(provider_name, provider_class):
    payment = Transaction(provider_name=provider_name)
    assert payment.provider == provider_class


def test_provider_class_unknown():
    payment = Transaction(provider_name="abc")
    with pytest.raises(StopIteration):
        payment.provider  # pylint: disable=pointless-statement


@pytest.mark.django_db
def test_sync_all_payments():
    TransactionFactory(provider_name=SquareOnline.name, provider_fee=10)
    TransactionFactory(provider_name=Cash.name, provider_fee=None)

    to_update = TransactionFactory(provider_name=SquareOnline.name, provider_fee=None)

    with patch.object(SquareOnline, "sync_transaction") as online_sync, patch.object(
        Cash, "sync_transaction"
    ) as cash_sync:
        Transaction.sync_payments()
        cash_sync.assert_not_called()  # Not called because no provider ID
        online_sync.assert_called_once_with(to_update, None)


@pytest.mark.django_db
def test_handle_update_refund_webhook():
    payment = TransactionFactory(
        provider_transaction_id="abc",
        type=Transaction.Type.REFUND,
        provider_name=SquareRefund.name,
    )
    with patch(
        "uobtheatre.payments.payment_methods.SquareRefund.sync_transaction",
        return_value=None,
    ) as update_mock:
        Transaction.handle_update_refund_webhook("abc", {"id": "abc"})

    update_mock.assert_called_once_with(payment, {"id": "abc"})


@pytest.mark.django_db
@pytest.mark.parametrize(
    "status",
    [
        Transaction.Status.PENDING,
        Transaction.Status.FAILED,
    ],
)
def test_cant_be_refunded_when_not_completed(status):
    transaction = TransactionFactory(status=status)

    assert transaction.can_be_refunded() is False
    with pytest.raises(PaymentException) as exception:
        transaction.can_be_refunded(raises=True)
    assert (
        exception.value.message == f"A {status.label.lower()} payment can't be refunded"
    )


@pytest.mark.django_db
def test_cant_be_refunded_if_not_payment():
    transaction = TransactionFactory(
        status=Transaction.Status.COMPLETED, type=Transaction.Type.REFUND
    )

    assert transaction.can_be_refunded() is False
    with pytest.raises(PaymentException) as exception:
        transaction.can_be_refunded(raises=True)
    assert exception.value.message == "A refund can't be refunded"


@pytest.mark.django_db
def test_cant_be_refunded_if_provider_not_refundable():
    transaction = TransactionFactory(
        status=Transaction.Status.COMPLETED, provider="SQUARE_ONLINE"
    )

    with mock.patch(
<<<<<<< HEAD
        "uobtheatre.payments.models.Transaction.provider_class",
        new_callable=PropertyMock(
            return_value=mock_payment_method(is_refundable=False)
        ),
    ):
        assert transaction.can_be_refunded() is False
        with pytest.raises(PaymentException) as exception:
            transaction.can_be_refunded(raises=True)
        assert exception.value.message == "A SQUARE_ONLINE payment can't be refunded"
=======
        "uobtheatre.payments.models.Transaction.provider",
        new_callable=PropertyMock,
    ) as p_mock:
        p_mock.return_value = mock_payment_method(is_refundable=False)
        with pytest.raises(GQLException) as exc:
            payment.refund()
            assert exc.message == "You cannot refund a payment that is not refundable"
>>>>>>> 465e9381


@pytest.mark.django_db
def test_can_be_refunded():
    transaction = TransactionFactory(status=Transaction.Status.COMPLETED)

    with mock.patch(
<<<<<<< HEAD
        "uobtheatre.payments.models.Transaction.provider_class",
        new_callable=PropertyMock(return_value=mock_payment_method(is_refundable=True)),
    ):
        assert transaction.can_be_refunded() is True
        assert transaction.can_be_refunded(raises=True) is True
=======
        "uobtheatre.payments.models.Transaction.provider",
        new_callable=PropertyMock,
    ) as p_mock:
        p_mock.return_value = mock_payment_method(is_refundable=True)
        payment.refund(refund_method=other_refund_method)

        # Assert correct refund method is called
        refund_method.refund.assert_not_called()
        other_refund_method.refund.assert_called_once_with(payment)
>>>>>>> 465e9381


@pytest.mark.django_db
@pytest.mark.parametrize("with_refund_method", [True, False])
def test_refund_payment(with_refund_method):
    payment = TransactionFactory()
    refund_method = mock_refund_method()
    other_refund_method = mock_refund_method()
    with mock.patch(
        "uobtheatre.payments.models.Transaction.provider",
        new_callable=PropertyMock,
    ) as p_mock, mock.patch.object(
        payment, "can_be_refunded", return_value=True
    ) as can_be_refunded_mock:
        args = {}
        if with_refund_method:
            args["refund_method"] = other_refund_method
        p_mock.return_value = mock_payment_method(
            is_refundable=True,
            refund_method=other_refund_method if with_refund_method else refund_method,
        )
        payment.refund(**args)

        can_be_refunded_mock.assert_called_once_with(raises=True)

        # Assert correct refund method is called
        if with_refund_method:
            refund_method.refund.assert_not_called()
            other_refund_method.refund.assert_called_once_with(payment)
        else:
            refund_method.refund.assert_called_once_with(payment)
            other_refund_method.refund.assert_not_called()<|MERGE_RESOLUTION|>--- conflicted
+++ resolved
@@ -295,7 +295,6 @@
     )
 
     with mock.patch(
-<<<<<<< HEAD
         "uobtheatre.payments.models.Transaction.provider_class",
         new_callable=PropertyMock(
             return_value=mock_payment_method(is_refundable=False)
@@ -305,15 +304,6 @@
         with pytest.raises(PaymentException) as exception:
             transaction.can_be_refunded(raises=True)
         assert exception.value.message == "A SQUARE_ONLINE payment can't be refunded"
-=======
-        "uobtheatre.payments.models.Transaction.provider",
-        new_callable=PropertyMock,
-    ) as p_mock:
-        p_mock.return_value = mock_payment_method(is_refundable=False)
-        with pytest.raises(GQLException) as exc:
-            payment.refund()
-            assert exc.message == "You cannot refund a payment that is not refundable"
->>>>>>> 465e9381
 
 
 @pytest.mark.django_db
@@ -321,23 +311,11 @@
     transaction = TransactionFactory(status=Transaction.Status.COMPLETED)
 
     with mock.patch(
-<<<<<<< HEAD
         "uobtheatre.payments.models.Transaction.provider_class",
         new_callable=PropertyMock(return_value=mock_payment_method(is_refundable=True)),
     ):
         assert transaction.can_be_refunded() is True
         assert transaction.can_be_refunded(raises=True) is True
-=======
-        "uobtheatre.payments.models.Transaction.provider",
-        new_callable=PropertyMock,
-    ) as p_mock:
-        p_mock.return_value = mock_payment_method(is_refundable=True)
-        payment.refund(refund_method=other_refund_method)
-
-        # Assert correct refund method is called
-        refund_method.refund.assert_not_called()
-        other_refund_method.refund.assert_called_once_with(payment)
->>>>>>> 465e9381
 
 
 @pytest.mark.django_db
