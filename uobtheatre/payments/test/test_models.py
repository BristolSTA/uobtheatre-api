--- conflicted
+++ resolved
@@ -179,37 +179,6 @@
 
 
 @pytest.mark.django_db
-<<<<<<< HEAD
-def test_handle_update_refund_webhook():
-    payment = TransactionFactory(
-        provider_transaction_id="abc",
-        type=Transaction.Type.REFUND,
-        provider_name=SquareRefund.name,
-    )
-    with patch(
-        "uobtheatre.payments.transaction_providers.SquareRefund.sync_transaction",
-        return_value=None,
-    ) as update_mock:
-        Transaction.handle_update_refund_webhook("abc", {"id": "abc"})
-
-    update_mock.assert_called_once_with(payment, {"id": "abc"})
-=======
-def test_sync_all_payments():
-    TransactionFactory(provider_name=SquareOnline.name, provider_fee=10)
-    TransactionFactory(provider_name=Cash.name, provider_fee=None)
-
-    to_update = TransactionFactory(provider_name=SquareOnline.name, provider_fee=None)
-
-    with patch.object(SquareOnline, "sync_transaction") as online_sync, patch.object(
-        Cash, "sync_transaction"
-    ) as cash_sync:
-        Transaction.sync_payments()
-        cash_sync.assert_not_called()  # Not called because no provider ID
-        online_sync.assert_called_once_with(to_update, None)
->>>>>>> 4f6de841
-
-
-@pytest.mark.django_db
 @pytest.mark.parametrize(
     "status",
     [
@@ -226,6 +195,20 @@
     assert (
         exception.value.message == f"A {status.label.lower()} payment can't be refunded"
     )
+
+
+@pytest.mark.django_db
+def test_transaction_qs_sync():
+    transactions = [TransactionFactory() for _ in range(3)]
+    with patch(
+        "uobtheatre.payments.models.Transaction.sync_transaction_with_provider",
+        autospec=True,
+    ) as mock_sync:
+        Transaction.objects.sync()
+
+    assert mock_sync.call_count == 3
+    for transaction in transactions:
+        mock_sync.assert_any_call(transaction)
 
 
 @pytest.mark.django_db
