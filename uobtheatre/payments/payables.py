import abc
from typing import Optional

from django.contrib.contenttypes.fields import GenericRelation
from django.core.mail import mail_admins
from django.db import models
from django.db.models import Count, Q, Sum
from django.db.models.functions.comparison import Coalesce
from django.db.models.query import QuerySet
from django_celery_results.models import TaskResult

from uobtheatre.payments.emails import payable_refund_initiated_email
from uobtheatre.payments.exceptions import CantBeRefundedException
<<<<<<< HEAD
from uobtheatre.payments.models import SalesBreakdown, Transaction
=======
from uobtheatre.payments.models import Transaction
from uobtheatre.payments.tasks import refund_payable
>>>>>>> ff8636b1
from uobtheatre.users.models import User
from uobtheatre.utils.filters import filter_passes_on_model
from uobtheatre.utils.models import AbstractModelMeta, BaseModel


class PayableQuerySet(QuerySet):
    """Base queryset for payable objects"""

    def annotate_transaction_count(self) -> QuerySet:
        return self.annotate(transaction_count=Count("transactions"))

    def annotate_transaction_value(self) -> QuerySet:
        return self.annotate(transaction_totals=Coalesce(Sum("transactions__value"), 0))

    def locked(self) -> QuerySet:
        """A payable is locked if it has any pending transactions"""
        return self.filter(transactions__status=Transaction.Status.PENDING)

    def refunded(self, bool_val=True) -> QuerySet:
        """
        A payable is refunded if the value of all the payments for the pay
        object are equal to the value of all the refunds and all payments are
        completed.
        """
        qs = self.annotate_transaction_count().annotate_transaction_value()  # type: ignore
        filter_query = Q(transaction_totals=0, transaction_count__gt=1)
        if bool_val:
            return qs.filter(filter_query)
        return qs.exclude(filter_query)


class Payable(BaseModel, metaclass=AbstractModelMeta):  # type: ignore
    """
    An model which can be paid for
    """

    transactions = GenericRelation(
        Transaction,
        object_id_field="pay_object_id",
        content_type_field="pay_object_type",
    )

    class Status(models.TextChoices):
        IN_PROGRESS = "IN_PROGRESS", "In Progress"
        CANCELLED = "CANCELLED", "Cancelled"
        PAID = "PAID", "Paid"

    status = models.CharField(
        max_length=20,
        choices=Status.choices,
        default=Status.IN_PROGRESS,
    )

    objects = PayableQuerySet.as_manager()

    @property
    @abc.abstractmethod
    def display_name(self):
        """Return a publically displayable name that represents this payable"""

    @property
    @abc.abstractmethod
    def user(self):
        raise NotImplementedError

    @property
    @abc.abstractmethod
    def payment_reference_id(self):
        """The id of the payable object provided to payment providers."""
        raise NotImplementedError

    @property
    def is_refunded(self) -> bool:
        return not self.is_locked and filter_passes_on_model(
            self, lambda qs: qs.refunded()  # type: ignore
        )

    @property
    def is_locked(self) -> bool:
        return filter_passes_on_model(self, lambda qs: qs.locked())  # type: ignore

    @property
    def can_be_refunded(self):
        return self.validate_cant_be_refunded() is None

    def validate_cant_be_refunded(self) -> Optional[CantBeRefundedException]:
        """Validates if the booking can't be refunded. If it can't, it returns an exception. If it can, it returns None"""
        if self.status not in [self.Status.PAID, self.Status.CANCELLED]:
            return CantBeRefundedException(
                f"{self.__class__.__name__} ({self}) can't be refunded due to it's status ({self.status})"
            )
        if self.transactions.payments().count() == 0:
            return CantBeRefundedException(
                f"{self.__class__.__name__} ({self}) can't be refunded because it has no payments"
            )
        if self.is_refunded:
            return CantBeRefundedException(
                f"{self.__class__.__name__} ({self}) can't be refunded because is already refunded"
            )
        if self.is_locked:
            return CantBeRefundedException(
                f"{self.__class__.__name__} ({self}) can't be refunded because it is locked"
            )
        return None

    def async_refund(self, authorizing_user: User):
        """
        Create "refund_payable" task to refund all the payments for the
        payable. This tasks calls the refund method with `do_async` to queue a
        refund tasks for each payment.
        """
        refund_payable.delay(self.pk, self.content_type.pk, authorizing_user.pk)

    def refund(self, authorizing_user: User, do_async=True, send_admin_email=True):
        """
        Refund the all the payments in the payable.

        Args:
            authorizing_user (User): The user authorizing the refund
            do_async (bool): If true a task is queued to refund each payment.
                Otherwise payments are refunded synchronously.
            send_admin_email (bool): If true send an email to the admins after the
                refunds are created/queued.
        """
        if error := self.validate_cant_be_refunded():  # type: ignore
            raise error  # pylint: disable=raising-bad-type

        for payment in self.transactions.filter(type=Transaction.Type.PAYMENT).all():
            payment.async_refund() if do_async else payment.refund()

        if send_admin_email:
            mail = payable_refund_initiated_email(authorizing_user, [self])
            mail_admins(
                f"{self.__class__.__name__} Refunds Initiated",
                mail.to_plain_text(),
                html_message=mail.to_html(),
            )

    @property
    @abc.abstractmethod
    def total(self):
        """The total amount required to pay for the payable"""
        raise NotImplementedError

    @property
    @abc.abstractmethod
    def misc_costs_value(self):
        """The total platoform fee for this payable"""
        raise NotImplementedError

    def pay(self, payment_method: "PaymentProvider") -> Optional["Transaction"]:
        """
        Pay for booking using provided payment method.

        Args:
            payment_method (PaymentMethod): The payment method used to pay for
                the booking

        Returns:
            Payment: The payment created by the checkout (optional)
        """
        # Cancel and delete pending payments for this booking
        for payment in self.transactions.filter(status=Transaction.Status.PENDING):
            payment.cancel()

        payment = payment_method.pay(self.total, self.misc_costs_value, self)

        # If a payment is created set the booking as paid
        if payment.status == Transaction.Status.COMPLETED:
            self.complete(payment)

        return payment

    def complete(self, payment: Transaction = None):
        """
        Called once the pay object has been completly paid for. Payment passed
        is the finishing transaction
        """
        self.status = Payable.Status.PAID
        self.save()

    @property
    def total_payments(self) -> int:
        """The amount paid by the user for this object. (This does not include refunds)"""
        return self.transactions.get_sales_breakdown(SalesBreakdown.TOTAL_PAYMENTS)

    @property
    def net_transactions(self) -> int:
        """The net amount paid by the user for this object. (This includes refunds)"""
        return self.transactions.get_sales_breakdown(SalesBreakdown.NET_TRANSACTIONS)

    @property
    def total_refunds(self) -> int:
        """The amount paid by the user for this object."""
        return self.transactions.annotate_sales_breakdown(["total_refunds"])[  # type: ignore
            "total_refunds"
        ]

    @property
    def net_income(self) -> int:
        """The amount paid by the user for this object."""
        return self.transactions.annotate_sales_breakdown(["net_income"])[  # type: ignore
            "net_income"
        ]

    @property
    def provider_payment_value(self) -> int:
        """The amount taken by the payment provider in paying for this object."""
        return self.transactions.get_sales_breakdown(
            SalesBreakdown.PROVIDER_PAYMENT_VALUE
        )

    @property
    def app_payment_value(self) -> int:
        """The amount taken by us in paying for this object."""
        return self.transactions.get_sales_breakdown(SalesBreakdown.APP_PAYMENT_VALUE)

    @property
    def society_revenue(self) -> int:
        """The revenue for the society for selling this object."""
        return self.transactions.get_sales_breakdown(SalesBreakdown.SOCIETY_REVENUE)

    @property
    def society_transfer_value(self) -> int:
        """The amount of money to transfere to the society for object."""
        return self.transactions.get_sales_breakdown(
            SalesBreakdown.SOCIETY_TRANSFER_VALUE
        )

    @property
    def associated_tasks(self):
        """Get tasks associated with this payable"""
        payable_tasks = TaskResult.objects.filter(
            task_name="uobtheatre.payments.tasks.refund_payable",
            task_args__iregex=f"\({self.pk}, {self.content_type.pk}",  # pylint: disable=anomalous-backslash-in-string
        )
        payment_tasks = self.transactions.associated_tasks()
        return payable_tasks | payment_tasks

    class Meta:
        abstract = True<|MERGE_RESOLUTION|>--- conflicted
+++ resolved
@@ -11,12 +11,8 @@
 
 from uobtheatre.payments.emails import payable_refund_initiated_email
 from uobtheatre.payments.exceptions import CantBeRefundedException
-<<<<<<< HEAD
 from uobtheatre.payments.models import SalesBreakdown, Transaction
-=======
-from uobtheatre.payments.models import Transaction
 from uobtheatre.payments.tasks import refund_payable
->>>>>>> ff8636b1
 from uobtheatre.users.models import User
 from uobtheatre.utils.filters import filter_passes_on_model
 from uobtheatre.utils.models import AbstractModelMeta, BaseModel
@@ -211,16 +207,7 @@
     @property
     def total_refunds(self) -> int:
         """The amount paid by the user for this object."""
-        return self.transactions.annotate_sales_breakdown(["total_refunds"])[  # type: ignore
-            "total_refunds"
-        ]
-
-    @property
-    def net_income(self) -> int:
-        """The amount paid by the user for this object."""
-        return self.transactions.annotate_sales_breakdown(["net_income"])[  # type: ignore
-            "net_income"
-        ]
+        return self.transactions.get_sales_breakdown(SalesBreakdown.TOTAL_REFUNDS)
 
     @property
     def provider_payment_value(self) -> int:
