import abc
from typing import Optional

from django.contrib.contenttypes.fields import GenericRelation
from django.contrib.contenttypes.models import ContentType
from django.core.mail import mail_admins
from django.db import models
from django.db.models import Sum
from django.db.models.functions.comparison import Coalesce
from django.db.models.query import QuerySet

from uobtheatre.payments.emails import payable_refund_initiated_email
from uobtheatre.payments.exceptions import CantBeRefundedException
from uobtheatre.payments.models import Transaction
from uobtheatre.users.models import User
from uobtheatre.utils.filters import filter_passes_on_model
from uobtheatre.utils.models import AbstractModelMeta, BaseModel
<<<<<<< HEAD
from uobtheatre.payments.tasks import refund_payable
=======
>>>>>>> aeaa545e


class PayableQuerySet(QuerySet):
    """Base queryset for payable objects"""

    def locked(self) -> QuerySet:
        """A payable is locked if it has any pending transactions"""
        return self.filter(transactions__status=Transaction.Status.PENDING)

    def refunded(self) -> QuerySet:
        """
        A payable is refunded if the value of all the payments for the pay
        object are equal to the value of all the refunds and all payments are
        completed.
        """
        return self.annotate(
            transaction_totals=Coalesce(Sum("transactions__value"), 0)
        ).filter(transaction_totals=0)


class Payable(BaseModel, metaclass=AbstractModelMeta):  # type: ignore
    """
    An model which can be paid for
    """

    transactions = GenericRelation(
        Transaction,
        object_id_field="pay_object_id",
        content_type_field="pay_object_type",
    )

    class Status(models.TextChoices):
        IN_PROGRESS = "IN_PROGRESS", "In Progress"
        CANCELLED = "CANCELLED", "Cancelled"
        PAID = "PAID", "Paid"

    status = models.CharField(
        max_length=20,
        choices=Status.choices,
        default=Status.IN_PROGRESS,
    )

    objects = PayableQuerySet.as_manager()

    @property
    @abc.abstractmethod
    def display_name(self):
        """Return a publically displayable name that represents this payable"""

    @property
    @abc.abstractmethod
    def user(self):
        raise NotImplementedError

    @property
    @abc.abstractmethod
    def payment_reference_id(self):
        """The id of the payable object provided to payment providers."""
        raise NotImplementedError

    @property
    def is_refunded(self) -> bool:
        return not self.is_locked and filter_passes_on_model(
            self, lambda qs: qs.refunded()  # type: ignore
        )

    @property
    def is_locked(self) -> bool:
        return filter_passes_on_model(self, lambda qs: qs.locked())  # type: ignore

    @property
    def can_be_refunded(self):
        return not bool(self.validate_cant_be_refunded())

    def validate_cant_be_refunded(self) -> Optional[CantBeRefundedException]:
        """Validates if the booking can't be refunded. If it can't, it returns an exception. If it can, it returns None"""
        if self.status not in [self.Status.PAID, self.Status.CANCELLED]:
            return CantBeRefundedException(
                f"{self.__class__.__name__} ({self}) can't be refunded due to it's status ({self.status})"
            )
        if self.is_refunded:
            return CantBeRefundedException(
                f"{self.__class__.__name__} ({self}) can't be refunded because is already refunded"
            )
        if self.is_locked:
            return CantBeRefundedException(
                f"{self.__class__.__name__} ({self}) can't be refunded because it is locked"
            )
        return None

    def async_refund(self, authorizing_user: User):
        refund_payable.delay(self.pk, self.content_type.pk, authorizing_user.pk)

    def refund(self, authorizing_user: User, send_admin_email=True):
        """Refund the payable"""
<<<<<<< HEAD
        if error := self.validate_cant_be_refunded():
            raise error  # type: ignore

=======
        if not self.can_be_refunded:
            raise CantBeRefundedException(
                f"{self.__class__.__name__} ({self}) cannot be refunded"
            )
>>>>>>> aeaa545e
        for payment in self.transactions.filter(type=Transaction.Type.PAYMENT).all():
            payment.refund()

        if send_admin_email:
            mail = payable_refund_initiated_email(authorizing_user, [self])
            mail_admins(
                f"{self.__class__.__name__} Refunds Initiated",
                mail.to_plain_text(),
                html_message=mail.to_html(),
            )

    def complete(self, payment: Transaction = None):
        """
        Called once the pay object has been completly paid for. Payment passed is the finishing transaction
        """

    @property
    def total_sales(self) -> int:
        """The amount paid by the user for this object."""
        return self.transactions.annotate_sales_breakdown(["total_sales"])[  # type: ignore
            "total_sales"
        ]

    @property
    def provider_payment_value(self) -> int:
        """The amount taken by the payment provider in paying for this object."""
        return self.transactions.annotate_sales_breakdown(["provider_payment_value"])[  # type: ignore
            "provider_payment_value"
        ]

    @property
    def app_payment_value(self) -> int:
        """The amount taken by us in paying for this object."""
        return self.transactions.annotate_sales_breakdown(["app_payment_value"])[  # type: ignore
            "app_payment_value"
        ]

    @property
    def society_revenue(self) -> int:
        """The revenue for the society for selling this object."""
        return self.transactions.annotate_sales_breakdown(["society_revenue"])[  # type: ignore
            "society_revenue"
        ]

    @property
    def society_transfer_value(self) -> int:
        """The amount of money to transfere to the society for object."""
        return self.transactions.annotate_sales_breakdown(["society_transfer_value"])[  # type: ignore
            "society_transfer_value"
        ]

    @property
    def associated_tasks(self):
        from django.db.models.functions import Cast
        from django.db.models import JSONField
        from django_celery_results.models import TaskResult

        payale_tasks = TaskResult.objects.filter(
            task_name="uobtheatre.payments.tasks.refund_payable",
            task_args__iregex=f"\({self.pk}, {self.content_type.pk}",
        )
        payment_taks = self.transactions.associated_tasks()
        return payale_tasks | payment_taks

    class Meta:
        abstract = True<|MERGE_RESOLUTION|>--- conflicted
+++ resolved
@@ -2,7 +2,6 @@
 from typing import Optional
 
 from django.contrib.contenttypes.fields import GenericRelation
-from django.contrib.contenttypes.models import ContentType
 from django.core.mail import mail_admins
 from django.db import models
 from django.db.models import Sum
@@ -12,13 +11,10 @@
 from uobtheatre.payments.emails import payable_refund_initiated_email
 from uobtheatre.payments.exceptions import CantBeRefundedException
 from uobtheatre.payments.models import Transaction
+from uobtheatre.payments.tasks import refund_payable
 from uobtheatre.users.models import User
 from uobtheatre.utils.filters import filter_passes_on_model
 from uobtheatre.utils.models import AbstractModelMeta, BaseModel
-<<<<<<< HEAD
-from uobtheatre.payments.tasks import refund_payable
-=======
->>>>>>> aeaa545e
 
 
 class PayableQuerySet(QuerySet):
@@ -114,16 +110,9 @@
 
     def refund(self, authorizing_user: User, send_admin_email=True):
         """Refund the payable"""
-<<<<<<< HEAD
-        if error := self.validate_cant_be_refunded():
-            raise error  # type: ignore
+        if error := self.validate_cant_be_refunded():  # type: ignore
+            raise error  # pylint: disable=raising-bad-type
 
-=======
-        if not self.can_be_refunded:
-            raise CantBeRefundedException(
-                f"{self.__class__.__name__} ({self}) cannot be refunded"
-            )
->>>>>>> aeaa545e
         for payment in self.transactions.filter(type=Transaction.Type.PAYMENT).all():
             payment.refund()
 
@@ -177,13 +166,12 @@
 
     @property
     def associated_tasks(self):
-        from django.db.models.functions import Cast
-        from django.db.models import JSONField
+        """Get tasks associated with this payable"""
         from django_celery_results.models import TaskResult
 
         payale_tasks = TaskResult.objects.filter(
             task_name="uobtheatre.payments.tasks.refund_payable",
-            task_args__iregex=f"\({self.pk}, {self.content_type.pk}",
+            task_args__iregex=f"\({self.pk}, {self.content_type.pk}",  # pylint: disable=anomalous-backslash-in-string
         )
         payment_taks = self.transactions.associated_tasks()
         return payale_tasks | payment_taks
