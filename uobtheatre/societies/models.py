--- conflicted
+++ resolved
@@ -10,13 +10,8 @@
     """Model for a group which puts on Productions."""
 
     name = models.CharField(max_length=255)
-<<<<<<< HEAD
     slug = AutoSlugField(populate_from="name", unique=True, blank=True)
-
-    description = models.TextField()
-=======
     description = TipTapTextField()
->>>>>>> a87cb56c
     logo = models.ForeignKey(
         Image, on_delete=models.RESTRICT, related_name="society_logos"
     )
