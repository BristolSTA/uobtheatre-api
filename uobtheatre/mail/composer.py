import abc
from datetime import datetime
from typing import Callable, List, Union

from django.conf import settings
from django.contrib.sites.models import Site
from django.core import mail
from django.core.mail import EmailMultiAlternatives, mail_admins
from django.template.loader import get_template
from django.utils.html import strip_tags
from html2text import html2text

from uobtheatre.users.models import User


def get_site_base():
    return "https://%s" % Site.objects.get_current().domain


class ComposerItemInterface(abc.ABC):
    """Abstract interface for a mail composer item"""

    def to_text(self) -> Union[str, None]:
        """Generate the plain text version of this item"""
        raise NotImplementedError()

    def to_html(self) -> str:
        """Generate the HTML version of this item"""
        raise NotImplementedError()


class ComposerItemsContainer(ComposerItemInterface, abc.ABC):
    """Abstract container of composer items"""

    def __init__(self) -> None:
        super().__init__()
        self.items: List[ComposerItemInterface] = []
        self.subcopy: List[Line] = []

    def line(self, text: str):
        """A line (paragraph) of text. May contain simple HTML, which will be stripped for plain text version"""
        self.items.append(Line(text))
        return self

    def action(self, url, text):
        """Create an action button"""
        action = Action(url, text)
        self.items.append(action)
        self.subcopy.append(
            Line(
                "Can't click the '%s' button? Copy the following into your browser: '<a href='%s'>%s</a>'"
                % (text, action.url, action.url)
            )
        )
        return self

    def heading(self, text):
        """Create a heading (title)"""
        self.items.append(Heading(text))
        return self

    def image(self, url):
        """Create a full-width image"""
        self.items.append(Image(url))
        return self

    def html(self, html):
        """Add raw HTML"""
        self.items.append(Html(html))
        return self

    def rule(self):
        """Add a rule"""
        self.items.append(Rule())
        return self

    def append(self, item):
        self.items.append(item)
        return self

    def to_text(self) -> Union[str, None]:
        """Generate the plain text version of this item"""
        return """{}""".format(
            "\n\n".join(
                [item.to_text() for item in self.items if item.to_text()]  # type: ignore
            )
        )

    def to_html(self) -> str:
        """Generate the HTML version of this item"""
        return """{}""".format("\n".join([item.to_html() or "" for item in self.items]))


class Heading(ComposerItemInterface):
    """A heading (i.e. <hX>) composer item"""

    def __init__(self, text, size=1) -> None:
        super().__init__()
        self.text = text
        self.size = size

    def to_text(self):
        return self.text

    def to_html(self):
        return "<h%s>%s</h%s>" % (self.size, self.text, self.size)


class Line(ComposerItemInterface):
    """A line/paragraph composer item"""

    def __init__(self, text) -> None:
        super().__init__()
        self.text = text

    def to_text(self):
        return strip_tags(self.text)

    def to_html(self):
        return "<p>%s</p>" % self.text


class Image(ComposerItemInterface):
    """A full-width image composer item"""

    def __init__(self, url) -> None:
        super().__init__()
        self.url = url

    def to_text(self):
        return None

    def to_html(self):
        template = get_template("components/image.html")
        return template.render({"url": self.url})


class Action(ComposerItemInterface):
    """An action button composer item"""

    def __init__(self, url, text) -> None:
        super().__init__()
        self.url = url if not url[0] == "/" else get_site_base() + url
        self.text = text

    def to_text(self):
        return "%s (%s)" % (self.text, self.url)

    def to_html(self):
        template = get_template("components/button.html")

        return template.render({"url": self.url, "text": self.text})


class Panel(ComposerItemsContainer):
    def to_html(self) -> str:
        content = super().to_html()

        return get_template("components/panel.html").render({"content": content})


class Html(ComposerItemInterface):
    """A raw html item"""

    def __init__(self, html) -> None:
        super().__init__()
        self.html = html

    def to_text(self):
        return html2text(self.html)

    def to_html(self):
        return self.html


class Rule(ComposerItemInterface):
    """A horizontal dividing line"""

    def to_text(self):
        return "---------"

    def to_html(self):
        return "<p><hr /></p>"


class MailComposer(ComposerItemsContainer):
    """Compose a mail notificaiton"""

    def greeting(self, user: User = None):
        """Add a greeting to the email"""
        self.heading(
            "Hi %s" % user.first_name.capitalize()
            if user and user.status.verified  # type: ignore
            else "Hello"
        )
        return self

    def get_complete_items(self):
        """Get the email body items (including any signature/signoff)"""
        return self.items + [Line("Thanks,"), Line("The UOBTheatre Team")]

    def to_plain_text(self):
        """Generate the plain text version of the email"""
        return """{}""".format(
            "\n\n".join(
                [item.to_text() for item in self.get_complete_items() if item.to_text()]
            )
        )

    def to_html(self):
        """Generate the HTML version of the email"""
        content = """{}""".format(
            "\n".join([item.to_html() or "" for item in self.get_complete_items()])
        )
        subcopy = "\n".join((item.to_html() for item in self.subcopy))

        email = get_template("base_email.html").render(
            {
                "site_url": get_site_base(),
                "content": content,
                "subcopy": subcopy,
                "footer": "&copy; UOB Theatre %s" % datetime.now().year,
            }
        )
        return email

    def get_email(self, subject, to_email):
        msg = EmailMultiAlternatives(
            subject, self.to_plain_text(), settings.DEFAULT_FROM_EMAIL, [to_email]
        )
        msg.attach_alternative(self.to_html(), "text/html")
        return msg

    def send(self, subject, to_email):
        """Send the email to the given email with the given subject"""
        msg = self.get_email(subject, to_email)
        msg.send()


class MassMailComposer:
    """Send many emails"""

    def __init__(
        self,
        users: list[User],
        subject: str,
        mail_composer_generator: Callable[[User], MailComposer],
    ) -> None:
        """Initalise the mass mail"""
<<<<<<< HEAD
        self.mails = [
            mail_composer_generator(user).get_email(subject, user.email)
            for user in users
        ]
=======
        self.subject = subject
        self.users = users
        self.mail_composer_generator = mail_composer_generator

        mails = []
        for user in users:
            mail_compose = mail_composer_generator(user)
            mails.append(mail_compose.get_email(subject, user.email))
        self.mails = mails
>>>>>>> d0dbba2d

    def send(self):
        """Send the mass mail"""
        if not self.mails:
            return

        connection = mail.get_connection()
        connection.send_messages(self.mails)
        connection.close()
        # Send a copy of the email to the Django admins
        admin_mail = (
            MailComposer()
            .greeting()
            .line(f"The following mass email was sent to {len(self.users)} users.")
            .rule()
        )
        admin_mail.items += self.mail_composer_generator(self.users[0]).items
        admin_mail.rule()
        mail_admins(
            "Mass Email Sent: %s" % self.subject,
            admin_mail.to_plain_text(),
            html_message=admin_mail.to_html(),
        )<|MERGE_RESOLUTION|>--- conflicted
+++ resolved
@@ -247,22 +247,13 @@
         mail_composer_generator: Callable[[User], MailComposer],
     ) -> None:
         """Initalise the mass mail"""
-<<<<<<< HEAD
         self.mails = [
             mail_composer_generator(user).get_email(subject, user.email)
             for user in users
         ]
-=======
         self.subject = subject
         self.users = users
         self.mail_composer_generator = mail_composer_generator
-
-        mails = []
-        for user in users:
-            mail_compose = mail_composer_generator(user)
-            mails.append(mail_compose.get_email(subject, user.email))
-        self.mails = mails
->>>>>>> d0dbba2d
 
     def send(self):
         """Send the mass mail"""
